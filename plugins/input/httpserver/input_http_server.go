// Copyright 2021 iLogtail Authors
//
// Licensed under the Apache License, Version 2.0 (the "License");
// you may not use this file except in compliance with the License.
// You may obtain a copy of the License at
//
//      http://www.apache.org/licenses/LICENSE-2.0
//
// Unless required by applicable law or agreed to in writing, software
// distributed under the License is distributed on an "AS IS" BASIS,
// WITHOUT WARRANTIES OR CONDITIONS OF ANY KIND, either express or implied.
// See the License for the specific language governing permissions and
// limitations under the License.

package httpserver

import (
	"bytes"
	"context"
	"encoding/binary"
	"encoding/json"
	"io"
	"net"
	"net/http"
	"net/url"
	"os"
	"path"
	"strings"
	"sync"
	"syscall"
	"time"

<<<<<<< HEAD
	"github.com/alibaba/ilogtail"
	"github.com/alibaba/ilogtail/helper"
=======
>>>>>>> 420b3ffc
	"github.com/alibaba/ilogtail/helper/decoder"
	"github.com/alibaba/ilogtail/helper/decoder/common"
	"github.com/alibaba/ilogtail/pkg/logger"
	"github.com/alibaba/ilogtail/pkg/models"
<<<<<<< HEAD
	"github.com/alibaba/ilogtail/pkg/util"
=======
	"github.com/alibaba/ilogtail/pkg/pipeline"
>>>>>>> 420b3ffc
)

const (
	v1 = iota
	v2
)

type dumpData struct {
	body   []byte
	url    []byte
	header []byte
}

// ServiceHTTP ...
type ServiceHTTP struct {
<<<<<<< HEAD
	context           ilogtail.Context
	collector         ilogtail.Collector
	decoder           decoder.Decoder
	server            *http.Server
	listener          net.Listener
	wg                sync.WaitGroup
	collectorV2       ilogtail.PipelineCollector
	version           int8
	paramCount        int
	dumpDataChan      chan *dumpData
	stopChan          chan struct{}
	dumpDataKeepFiles []string
=======
	context     pipeline.Context
	collector   pipeline.Collector
	decoder     decoder.Decoder
	server      *http.Server
	listener    net.Listener
	wg          sync.WaitGroup
	collectorV2 pipeline.PipelineCollector
	version     int8
	paramCount  int
>>>>>>> 420b3ffc

	DumpDataKeepFiles  int
	DumpData           bool // would dump the received data to a local file, which is only used to valid data by the developers. And the maximum size of file is 100M.
	Format             string
	Address            string
	Endpoint           string
	ReadTimeoutSec     int
	ShutdownTimeoutSec int
	MaxBodySize        int64
	UnlinkUnixSock     bool
	FieldsExtend       bool
	DisableUncompress  bool

	// params below works only for version v2
	QueryParams       []string
	HeaderParams      []string
	QueryParamPrefix  string
	HeaderParamPrefix string
}

// Init ...
func (s *ServiceHTTP) Init(context pipeline.Context) (int, error) {
	s.context = context
	var err error
	if s.decoder, err = decoder.GetDecoderWithOptions(s.Format, decoder.Option{FieldsExtend: s.FieldsExtend, DisableUncompress: s.DisableUncompress}); err != nil {
		return 0, err
	}
	if s.Endpoint == "" {
		switch s.Format {
		case common.ProtocolOTLPLogV1:
			s.Endpoint = "/v1/logs"
		case common.ProtocolPyroscope:
			s.Endpoint = "/ingest"
		}
	}
	s.Address += s.Endpoint
	if strings.Contains(s.Address, "SELF_ADDR") {
		s.Address = strings.ReplaceAll(s.Address, "SELF_ADDR", util.GetIPAddress())
	}
	logger.Infof(context.GetRuntimeContext(), "addr", s.Address, "format", s.Format)

	s.paramCount = len(s.QueryParams) + len(s.HeaderParams)

	if s.DumpData {
		s.dumpDataChan = make(chan *dumpData, 10)
		prefix := strings.Join([]string{s.context.GetProject(), s.context.GetLogstore(), s.context.GetConfigName()}, "_")
		files, err := helper.GetFileListByPrefix(util.GetCurrentBinaryPath(), prefix, true, 0)
		if err != nil {
			logger.Warning(context.GetRuntimeContext(), "LIST_HISTORY_DUMP_ALARM", "err", err)
		} else {
			s.dumpDataKeepFiles = files
		}
	}
	s.stopChan = make(chan struct{})
	return 0, nil
}

// Description ...
func (s *ServiceHTTP) Description() string {
	return "HTTP service input plugin for logtail"
}

// Collect takes in an accumulator and adds the metrics that the Input
// gathers. This is called every "interval"
func (s *ServiceHTTP) Collect(pipeline.Collector) error {
	return nil
}

func (s *ServiceHTTP) ServeHTTP(w http.ResponseWriter, r *http.Request) {
	if r.ContentLength > s.MaxBodySize {
		tooLarge(w)
		return
	}
	data, statusCode, err := s.decoder.ParseRequest(w, r, s.MaxBodySize)
	logger.Debugf(s.context.GetRuntimeContext(), "request [method] %v; [header] %v; [url] %v; [body len] %d", r.Method, r.Header, r.URL, len(data))
	switch statusCode {
	case http.StatusBadRequest:
		badRequest(w)
	case http.StatusRequestEntityTooLarge:
		tooLarge(w)
	case http.StatusInternalServerError:
		internalServerError(w)
	case http.StatusMethodNotAllowed:
		methodNotAllowed(w)
	}
	if err != nil {
		logger.Warning(s.context.GetRuntimeContext(), "READ_BODY_FAIL_ALARM", "read body failed", err, "request", r.URL.String())
		return
	}

	if s.DumpData {
		b, _ := json.Marshal(r.Header)
		s.dumpDataChan <- &dumpData{
			body:   data,
			url:    []byte(r.URL.String()),
			header: b,
		}
	}
	switch s.version {
	case v1:
		logs, err := s.decoder.Decode(data, r)
		if err != nil {
			logger.Warning(s.context.GetRuntimeContext(), "DECODE_BODY_FAIL_ALARM", "decode body failed", err, "request", r.URL.String())
			badRequest(w)
			return
		}
		for _, log := range logs {
			s.collector.AddRawLog(log)
		}
	case v2:
		groups, err := s.decoder.DecodeV2(data, r)
		if err != nil {
			logger.Warning(s.context.GetRuntimeContext(), "DECODE_BODY_FAIL_ALARM", "decode body failed", err, "request", r.URL.String())
			badRequest(w)
			return
		}
		if reqParams := s.extractRequestParams(r); len(reqParams) != 0 {
			for _, g := range groups {
				g.Group.Metadata.Merge(models.NewMetadataWithMap(reqParams))
			}
		}
		s.collectorV2.CollectList(groups...)
	}

	if s.Format == "sls" {
		w.Header().Set("x-log-requestid", "1234567890abcde")
		w.WriteHeader(http.StatusOK)
	} else if s.Format == common.ProtocolPyroscope {
		// do nothing
	} else {
		w.WriteHeader(http.StatusNoContent)
	}
}

func tooLarge(res http.ResponseWriter) {
	res.Header().Set("Content-Type", "application/json")
	res.WriteHeader(http.StatusRequestEntityTooLarge)
	_, _ = res.Write([]byte(`{"error":"http: request body too large"}`))
}

func methodNotAllowed(res http.ResponseWriter) {
	res.Header().Set("Content-Type", "application/json")
	res.WriteHeader(http.StatusMethodNotAllowed)
	_, _ = res.Write([]byte(`{"error":"http: method not allowed"}`))
}

func internalServerError(res http.ResponseWriter) {
	res.Header().Set("Content-Type", "application/json")
	res.WriteHeader(http.StatusInternalServerError)
}

func badRequest(res http.ResponseWriter) {
	res.Header().Set("Content-Type", "application/json")
	res.WriteHeader(http.StatusBadRequest)
	_, _ = res.Write([]byte(`{"error":"http: bad request"}`))
}

// Start starts the ServiceInput's service, whatever that may be
func (s *ServiceHTTP) Start(c pipeline.Collector) error {
	s.collector = c
	s.version = v1
	return s.start()
}

// StartService start the ServiceInput's service by plugin runner v2
func (s *ServiceHTTP) StartService(context pipeline.PipelineContext) error {
	s.collectorV2 = context.Collector()
	s.version = v2

	return s.start()
}

func (s *ServiceHTTP) start() error {
	s.wg.Add(2)

	server := &http.Server{
		Addr:        s.Address,
		Handler:     s,
		ReadTimeout: time.Duration(s.ReadTimeoutSec) * time.Second,
	}
	var listener net.Listener
	var err error
	switch {
	case strings.HasPrefix(s.Address, "unix"):
		sockPath := strings.Replace(s.Address, "unix://", "", 1)
		if s.UnlinkUnixSock {
			_ = syscall.Unlink(sockPath)
		}
		listener, err = net.Listen("unix", sockPath)
	case strings.HasPrefix(s.Address, "http") ||
		strings.HasPrefix(s.Address, "https") ||
		strings.HasPrefix(s.Address, "tcp"):
		configURL, errAddr := url.Parse(s.Address)
		if errAddr != nil {
			return errAddr
		}
		listener, err = net.Listen("tcp", configURL.Host)
	default:
		listener, err = net.Listen("tcp", s.Address)
	}
	if err != nil {
		return err
	}
	s.listener = listener
	s.server = server
	go func() {
		logger.Info(s.context.GetRuntimeContext(), "http server start", s.Address)
		_ = server.Serve(listener)
		ctx, cancel := context.WithTimeout(context.Background(), time.Duration(s.ShutdownTimeoutSec)*time.Second)
		defer cancel()
		_ = server.Shutdown(ctx)
		logger.Info(s.context.GetRuntimeContext(), "http server shutdown", s.Address)
		s.wg.Done()
	}()
	go func() {
		defer s.wg.Done()
		if s.DumpData {
			s.doDumpFile()
		}
	}()

	return nil
}

func (s *ServiceHTTP) doDumpFile() {
	var err error
	fileName := strings.Join([]string{s.context.GetProject(), s.context.GetLogstore(), s.context.GetConfigName()}, "_") + ".dump"
	logger.Info(s.context.GetRuntimeContext(), "http server start dump data", fileName)
	var f *os.File
	closeFile := func() {
		if f != nil {
			_ = f.Close()
		}
	}
	cutFile := func() (f *os.File, err error) {
		nFile := path.Join(util.GetCurrentBinaryPath(), fileName+"_"+time.Now().Format("2006-01-02_15"))
		if len(s.dumpDataKeepFiles) == 0 || s.dumpDataKeepFiles[len(s.dumpDataKeepFiles)-1] != nFile {
			s.dumpDataKeepFiles = append(s.dumpDataKeepFiles, nFile)
		}
		if len(s.dumpDataKeepFiles) > s.DumpDataKeepFiles {
			_ = os.Remove(s.dumpDataKeepFiles[0])
			s.dumpDataKeepFiles = s.dumpDataKeepFiles[1:]
		}
		closeFile()
		return os.OpenFile(s.dumpDataKeepFiles[len(s.dumpDataKeepFiles)-1], os.O_CREATE|os.O_WRONLY, 0777)
	}
	lastHour := 0
	offset := int64(0)
	for {
		select {
		case d := <-s.dumpDataChan:
			if time.Now().Hour() != lastHour {
				file, err := cutFile()
				if err != nil {
					logger.Error(s.context.GetRuntimeContext(), "DUMP_FILE_ALARM", "cut new file error", err)
				} else {
					offset, _ = file.Seek(0, io.SeekEnd)
					f = file
				}
			}
			if f != nil {
				buffer := bytes.NewBuffer([]byte{})
				// 4Byte url len, 4Byte body len,4 byte header len,  url, body, header(serialized by json)
				if err = binary.Write(buffer, binary.BigEndian, uint32(len(d.url))); err != nil {
					continue
				}
				if err = binary.Write(buffer, binary.BigEndian, uint32(len(d.body))); err != nil {
					continue
				}
				if err = binary.Write(buffer, binary.BigEndian, uint32(len(d.header))); err != nil {
					continue
				}
				total := 12 + len(d.url) + len(d.body) + len(d.header)
				if _, err = f.WriteAt(buffer.Bytes(), offset); err != nil {
					continue
				}
				if _, err = f.WriteAt(d.url, offset+12); err != nil {
					continue
				}
				if _, err = f.WriteAt(d.body, offset+12+int64(len(d.url))); err != nil {
					continue
				}
				if _, err = f.WriteAt(d.header, offset+12+int64(len(d.url)+len(d.body))); err != nil {
					continue
				}
				offset += int64(total)
			}
		case <-s.stopChan:
			closeFile()
			return
		}
	}
}

func (s *ServiceHTTP) extractRequestParams(req *http.Request) map[string]string {
	keyValues := make(map[string]string, s.paramCount)
	for _, key := range s.QueryParams {
		value := req.FormValue(key)
		if len(value) == 0 {
			continue
		}
		if len(s.QueryParamPrefix) > 0 {
			builder := strings.Builder{}
			builder.WriteString(s.QueryParamPrefix)
			builder.WriteString(key)
			key = builder.String()
		}
		keyValues[key] = value
	}
	for _, key := range s.HeaderParams {
		value := req.Header.Get(key)
		if len(value) == 0 {
			continue
		}
		if len(s.HeaderParamPrefix) > 0 {
			builder := strings.Builder{}
			builder.WriteString(s.HeaderParamPrefix)
			builder.WriteString(key)
			key = builder.String()
		}
		keyValues[key] = value
	}
	return keyValues
}

// Stop stops the services and closes any necessary channels and connections
func (s *ServiceHTTP) Stop() error {
	if s.listener != nil {
		close(s.stopChan)
		_ = s.listener.Close()
		logger.Info(s.context.GetRuntimeContext(), "http server stop", s.Address)
		s.wg.Wait()
	}
	return nil
}

func init() {
	pipeline.ServiceInputs["service_http_server"] = func() pipeline.ServiceInput {
		return &ServiceHTTP{
			ReadTimeoutSec:     10,
			ShutdownTimeoutSec: 5,
			MaxBodySize:        64 * 1024 * 1024,
			UnlinkUnixSock:     true,
			DumpDataKeepFiles:  5,
		}
	}
}<|MERGE_RESOLUTION|>--- conflicted
+++ resolved
@@ -30,20 +30,12 @@
 	"syscall"
 	"time"
 
-<<<<<<< HEAD
-	"github.com/alibaba/ilogtail"
-	"github.com/alibaba/ilogtail/helper"
-=======
->>>>>>> 420b3ffc
 	"github.com/alibaba/ilogtail/helper/decoder"
 	"github.com/alibaba/ilogtail/helper/decoder/common"
 	"github.com/alibaba/ilogtail/pkg/logger"
 	"github.com/alibaba/ilogtail/pkg/models"
-<<<<<<< HEAD
+	"github.com/alibaba/ilogtail/pkg/pipeline"
 	"github.com/alibaba/ilogtail/pkg/util"
-=======
-	"github.com/alibaba/ilogtail/pkg/pipeline"
->>>>>>> 420b3ffc
 )
 
 const (
@@ -59,30 +51,18 @@
 
 // ServiceHTTP ...
 type ServiceHTTP struct {
-<<<<<<< HEAD
-	context           ilogtail.Context
-	collector         ilogtail.Collector
+	context           pipeline.Context
+	collector         pipeline.Collector
 	decoder           decoder.Decoder
 	server            *http.Server
 	listener          net.Listener
 	wg                sync.WaitGroup
-	collectorV2       ilogtail.PipelineCollector
+	collectorV2       pipeline.PipelineCollector
 	version           int8
 	paramCount        int
 	dumpDataChan      chan *dumpData
 	stopChan          chan struct{}
 	dumpDataKeepFiles []string
-=======
-	context     pipeline.Context
-	collector   pipeline.Collector
-	decoder     decoder.Decoder
-	server      *http.Server
-	listener    net.Listener
-	wg          sync.WaitGroup
-	collectorV2 pipeline.PipelineCollector
-	version     int8
-	paramCount  int
->>>>>>> 420b3ffc
 
 	DumpDataKeepFiles  int
 	DumpData           bool // would dump the received data to a local file, which is only used to valid data by the developers. And the maximum size of file is 100M.
