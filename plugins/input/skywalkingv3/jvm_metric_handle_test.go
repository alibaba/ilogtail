// Copyright 2021 iLogtail Authors
//
// Licensed under the Apache License, Version 2.0 (the "License");
// you may not use this file except in compliance with the License.
// You may obtain a copy of the License at
//
//      http://www.apache.org/licenses/LICENSE-2.0
//
// Unless required by applicable law or agreed to in writing, software
// distributed under the License is distributed on an "AS IS" BASIS,
// WITHOUT WARRANTIES OR CONDITIONS OF ANY KIND, either express or implied.
// See the License for the specific language governing permissions and
// limitations under the License.

package skywalkingv3

import (
	"bytes"
	"context"
	"encoding/json"
	"fmt"
	"os"
	"path/filepath"
	"testing"

	"github.com/alibaba/ilogtail/pkg/protocol"
	common "github.com/alibaba/ilogtail/plugins/input/skywalkingv3/skywalking/network/common/v3"
	v3 "github.com/alibaba/ilogtail/plugins/input/skywalkingv3/skywalking/network/language/agent/v3"
	"github.com/alibaba/ilogtail/plugins/test"
	"github.com/alibaba/ilogtail/plugins/test/mock"
)

func TestJvmMetrics(t *testing.T) {
	ctx := mock.NewEmptyContext("p", "l", "c")
	ctx.InitContext("a", "b", "c")
	collector := &test.MockCollector{}
	handler := &JVMMetricHandler{
		ctx,
		collector,
		5000,
		-1,
	}
	_, _ = handler.Collect(context.Background(), buildMockJvmMetricRequest())
	validate("./testdata/jvm_metrics.json", collector.RawLogs, t)
}

func validate(expectedResultPath string, result []*protocol.Log, t *testing.T) {
	jsonBytes, _ := json.MarshalIndent(result, "", "    ")
	fmt.Println(string(jsonBytes))
<<<<<<< HEAD
	expected, _ := os.ReadFile(filepath.Clean(expectedResultPath))
=======
	expected, _ := ioutil.ReadFile(filepath.Clean(expectedResultPath))
	temp := make([]*protocol.Log, 0, 16)
	json.Unmarshal(expected, &temp)
	expected, _ = json.MarshalIndent(temp, "", "    ")
>>>>>>> 286e2814
	if !bytes.Equal(jsonBytes, expected) {
		t.Fail()
	}
}

func buildMockJvmMetricRequest() *v3.JVMMetricCollection {
	req := &v3.JVMMetricCollection{}
	req.ServiceInstance = "instance_1"
	req.Service = "service_1"
	req.Metrics = make([]*v3.JVMMetric, 0)

	memory := make([]*v3.Memory, 0)
	memory = append(memory, &v3.Memory{
		IsHeap:    false,
		Init:      1,
		Max:       9,
		Used:      7,
		Committed: 4,
	})
	memory = append(memory, &v3.Memory{
		IsHeap:    true,
		Init:      1,
		Max:       9,
		Used:      7,
		Committed: 4,
	})
	memoryPool := make([]*v3.MemoryPool, 0)
	memoryPool = append(memoryPool, &v3.MemoryPool{
		Type:      v3.PoolType_NEWGEN_USAGE,
		Init:      1,
		Max:       9,
		Used:      4,
		Committed: 7,
	})
	memoryPool = append(memoryPool, &v3.MemoryPool{
		Type:      v3.PoolType_OLDGEN_USAGE,
		Init:      1,
		Max:       9,
		Used:      4,
		Committed: 7,
	})
	gc := make([]*v3.GC, 0)
	gc = append(gc, &v3.GC{
		Phrase: v3.GCPhrase_NEW,
		Count:  12,
		Time:   123,
	})
	gc = append(gc, &v3.GC{
		Phrase: v3.GCPhrase_OLD,
		Count:  12,
		Time:   123,
	})
	req.Metrics = append(req.Metrics, &v3.JVMMetric{
		Time:       10000,
		Cpu:        &common.CPU{UsagePercent: 50},
		Memory:     memory,
		MemoryPool: memoryPool,
		Gc:         gc,
		Thread: &v3.Thread{
			LiveCount:   1,
			DaemonCount: 2,
			PeakCount:   3,
		},
	})
	return req
}<|MERGE_RESOLUTION|>--- conflicted
+++ resolved
@@ -47,14 +47,10 @@
 func validate(expectedResultPath string, result []*protocol.Log, t *testing.T) {
 	jsonBytes, _ := json.MarshalIndent(result, "", "    ")
 	fmt.Println(string(jsonBytes))
-<<<<<<< HEAD
 	expected, _ := os.ReadFile(filepath.Clean(expectedResultPath))
-=======
-	expected, _ := ioutil.ReadFile(filepath.Clean(expectedResultPath))
 	temp := make([]*protocol.Log, 0, 16)
 	json.Unmarshal(expected, &temp)
 	expected, _ = json.MarshalIndent(temp, "", "    ")
->>>>>>> 286e2814
 	if !bytes.Equal(jsonBytes, expected) {
 		t.Fail()
 	}
