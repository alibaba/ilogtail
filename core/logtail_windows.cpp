--- conflicted
+++ resolved
@@ -179,11 +179,7 @@
     }
 
     CheckPointManager::Instance()->LoadCheckPoint();
-<<<<<<< HEAD
-    AdhocCheckpointManager::GetInstance()->LoadAdhocCheckpoint();
-=======
     // AdhocCheckpointManager::GetInstance()->LoadAdhocCheckpoint();
->>>>>>> 9b640dd5
 
     // added by xianzhi(bowen.gbw@antfin.com)
     // read local data_integrity json file and line count file
