--- conflicted
+++ resolved
@@ -134,18 +134,6 @@
         APSARA_LOG_INFO(sLogger, ("get none dmi uuid", "maybe this is a docker runtime"));
     }
 
-<<<<<<< HEAD
-    PluginRegistry::GetInstance()->LoadPlugins();
-
-    // load local config first
-    ConfigManager::GetInstance()->GetLocalConfigUpdate();
-    ConfigManager::GetInstance()->LoadConfig(AppConfig::GetInstance()->GetUserConfigPath());
-    ConfigManager::GetInstance()->LoadDockerConfig();
-    // mNameConfigMap is empty, configExistFlag is false
-    bool configExistFlag = !ConfigManager::GetInstance()->GetAllConfig().empty();
-
-=======
->>>>>>> 696ddb1f
     std::string backTraceStr = GetCrashBackTrace();
     if (backTraceStr.size() > 0) {
         APSARA_LOG_ERROR(sLogger, ("last logtail crash stack", backTraceStr)("stack size", backTraceStr.length()));
@@ -169,25 +157,6 @@
         }
     }
 
-<<<<<<< HEAD
-    LogtailMonitor::Instance()->InitMonitor();
-    // LogFilter::Instance()->InitFilter(STRING_FLAG(user_log_config));
-
-    Sender::Instance()->InitSender();
-
-    LogtailPlugin* pPlugin = LogtailPlugin::GetInstance();
-    pPlugin->Resume();
-
-    CheckPointManager::Instance()->LoadCheckPoint();
-    // AdhocCheckpointManager::GetInstance()->LoadAdhocCheckpoint();
-
-    // added by xianzhi(bowen.gbw@antfin.com)
-    // read local data_integrity json file and line count file
-    LogIntegrity::GetInstance()->ReloadIntegrityDataFromLocalFile();
-    LogLineCount::GetInstance()->ReloadLineCountDataFromLocalFile();
-
-=======
->>>>>>> 696ddb1f
     Json::Value appInfoJson;
     appInfoJson["ip"] = Json::Value(LogFileProfiler::mIpAddr);
     appInfoJson["hostname"] = Json::Value(LogFileProfiler::mHostname);
