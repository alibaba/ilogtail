/*
 * Copyright 2024 iLogtail Authors
 *
 * Licensed under the Apache License, Version 2.0 (the "License");
 * you may not use this file except in compliance with the License.
 * You may obtain a copy of the License at
 *
 *      http://www.apache.org/licenses/LICENSE-2.0
 *
 * Unless required by applicable law or agreed to in writing, software
 * distributed under the License is distributed on an "AS IS" BASIS,
 * WITHOUT WARRANTIES OR CONDITIONS OF ANY KIND, either express or implied.
 * See the License for the specific language governing permissions and
 * limitations under the License.
 */

#include "models/EventPool.h"

#include "common/Flags.h"
#include "logger/Logger.h"

DEFINE_FLAG_INT32(event_pool_gc_interval_secs, "", 60);

using namespace std;

namespace logtail {

EventPool::~EventPool() {
    if (mEnableLock) {
        {
            lock_guard<mutex> lock(mPoolMux);
            DestroyAllEventPool();
        }
        {
            lock_guard<mutex> lockBak(mPoolBakMux);
            DestroyAllEventPoolBak();
        }
    } else {
        DestroyAllEventPool();
    }
}

LogEvent* EventPool::AcquireLogEvent(PipelineEventGroup* ptr) {
    if (mEnableLock) {
        TransferPoolIfEmpty(mLogEventPool, mLogEventPoolBak);
        lock_guard<mutex> lock(mPoolMux);
        return AcquireEventNoLock(ptr, mLogEventPool, mMinUnusedLogEventsCnt);
    }
    return AcquireEventNoLock(ptr, mLogEventPool, mMinUnusedLogEventsCnt);
}

MetricEvent* EventPool::AcquireMetricEvent(PipelineEventGroup* ptr) {
    if (mEnableLock) {
        TransferPoolIfEmpty(mMetricEventPool, mMetricEventPoolBak);
        lock_guard<mutex> lock(mPoolMux);
        return AcquireEventNoLock(ptr, mMetricEventPool, mMinUnusedMetricEventsCnt);
    }
    return AcquireEventNoLock(ptr, mMetricEventPool, mMinUnusedMetricEventsCnt);
}

SpanEvent* EventPool::AcquireSpanEvent(PipelineEventGroup* ptr) {
    if (mEnableLock) {
        TransferPoolIfEmpty(mSpanEventPool, mSpanEventPoolBak);
        lock_guard<mutex> lock(mPoolMux);
        return AcquireEventNoLock(ptr, mSpanEventPool, mMinUnusedSpanEventsCnt);
    }
    return AcquireEventNoLock(ptr, mSpanEventPool, mMinUnusedSpanEventsCnt);
}

RawEvent* EventPool::AcquireRawEvent(PipelineEventGroup* ptr) {
    if (mEnableLock) {
        TransferPoolIfEmpty(mRawEventPool, mRawEventPoolBak);
        lock_guard<mutex> lock(mPoolMux);
        return AcquireEventNoLock(ptr, mRawEventPool, mMinUnusedRawEventsCnt);
    }
    return AcquireEventNoLock(ptr, mRawEventPool, mMinUnusedRawEventsCnt);
}

void EventPool::Release(vector<LogEvent*>&& obj) {
    if (mEnableLock) {
        lock_guard<mutex> lock(mPoolBakMux);
        mLogEventPoolBak.insert(mLogEventPoolBak.end(), obj.begin(), obj.end());
    } else {
        mLogEventPool.insert(mLogEventPool.end(), obj.begin(), obj.end());
    }
}

void EventPool::Release(vector<MetricEvent*>&& obj) {
    if (mEnableLock) {
        lock_guard<mutex> lock(mPoolBakMux);
        mMetricEventPoolBak.insert(mMetricEventPoolBak.end(), obj.begin(), obj.end());
    } else {
        mMetricEventPool.insert(mMetricEventPool.end(), obj.begin(), obj.end());
    }
}

void EventPool::Release(vector<SpanEvent*>&& obj) {
    if (mEnableLock) {
        lock_guard<mutex> lock(mPoolBakMux);
        mSpanEventPoolBak.insert(mSpanEventPoolBak.end(), obj.begin(), obj.end());
    } else {
        mSpanEventPool.insert(mSpanEventPool.end(), obj.begin(), obj.end());
    }
}

void EventPool::Release(vector<RawEvent*>&& obj) {
    if (mEnableLock) {
        lock_guard<mutex> lock(mPoolBakMux);
        mRawEventPoolBak.insert(mRawEventPoolBak.end(), obj.begin(), obj.end());
    } else {
        mRawEventPool.insert(mRawEventPool.end(), obj.begin(), obj.end());
    }
}

template <class T>
void DoGC(vector<T*>& pool, vector<T*>& poolBak, size_t& minUnusedCnt, mutex* mux, const string& type) {
    if (minUnusedCnt <= pool.size() || minUnusedCnt == numeric_limits<size_t>::max()) {
        auto sz = minUnusedCnt == numeric_limits<size_t>::max() ? pool.size() : minUnusedCnt;
        for (size_t i = 0; i < sz; ++i) {
            delete pool.back();
            pool.pop_back();
        }
        size_t bakSZ = 0;
        if (mux) {
            lock_guard<mutex> lock(*mux);
            bakSZ = poolBak.size();
            for (auto& item : poolBak) {
                delete item;
            }
            poolBak.clear();
        }
        if (sz != 0 || bakSZ != 0) {
            LOG_INFO(
                sLogger,
                ("event pool gc", "done")("event type", type)("gc event cnt", sz + bakSZ)("pool size", pool.size()));
        }
    } else {
        LOG_ERROR(sLogger,
                  ("unexpected error", "min unused event cnt is greater than pool size")(
                      "min unused cnt", minUnusedCnt)("pool size", pool.size()));
    }
    minUnusedCnt = numeric_limits<size_t>::max();
}

void EventPool::CheckGC() {
    if (time(nullptr) - mLastGCTime > INT32_FLAG(event_pool_gc_interval_secs)) {
        if (mEnableLock) {
            lock_guard<mutex> lock(mPoolMux);
<<<<<<< HEAD
            DoGC(mLogEventPool, mLogEventPoolBak, mMinUnusedLogEventsCnt, &mPoolBakMux);
            DoGC(mMetricEventPool, mMetricEventPoolBak, mMinUnusedMetricEventsCnt, &mPoolBakMux);
            DoGC(mSpanEventPool, mSpanEventPoolBak, mMinUnusedSpanEventsCnt, &mPoolBakMux);
            DoGC(mRawEventPool, mRawEventPoolBak, mMinUnusedRawEventsCnt, &mPoolBakMux);
        } else {
            DoGC(mLogEventPool, mLogEventPoolBak, mMinUnusedLogEventsCnt, nullptr);
            DoGC(mMetricEventPool, mMetricEventPoolBak, mMinUnusedMetricEventsCnt, nullptr);
            DoGC(mSpanEventPool, mSpanEventPoolBak, mMinUnusedSpanEventsCnt, nullptr);
            DoGC(mRawEventPool, mRawEventPoolBak, mMinUnusedRawEventsCnt, nullptr);
=======
            DoGC(mLogEventPool, mLogEventPoolBak, mMinUnusedLogEventsCnt, &mPoolBakMux, "log");
            DoGC(mMetricEventPool, mMetricEventPoolBak, mMinUnusedMetricEventsCnt, &mPoolBakMux, "metric");
            DoGC(mSpanEventPool, mSpanEventPoolBak, mMinUnusedSpanEventsCnt, &mPoolBakMux, "span");
        } else {
            DoGC(mLogEventPool, mLogEventPoolBak, mMinUnusedLogEventsCnt, nullptr, "log");
            DoGC(mMetricEventPool, mMetricEventPoolBak, mMinUnusedMetricEventsCnt, nullptr, "metric");
            DoGC(mSpanEventPool, mSpanEventPoolBak, mMinUnusedSpanEventsCnt, nullptr, "span");
>>>>>>> 2ca86bc9
        }
        mLastGCTime = time(nullptr);
    }
}

void EventPool::DestroyAllEventPool() {
    for (auto& item : mLogEventPool) {
        delete item;
    }
    for (auto& item : mMetricEventPool) {
        delete item;
    }
    for (auto& item : mSpanEventPool) {
        delete item;
    }
    for (auto& item : mRawEventPool) {
        delete item;
    }
}

void EventPool::DestroyAllEventPoolBak() {
    for (auto& item : mLogEventPoolBak) {
        delete item;
    }
    for (auto& item : mMetricEventPoolBak) {
        delete item;
    }
    for (auto& item : mSpanEventPoolBak) {
        delete item;
    }
    for (auto& item : mRawEventPoolBak) {
        delete item;
    }
}

#ifdef APSARA_UNIT_TEST_MAIN
void EventPool::Clear() {
    {
        lock_guard<mutex> lock(mPoolMux);
        DestroyAllEventPool();
        mLogEventPool.clear();
        mMetricEventPool.clear();
        mSpanEventPool.clear();
        mRawEventPool.clear();
        mMinUnusedLogEventsCnt = numeric_limits<size_t>::max();
        mMinUnusedMetricEventsCnt = numeric_limits<size_t>::max();
        mMinUnusedSpanEventsCnt = numeric_limits<size_t>::max();
        mMinUnusedRawEventsCnt = numeric_limits<size_t>::max();
    }
    {
        lock_guard<mutex> lock(mPoolBakMux);
        DestroyAllEventPoolBak();
        mLogEventPoolBak.clear();
        mMetricEventPoolBak.clear();
        mSpanEventPoolBak.clear();
        mRawEventPoolBak.clear();
    }
    mLastGCTime = 0;
}
#endif

thread_local EventPool gThreadedEventPool(false);

} // namespace logtail<|MERGE_RESOLUTION|>--- conflicted
+++ resolved
@@ -146,25 +146,15 @@
     if (time(nullptr) - mLastGCTime > INT32_FLAG(event_pool_gc_interval_secs)) {
         if (mEnableLock) {
             lock_guard<mutex> lock(mPoolMux);
-<<<<<<< HEAD
-            DoGC(mLogEventPool, mLogEventPoolBak, mMinUnusedLogEventsCnt, &mPoolBakMux);
-            DoGC(mMetricEventPool, mMetricEventPoolBak, mMinUnusedMetricEventsCnt, &mPoolBakMux);
-            DoGC(mSpanEventPool, mSpanEventPoolBak, mMinUnusedSpanEventsCnt, &mPoolBakMux);
-            DoGC(mRawEventPool, mRawEventPoolBak, mMinUnusedRawEventsCnt, &mPoolBakMux);
-        } else {
-            DoGC(mLogEventPool, mLogEventPoolBak, mMinUnusedLogEventsCnt, nullptr);
-            DoGC(mMetricEventPool, mMetricEventPoolBak, mMinUnusedMetricEventsCnt, nullptr);
-            DoGC(mSpanEventPool, mSpanEventPoolBak, mMinUnusedSpanEventsCnt, nullptr);
-            DoGC(mRawEventPool, mRawEventPoolBak, mMinUnusedRawEventsCnt, nullptr);
-=======
             DoGC(mLogEventPool, mLogEventPoolBak, mMinUnusedLogEventsCnt, &mPoolBakMux, "log");
             DoGC(mMetricEventPool, mMetricEventPoolBak, mMinUnusedMetricEventsCnt, &mPoolBakMux, "metric");
             DoGC(mSpanEventPool, mSpanEventPoolBak, mMinUnusedSpanEventsCnt, &mPoolBakMux, "span");
+            DoGC(mRawEventPool, mRawEventPoolBak, mMinUnusedRawEventsCnt, &mPoolBakMux, "raw");
         } else {
             DoGC(mLogEventPool, mLogEventPoolBak, mMinUnusedLogEventsCnt, nullptr, "log");
             DoGC(mMetricEventPool, mMetricEventPoolBak, mMinUnusedMetricEventsCnt, nullptr, "metric");
             DoGC(mSpanEventPool, mSpanEventPoolBak, mMinUnusedSpanEventsCnt, nullptr, "span");
->>>>>>> 2ca86bc9
+            DoGC(mRawEventPool, mRawEventPoolBak, mMinUnusedRawEventsCnt, nullptr, "raw");
         }
         mLastGCTime = time(nullptr);
     }
