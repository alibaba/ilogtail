/*
 * Copyright 2023 iLogtail Authors
 *
 * Licensed under the Apache License, Version 2.0 (the "License");
 * you may not use this file except in compliance with the License.
 * You may obtain a copy of the License at
 *
 *      http://www.apache.org/licenses/LICENSE-2.0
 *
 * Unless required by applicable law or agreed to in writing, software
 * distributed under the License is distributed on an "AS IS" BASIS,
 * WITHOUT WARRANTIES OR CONDITIONS OF ANY KIND, either express or implied.
 * See the License for the specific language governing permissions and
 * limitations under the License.
 */

#pragma once

#include <json/json.h>

#include <memory>
#include <string>
#include <unordered_map>
#include <vector>

#include "config/PipelineConfig.h"
#include "input/InputContainerStdio.h"
#include "input/InputFile.h"
#include "models/PipelineEventGroup.h"
#include "pipeline/PipelineContext.h"
#include "plugin/instance/FlusherInstance.h"
#include "plugin/instance/InputInstance.h"
#include "plugin/instance/ProcessorInstance.h"
#include "route/Router.h"

namespace logtail {

class Pipeline {
public:
    // copy/move control functions are deleted because of mContext
    bool Init(PipelineConfig&& config);
    void Start();
    void Stop(bool isRemoving);
    void Process(std::vector<PipelineEventGroup>& logGroupList, size_t inputIndex);
    bool Send(std::vector<PipelineEventGroup>&& groupList);
    bool FlushBatch();
    void RemoveProcessQueue() const;

    const std::string& Name() const { return mName; }
    PipelineContext& GetContext() const { return mContext; }
    const Json::Value& GetConfig() const { return *mConfig; }
    const std::vector<std::unique_ptr<FlusherInstance>>& GetFlushers() const { return mFlushers; }
    bool IsFlushingThroughGoPipeline() const { return !mGoPipelineWithoutInput.isNull(); }
    const std::unordered_map<std::string, std::unordered_map<std::string, uint32_t>>& GetPluginStatistics() const {
        return mPluginCntMap;
    }
    bool LoadGoPipelines() const; // 应当放在private，过渡期间放在public

    // only for input_observer_network for compatability
    const std::vector<std::unique_ptr<InputInstance>>& GetInputs() const { return mInputs; }

    std::string GetNowPluginID();
    std::string GenNextPluginID();
    PluginInstance::PluginMeta GenNextPluginMeta(bool lastOne);

private:
    void MergeGoPipeline(const Json::Value& src, Json::Value& dst);
    void AddPluginToGoPipeline(const Json::Value& plugin, const std::string& module, Json::Value& dst);
    void CopyNativeGlobalParamToGoPipeline(Json::Value& root);
    bool ShouldAddPluginToGoPipelineWithInput() const { return mInputs.empty() && mProcessorLine.empty(); }

    std::string mName;
    std::vector<std::unique_ptr<InputInstance>> mInputs;
    std::vector<std::unique_ptr<ProcessorInstance>> mProcessorLine;
    std::vector<std::unique_ptr<FlusherInstance>> mFlushers;
    Router mRouter;
    Json::Value mGoPipelineWithInput;
    Json::Value mGoPipelineWithoutInput;
    mutable PipelineContext mContext;
    std::unordered_map<std::string, std::unordered_map<std::string, uint32_t>> mPluginCntMap;
    std::unique_ptr<Json::Value> mConfig;
    std::atomic_uint16_t mPluginID;

#ifdef APSARA_UNIT_TEST_MAIN
    friend class PipelineMock;
    friend class PipelineUnittest;
    friend class InputContainerStdioUnittest;
    friend class InputFileUnittest;
<<<<<<< HEAD
    friend class InputContainerStdioUnittest;
    friend class ProcessorTagNativeUnittest;
    friend class FlusherSLSUnittest;
=======
    friend class InputPrometheusUnittest;
    friend class ProcessorTagNativeUnittest;
    friend class FlusherSLSUnittest;
    friend class InputEBPFFileSecurityUnittest;
    friend class InputEBPFProcessSecurityUnittest;
    friend class InputEBPFNetworkSecurityUnittest;
    friend class InputEBPFNetworkObserverUnittest;
>>>>>>> ae9f308c
#endif
};

} // namespace logtail<|MERGE_RESOLUTION|>--- conflicted
+++ resolved
@@ -86,11 +86,6 @@
     friend class PipelineUnittest;
     friend class InputContainerStdioUnittest;
     friend class InputFileUnittest;
-<<<<<<< HEAD
-    friend class InputContainerStdioUnittest;
-    friend class ProcessorTagNativeUnittest;
-    friend class FlusherSLSUnittest;
-=======
     friend class InputPrometheusUnittest;
     friend class ProcessorTagNativeUnittest;
     friend class FlusherSLSUnittest;
@@ -98,7 +93,6 @@
     friend class InputEBPFProcessSecurityUnittest;
     friend class InputEBPFNetworkSecurityUnittest;
     friend class InputEBPFNetworkObserverUnittest;
->>>>>>> ae9f308c
 #endif
 };
 
