--- conflicted
+++ resolved
@@ -39,12 +39,8 @@
     // copy/move control functions are deleted because of mContext
     bool Init(Config&& config);
     void Start();
-<<<<<<< HEAD
-=======
+    void Stop(bool isRemoving);
     void Process(std::vector<PipelineEventGroup>& logGroupList, size_t inputIndex);
->>>>>>> 18970613
-    void Stop(bool isRemoving);
-    void Process(std::vector<PipelineEventGroup>& logGroupList);
     void Send(std::vector<PipelineEventGroup>&& groupList);
     void FlushBatch();
     void RemoveProcessQueue() const;
