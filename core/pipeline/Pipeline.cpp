/*
 * Copyright 2023 iLogtail Authors
 *
 * Licensed under the Apache License, Version 2.0 (the "License");
 * you may not use this file except in compliance with the License.
 * You may obtain a copy of the License at
 *
 *      http://www.apache.org/licenses/LICENSE-2.0
 *
 * Unless required by applicable law or agreed to in writing, software
 * distributed under the License is distributed on an "AS IS" BASIS,
 * WITHOUT WARRANTIES OR CONDITIONS OF ANY KIND, either express or implied.
 * See the License for the specific language governing permissions and
 * limitations under the License.
 */

#include "pipeline/Pipeline.h"

#include "pipeline/PipelineContext.h"
#include "plugin/PluginRegistry.h"
#include "processor/ProcessorSplitLogStringNative.h"
#include "processor/ProcessorSplitRegexNative.h"
#include "processor/ProcessorParseApsaraNative.h"
#include "processor/ProcessorParseRegexNative.h"
#include "processor/ProcessorParseJsonNative.h"
#include "processor/ProcessorParseDelimiterNative.h"
#include "processor/ProcessorParseTimestampNative.h"
#include "processor/ProcessorDesensitizeNative.h"
#include "processor/ProcessorTagNative.h"
#include "processor/ProcessorFilterNative.h"

namespace logtail {

bool Pipeline::Init(const PipelineConfig& config) {
    mName = config.mConfigName;
    mConfig = config;

    mContext.SetConfigName(config.mConfigName);
    mContext.SetLogstoreName(config.mCategory);
    mContext.SetProjectName(config.mProjectName);
    mContext.SetRegion(config.mRegion);

    int pluginIndex = 0;
    // Input plugin
    pluginIndex++;

    if (config.mLogType == STREAM_LOG || config.mLogType == PLUGIN_LOG) {
        return true;
    }

    std::unique_ptr<ProcessorInstance> pluginGroupInfo = PluginRegistry::GetInstance()->CreateProcessor(
        ProcessorTagNative::Name(), std::string(ProcessorTagNative::Name()) + "/" + std::to_string(pluginIndex++));
    if (!InitAndAddProcessor(std::move(pluginGroupInfo), config)) {
        return false;
    }

    if (config.mPluginProcessFlag && !config.mForceEnablePipeline) {
        return true;
    }

    std::unique_ptr<ProcessorInstance> pluginDecoder;
    if (config.mLogType == JSON_LOG || !config.IsMultiline()) {
        pluginDecoder = PluginRegistry::GetInstance()->CreateProcessor(
            ProcessorSplitLogStringNative::Name(),
            std::string(ProcessorSplitLogStringNative::Name()) + "/" + std::to_string(pluginIndex++));
    } else {
        pluginDecoder = PluginRegistry::GetInstance()->CreateProcessor(ProcessorSplitRegexNative::Name(),
                                                                       std::string(ProcessorSplitRegexNative::Name())
                                                                           + "/" + std::to_string(pluginIndex++));
    }
    if (!InitAndAddProcessor(std::move(pluginDecoder), config)) {
        return false;
    }

<<<<<<< HEAD
    std::unique_ptr<ProcessorInstance> pluginGroupInfo = PluginRegistry::GetInstance()->CreateProcessor(
        ProcessorFillGroupInfoNative::Name(),
        std::string(ProcessorFillGroupInfoNative::Name()) + "/" + std::to_string(pluginIndex++));
    if (!InitAndAddProcessor(std::move(pluginGroupInfo), config)) {
        return false;
    }

    
    if (config.mLogType == SPL_LOG) {
        if (!InitSplProcessor(config)) {
=======
    // APSARA_LOG, REGEX_LOG, STREAM_LOG, JSON_LOG, DELIMITER_LOG, PLUGIN_LOG
    std::unique_ptr<ProcessorInstance> pluginParser;
    switch (config.mLogType) {
        case APSARA_LOG:
            pluginParser = PluginRegistry::GetInstance()->CreateProcessor(
                ProcessorParseApsaraNative::Name(),
                std::string(ProcessorParseApsaraNative::Name()) + "/" + std::to_string(pluginIndex++));
            break;
        case REGEX_LOG:
            pluginParser = PluginRegistry::GetInstance()->CreateProcessor(ProcessorParseRegexNative::Name(),
                                                                          std::string(ProcessorParseRegexNative::Name())
                                                                              + "/" + std::to_string(pluginIndex++));
            break;
        case JSON_LOG:
            pluginParser = PluginRegistry::GetInstance()->CreateProcessor(ProcessorParseJsonNative::Name(),
                                                                          std::string(ProcessorParseJsonNative::Name())
                                                                              + "/" + std::to_string(pluginIndex++));
            break;
        case DELIMITER_LOG:
            pluginParser = PluginRegistry::GetInstance()->CreateProcessor(
                ProcessorParseDelimiterNative::Name(),
                std::string(ProcessorParseDelimiterNative::Name()) + "/" + std::to_string(pluginIndex++));
            break;
        default:
>>>>>>> 3204829e
            return false;
        }
    } else {
        // APSARA_LOG, REGEX_LOG, STREAM_LOG, JSON_LOG, DELIMITER_LOG, PLUGIN_LOG
        std::unique_ptr<ProcessorInstance> pluginParser;
        switch (config.mLogType) {
            case APSARA_LOG:
                pluginParser = PluginRegistry::GetInstance()->CreateProcessor(
                    ProcessorParseApsaraNative::Name(),
                    std::string(ProcessorParseApsaraNative::Name()) + "/" + std::to_string(pluginIndex++));
                break;
            case REGEX_LOG:
                pluginParser = PluginRegistry::GetInstance()->CreateProcessor(ProcessorParseRegexNative::Name(),
                                                                            std::string(ProcessorParseRegexNative::Name())
                                                                                + "/" + std::to_string(pluginIndex++));
                break;
            case JSON_LOG:
                pluginParser = PluginRegistry::GetInstance()->CreateProcessor(ProcessorParseJsonNative::Name(),
                                                                            std::string(ProcessorParseJsonNative::Name())
                                                                                + "/" + std::to_string(pluginIndex++));
                break;
            case DELIMITER_LOG:
                pluginParser = PluginRegistry::GetInstance()->CreateProcessor(
                    ProcessorParseDelimiterNative::Name(),
                    std::string(ProcessorParseDelimiterNative::Name()) + "/" + std::to_string(pluginIndex++));
                break;
            default:
                return false;
        }
        if (!InitAndAddProcessor(std::move(pluginParser), config)) {
            return false;
        }
    }

    std::unique_ptr<ProcessorInstance> pluginTime = PluginRegistry::GetInstance()->CreateProcessor(
        ProcessorParseTimestampNative::Name(),
        std::string(ProcessorParseTimestampNative::Name()) + "/" + std::to_string(pluginIndex++));
    if (!InitAndAddProcessor(std::move(pluginTime), config)) {
        return false;
    }

    std::unique_ptr<ProcessorInstance> pluginFilter = PluginRegistry::GetInstance()->CreateProcessor(
        ProcessorFilterNative::Name(),
        std::string(ProcessorFilterNative::Name()) + "/" + std::to_string(pluginIndex++));
    if (!InitAndAddProcessor(std::move(pluginFilter), config)) {
        return false;
    }

    if (!config.mSensitiveWordCastOptions.empty()) {
        std::unique_ptr<ProcessorInstance> pluginDesensitize = PluginRegistry::GetInstance()->CreateProcessor(
            ProcessorDesensitizeNative::Name(),
            std::string(ProcessorDesensitizeNative::Name()) + "/" + std::to_string(pluginIndex++));
        if (!InitAndAddProcessor(std::move(pluginDesensitize), config)) {
            return false;
        }
    }

    return true;
}

void Pipeline::Process(PipelineEventGroup& logGroup, std::vector<PipelineEventGroup>& logGroupList) {
    std::cout << "mProcessorLine size: " << mProcessorLine.size() << std::endl;
    for (auto& p : mProcessorLine) {
        p->Process(logGroup);
    }
    if (mSplProcessor) {
        std::cout << "mSplProcessor: " << std::endl;
        mSplProcessor->Process(logGroup, logGroupList);
    } else {
        logGroupList.emplace_back(logGroup.GetSourceBuffer());
        logGroupList.back().SwapEvents(logGroup.MutableEvents());
        logGroupList.back().SwapGroupInfo(logGroup.MutableGroupInfo().MutableMetadata(), logGroup.MutableGroupInfo().MutableTags());
    }
}

bool Pipeline::InitSplProcessor(const PipelineConfig& config) {
    mSplProcessor = std::unique_ptr<ProcessorSPL>(new ProcessorSPL());
    std::string pluginId = "spl";
    ComponentConfig componentConfig(pluginId, config);
    if (!mSplProcessor->Init(componentConfig, mContext)) {
        LOG_ERROR(GetContext().GetLogger(), ("InitSplProcessor", "spl")("Error", "Init failed"));
        return false;
    }
    return true;
}

bool Pipeline::InitAndAddProcessor(std::unique_ptr<ProcessorInstance>&& processor, const PipelineConfig& config) {
    if (!processor) {
        LOG_ERROR(GetContext().GetLogger(),
                  ("CreateProcessor", ProcessorSplitRegexNative::Name())("Error", "Cannot find plugin"));
        return false;
    }
    ComponentConfig componentConfig(processor->Id(), config);
    if (!processor->Init(componentConfig, mContext)) {
        LOG_ERROR(GetContext().GetLogger(), ("InitProcessor", processor->Id())("Error", "Init failed"));
        return false;
    }
    mProcessorLine.emplace_back(std::move(processor));
    return true;
}

} // namespace logtail<|MERGE_RESOLUTION|>--- conflicted
+++ resolved
@@ -72,43 +72,9 @@
         return false;
     }
 
-<<<<<<< HEAD
-    std::unique_ptr<ProcessorInstance> pluginGroupInfo = PluginRegistry::GetInstance()->CreateProcessor(
-        ProcessorFillGroupInfoNative::Name(),
-        std::string(ProcessorFillGroupInfoNative::Name()) + "/" + std::to_string(pluginIndex++));
-    if (!InitAndAddProcessor(std::move(pluginGroupInfo), config)) {
-        return false;
-    }
-
     
     if (config.mLogType == SPL_LOG) {
         if (!InitSplProcessor(config)) {
-=======
-    // APSARA_LOG, REGEX_LOG, STREAM_LOG, JSON_LOG, DELIMITER_LOG, PLUGIN_LOG
-    std::unique_ptr<ProcessorInstance> pluginParser;
-    switch (config.mLogType) {
-        case APSARA_LOG:
-            pluginParser = PluginRegistry::GetInstance()->CreateProcessor(
-                ProcessorParseApsaraNative::Name(),
-                std::string(ProcessorParseApsaraNative::Name()) + "/" + std::to_string(pluginIndex++));
-            break;
-        case REGEX_LOG:
-            pluginParser = PluginRegistry::GetInstance()->CreateProcessor(ProcessorParseRegexNative::Name(),
-                                                                          std::string(ProcessorParseRegexNative::Name())
-                                                                              + "/" + std::to_string(pluginIndex++));
-            break;
-        case JSON_LOG:
-            pluginParser = PluginRegistry::GetInstance()->CreateProcessor(ProcessorParseJsonNative::Name(),
-                                                                          std::string(ProcessorParseJsonNative::Name())
-                                                                              + "/" + std::to_string(pluginIndex++));
-            break;
-        case DELIMITER_LOG:
-            pluginParser = PluginRegistry::GetInstance()->CreateProcessor(
-                ProcessorParseDelimiterNative::Name(),
-                std::string(ProcessorParseDelimiterNative::Name()) + "/" + std::to_string(pluginIndex++));
-            break;
-        default:
->>>>>>> 3204829e
             return false;
         }
     } else {
@@ -180,7 +146,8 @@
     } else {
         logGroupList.emplace_back(logGroup.GetSourceBuffer());
         logGroupList.back().SwapEvents(logGroup.MutableEvents());
-        logGroupList.back().SwapGroupInfo(logGroup.MutableGroupInfo().MutableMetadata(), logGroup.MutableGroupInfo().MutableTags());
+        logGroupList.back().SwapGroupMetadata(logGroup.MutableGroupMetadata());
+        logGroupList.back().SwapGroupTags(logGroup.MutableTags());
     }
 }
 
