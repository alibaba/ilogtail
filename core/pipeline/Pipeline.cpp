--- conflicted
+++ resolved
@@ -115,13 +115,13 @@
         return false;
     }
 
-<<<<<<< HEAD
     std::unique_ptr<ProcessorInstance> pluginFilter = PluginRegistry::GetInstance()->CreateProcessor(
         ProcessorFilterNative::Name(),
         std::string(ProcessorFilterNative::Name()) + "/" + std::to_string(pluginIndex++));
     if (!InitAndAddProcessor(std::move(pluginFilter), config)) {
         return false;
-=======
+    }
+
     if (!config.mSensitiveWordCastOptions.empty()) {
         std::unique_ptr<ProcessorInstance> pluginDesensitize = PluginRegistry::GetInstance()->CreateProcessor(
             ProcessorDesensitizeNative::Name(),
@@ -129,7 +129,6 @@
         if (!InitAndAddProcessor(std::move(pluginDesensitize), config)) {
             return false;
         }
->>>>>>> adf2cba2
     }
 
     return true;
