/*
 * Copyright 2023 iLogtail Authors
 *
 * Licensed under the Apache License, Version 2.0 (the "License");
 * you may not use this file except in compliance with the License.
 * You may obtain a copy of the License at
 *
 *      http://www.apache.org/licenses/LICENSE-2.0
 *
 * Unless required by applicable law or agreed to in writing, software
 * distributed under the License is distributed on an "AS IS" BASIS,
 * WITHOUT WARRANTIES OR CONDITIONS OF ANY KIND, either express or implied.
 * See the License for the specific language governing permissions and
 * limitations under the License.
 */

#include "pipeline/Pipeline.h"

#include "common/ParamExtractor.h"
#include "flusher/FlusherSLS.h"
#include "pipeline/PipelineContext.h"
#include "plugin/PluginRegistry.h"
#include "processor/daemon/LogProcess.h"
#include "processor/ProcessorSplitLogStringNative.h"
#include "processor/ProcessorSplitRegexNative.h"
#include "processor/ProcessorParseApsaraNative.h"
#include "processor/ProcessorParseRegexNative.h"
#include "processor/ProcessorParseJsonNative.h"
#include "processor/ProcessorParseDelimiterNative.h"
#include "processor/ProcessorParseTimestampNative.h"
#include "processor/ProcessorDesensitizeNative.h"
#include "processor/ProcessorTagNative.h"
#include "processor/ProcessorFilterNative.h"

// for special treatment
#include "input/InputFile.h"

namespace logtail {

bool Pipeline::Init(const PipelineConfig& config) {
    mName = config.mConfigName;
    mConfig = config;

    mContext.SetConfigName(config.mConfigName);
    mContext.SetLogstoreName(config.mCategory);
    mContext.SetProjectName(config.mProjectName);
    mContext.SetRegion(config.mRegion);

    int pluginIndex = 0;
    // Input plugin
    pluginIndex++;

    if (config.mLogType == STREAM_LOG || config.mLogType == PLUGIN_LOG) {
        return true;
    }

    std::unique_ptr<ProcessorInstance> pluginGroupInfo
        = PluginRegistry::GetInstance()->CreateProcessor(ProcessorTagNative::sName, std::to_string(pluginIndex++));
    if (!InitAndAddProcessor(std::move(pluginGroupInfo), config)) {
        return false;
    }

    if (config.mPluginProcessFlag && !config.mForceEnablePipeline) {
        return true;
    }

    std::unique_ptr<ProcessorInstance> pluginDecoder;
    if (config.mLogType == JSON_LOG || !config.IsMultiline()) {
        pluginDecoder = PluginRegistry::GetInstance()->CreateProcessor(ProcessorSplitLogStringNative::sName,
                                                                       std::to_string(pluginIndex++));
    } else {
        pluginDecoder = PluginRegistry::GetInstance()->CreateProcessor(ProcessorSplitRegexNative::sName,
                                                                       std::to_string(pluginIndex++));
    }
    if (!InitAndAddProcessor(std::move(pluginDecoder), config)) {
        return false;
    }

    // APSARA_LOG, REGEX_LOG, STREAM_LOG, JSON_LOG, DELIMITER_LOG, PLUGIN_LOG
    std::unique_ptr<ProcessorInstance> pluginParser;
    switch (config.mLogType) {
        case APSARA_LOG:
            pluginParser = PluginRegistry::GetInstance()->CreateProcessor(ProcessorParseApsaraNative::sName,
                                                                          std::to_string(pluginIndex++));
            break;
        case REGEX_LOG:
            pluginParser = PluginRegistry::GetInstance()->CreateProcessor(ProcessorParseRegexNative::sName,
                                                                          std::to_string(pluginIndex++));
            break;
        case JSON_LOG:
            pluginParser = PluginRegistry::GetInstance()->CreateProcessor(ProcessorParseJsonNative::sName,
                                                                          std::to_string(pluginIndex++));
            break;
        case DELIMITER_LOG:
            pluginParser = PluginRegistry::GetInstance()->CreateProcessor(ProcessorParseDelimiterNative::sName,
                                                                          std::to_string(pluginIndex++));
            break;
        default:
            return false;
    }
    if (!InitAndAddProcessor(std::move(pluginParser), config)) {
        return false;
    }

    std::unique_ptr<ProcessorInstance> pluginTime = PluginRegistry::GetInstance()->CreateProcessor(
        ProcessorParseTimestampNative::sName, std::to_string(pluginIndex++));
    if (!InitAndAddProcessor(std::move(pluginTime), config)) {
        return false;
    }

    std::unique_ptr<ProcessorInstance> pluginFilter
        = PluginRegistry::GetInstance()->CreateProcessor(ProcessorFilterNative::sName, std::to_string(pluginIndex++));
    if (!InitAndAddProcessor(std::move(pluginFilter), config)) {
        return false;
    }

    if (!config.mSensitiveWordCastOptions.empty()) {
        std::unique_ptr<ProcessorInstance> pluginDesensitize = PluginRegistry::GetInstance()->CreateProcessor(
            ProcessorDesensitizeNative::sName, std::to_string(pluginIndex++));
        if (!InitAndAddProcessor(std::move(pluginDesensitize), config)) {
            return false;
        }
    }

    return true;
}

<<<<<<< HEAD
bool Pipeline::Init(NewConfig&& config) {
    mName = config.mName;
    mContext.SetConfigName(mName);
    mContext.SetCreateTime(config.mCreateTime);
    mContext.SetPipeline(*this);
    mContext.SetIsFirstProcessorJsonFlag(config.mIsFirstProcessorJson);

    // for special treatment below
    const InputFile* inputFile = nullptr;

    int16_t pluginIndex = 0;
    for (auto detail : config.mInputs) {
        std::string name = (*detail)["Type"].asString();
        std::unique_ptr<InputInstance> input
            = PluginRegistry::GetInstance()->CreateInput(name, std::to_string(++pluginIndex));
        if (input) {
            Json::Value optionalGoPipeline;
            if (!input->Init(*detail, mContext, optionalGoPipeline)) {
                return false;
            }
            mInputs.emplace_back(std::move(input));
            if (!optionalGoPipeline.isNull()) {
                MergeGoPipeline(optionalGoPipeline, mGoPipelineWithInput);
            }
            // for special treatment below
            if (name == "input_file") {
                inputFile = static_cast<const InputFile*>(mInputs[0]->GetPlugin());
            }
        } else {
            AddPluginToGoPipeline(*detail, "inputs", mGoPipelineWithInput);
        }
    }

    // add log split processor for input_file
    if (inputFile) {
        std::unique_ptr<ProcessorInstance> processor;
        Json::Value detail;
        if (config.mIsFirstProcessorJson || inputFile->mMultiline.mMode == InputFile::Multiline::Mode::JSON) {
            processor = PluginRegistry::GetInstance()->CreateProcessor("processor_split_native_native",
                                                                       std::to_string(++pluginIndex));
            detail["SplitChar"] = Json::Value('\0');
            detail["AppendingLogPositionMeta"] = Json::Value(inputFile->mAppendingLogPositionMeta);
        } else if (inputFile->IsMultiline()) {
            processor = PluginRegistry::GetInstance()->CreateProcessor("processor_split_regex_native",
                                                                       std::to_string(++pluginIndex));
            detail["StartPattern"] = Json::Value(inputFile->mMultiline.mStartPattern);
            detail["ContinuePattern"] = Json::Value(inputFile->mMultiline.mContinuePattern);
            detail["EndPattern"] = Json::Value(inputFile->mMultiline.mEndPattern);
            detail["AppendingLogPositionMeta"] = Json::Value(inputFile->mAppendingLogPositionMeta);
        } else {
            processor = PluginRegistry::GetInstance()->CreateProcessor("processor_split_native_native",
                                                                       std::to_string(++pluginIndex));
            detail["AppendingLogPositionMeta"] = Json::Value(inputFile->mAppendingLogPositionMeta);
        }
        if (!processor->Init(detail, mContext)) {
            return false;
        }
        mProcessorLine.emplace_back(std::move(processor));
    }

    for (auto detail : config.mProcessors) {
        std::string name = (*detail)["Type"].asString();
        std::unique_ptr<ProcessorInstance> processor
            = PluginRegistry::GetInstance()->CreateProcessor(name, std::to_string(++pluginIndex));
        if (processor) {
            if (!processor->Init(*detail, mContext)) {
                return false;
            }
            mProcessorLine.emplace_back(std::move(processor));
        } else {
            if (ShouldAddPluginToGoPipelineWithInput()) {
                AddPluginToGoPipeline(*detail, "processors", mGoPipelineWithInput);
            } else {
                AddPluginToGoPipeline(*detail, "processors", mGoPipelineWithoutInput);
            }
        }
    }

    for (auto detail : config.mAggregators) {
        if (ShouldAddPluginToGoPipelineWithInput()) {
            AddPluginToGoPipeline(*detail, "aggregators", mGoPipelineWithInput);
        } else {
            AddPluginToGoPipeline(*detail, "aggregators", mGoPipelineWithoutInput);
        }
    }

    for (auto detail : config.mFlushers) {
        std::string name = (*detail)["Type"].asString();
        std::unique_ptr<FlusherInstance> flusher
            = PluginRegistry::GetInstance()->CreateFlusher(name, std::to_string(++pluginIndex));
        if (flusher) {
            Json::Value optionalGoPipeline;
            if (!flusher->Init(*detail, mContext, optionalGoPipeline)) {
                return false;
            }
            mFlushers.emplace_back(std::move(flusher));
            if (!optionalGoPipeline.isNull() && config.ShouldNativeFlusherConnectedByGoPipeline()) {
                if (ShouldAddPluginToGoPipelineWithInput()) {
                    MergeGoPipeline(optionalGoPipeline, mGoPipelineWithInput);
                } else {
                    MergeGoPipeline(optionalGoPipeline, mGoPipelineWithoutInput);
                }
            }
            if (name == "flusher_sls") {
                mContext.SetSLSInfo(static_cast<const FlusherSLS*>(flusher.get()->GetPlugin()));
            }
        } else {
            if (ShouldAddPluginToGoPipelineWithInput()) {
                AddPluginToGoPipeline(*detail, "flushers", mGoPipelineWithInput);
            } else {
                AddPluginToGoPipeline(*detail, "flushers", mGoPipelineWithoutInput);
            }
        }
    }

    for (auto detail : config.mExtensions) {
        if (!mGoPipelineWithInput.isNull()) {
            AddPluginToGoPipeline(*detail, "extensions", mGoPipelineWithInput);
        }
        if (!mGoPipelineWithoutInput.isNull()) {
            AddPluginToGoPipeline(*detail, "extensions", mGoPipelineWithoutInput);
        }
    }

    // global module must be initialized at last, since native input or flusher plugin may generate global param in Go
    // pipeline, which should be overriden by explicitly provided global module.
    if (config.mGlobal) {
        Json::Value nonNativeParams;
        if (mContext.InitGlobalConfig(*config.mGlobal, nonNativeParams)) {
            return false;
        }
        if (!mGoPipelineWithInput.isNull()) {
            Json::Value& global = mGoPipelineWithInput["global"];
            for (auto itr = nonNativeParams.begin(); itr != nonNativeParams.end(); itr++) {
                global[itr.name()] = *itr;
            }
            global["EnableTimestampNanosecond"] = mContext.GetGlobalConfig().mEnableTimestampNanosecond;
            global["UsingOldContentTag"] = mContext.GetGlobalConfig().mUsingOldContentTag;
        }
        if (!mGoPipelineWithoutInput.isNull()) {
            Json::Value& global = mGoPipelineWithoutInput["global"];
            for (auto itr = nonNativeParams.begin(); itr != nonNativeParams.end(); itr++) {
                global[itr.name()] = *itr;
            }
            global["EnableTimestampNanosecond"] = mContext.GetGlobalConfig().mEnableTimestampNanosecond;
            global["UsingOldContentTag"] = mContext.GetGlobalConfig().mUsingOldContentTag;
        }
    }

    // mandatory override global.DefaultLogQueueSize in Go pipeline when input_file and Go processing coexist.
    if (inputFile && !mGoPipelineWithoutInput.isNull()) {
        mGoPipelineWithoutInput["global"]["DefaultLogQueueSize"] = Json::Value(10);
    }

    // special treatment
    const GlobalConfig& global = mContext.GetGlobalConfig();
    if (global.mProcessPriority > 0) {
        LogProcess::GetInstance()->SetPriorityWithHoldOn(mContext.GetLogstoreKey(), global.mProcessPriority);
    } else {
        LogProcess::GetInstance()->DeletePriorityWithHoldOn(mContext.GetLogstoreKey());
    }

    if (inputFile && inputFile->mExactlyOnceConcurrency > 0) {
        if (!mGoPipelineWithoutInput.isNull()) {
            PARAM_ERROR(mContext.GetLogger(), "exactly once enabled when not in native mode exist", noModule, mName);
        }
        // flusher_sls is guaranteed to exist here.
        if (mContext.GetSLSInfo()->mBatch.mMergeType != FlusherSLS::Batch::MergeType::TOPIC) {
            PARAM_ERROR(
                mContext.GetLogger(), "exactly once enabled when flusher_sls.MergeType is not topic", noModule, mName);
        }
    }

    // if (!LoadGoPipelines()) {
    //     LOG_ERROR(
    //         sLogger,
    //         ("failed to init pipeline", "Go pipeline is invalid, see logtail_plugin.LOG for detail")("config",
    //         Name()));
    //     return false;
    // }

    return true;
}

void Pipeline::Start() {
    // TODO: 应该保证指定时间内返回，如果无法返回，将配置放入startDisabled里
    for (const auto& flusher : mFlushers) {
        flusher->Start();
    }
    if (!mGoPipelineWithoutInput.isNull()) {
        // TODO: 加载该Go流水线
    }
    // TODO: 启用Process中改流水线对应的输入队列
    if (!mGoPipelineWithInput.isNull()) {
        // TODO: 加载该Go流水线
    }
    for (const auto& input : mInputs) {
        input->Start();
    }
}

void Pipeline::Process(PipelineEventGroup& logGroup) {
=======
void Pipeline::Process(PipelineEventGroup&& logGroup, std::vector<PipelineEventGroup>& logGroupList) {
>>>>>>> 8e9ab4f5
    for (auto& p : mProcessorLine) {
        p->Process(logGroup);
    }
    logGroupList.emplace_back(std::move(logGroup));
}

void Pipeline::Stop(bool isRemoving) {
    // TODO: 应该保证指定时间内返回，如果无法返回，将配置放入stopDisabled里
    for (const auto& input : mInputs) {
        input->Stop(isRemoving);
    }
    if (!mGoPipelineWithInput.isNull()) {
        // TODO: 卸载该Go流水线
    }
    // TODO: 禁用Process中改流水线对应的输入队列
    if (!mGoPipelineWithoutInput.isNull()) {
        // TODO: 卸载该Go流水线
    }
    for (const auto& flusher : mFlushers) {
        flusher->Stop(isRemoving);
    }
}

void Pipeline::MergeGoPipeline(const Json::Value& src, Json::Value& dst) {
    for (auto itr = src.begin(); itr != src.end(); ++itr) {
        if (itr->isArray()) {
            Json::Value& module = dst[itr.name()];
            for (auto it = itr->begin(); it != itr->end(); ++it) {
                module.append(*it);
            }
        } else if (itr->isObject()) {
            Json::Value& module = dst[itr.name()];
            for (auto it = itr->begin(); it != itr->end(); ++it) {
                module[it.name()] = *it;
            }
        }
    }
}

void Pipeline::AddPluginToGoPipeline(const Json::Value& plugin, const std::string& module, Json::Value& dst) {
    Json::Value res(Json::objectValue), detail = plugin;
    detail.removeMember("Type");
    res["type"] = plugin["Type"];
    res["detail"] = detail;
    dst[module].append(res);
}

bool Pipeline::InitAndAddProcessor(std::unique_ptr<ProcessorInstance>&& processor, const PipelineConfig& config) {
    if (!processor) {
        LOG_ERROR(GetContext().GetLogger(),
                  ("CreateProcessor", ProcessorSplitRegexNative::sName)("Error", "Cannot find plugin"));
        return false;
    }
    ComponentConfig componentConfig(processor->Id(), config);
    if (!processor->Init(componentConfig, mContext)) {
        LOG_ERROR(GetContext().GetLogger(), ("InitProcessor", processor->Id())("Error", "Init failed"));
        return false;
    }
    mProcessorLine.emplace_back(std::move(processor));
    return true;
}

} // namespace logtail<|MERGE_RESOLUTION|>--- conflicted
+++ resolved
@@ -125,7 +125,6 @@
     return true;
 }
 
-<<<<<<< HEAD
 bool Pipeline::Init(NewConfig&& config) {
     mName = config.mName;
     mContext.SetConfigName(mName);
@@ -327,10 +326,7 @@
     }
 }
 
-void Pipeline::Process(PipelineEventGroup& logGroup) {
-=======
 void Pipeline::Process(PipelineEventGroup&& logGroup, std::vector<PipelineEventGroup>& logGroupList) {
->>>>>>> 8e9ab4f5
     for (auto& p : mProcessorLine) {
         p->Process(logGroup);
     }
