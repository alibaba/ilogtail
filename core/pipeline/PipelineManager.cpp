--- conflicted
+++ resolved
@@ -46,22 +46,15 @@
     static bool isInputStreamStarted = false;
 #endif
     bool isInputObserverChanged = false, isInputFileChanged = false, isInputStreamChanged = false,
-<<<<<<< HEAD
-         isInputContainerStdioChanged = false, isInputPrometheusChanged = false;
-=======
-         isInputContainerStdioChanged = false, inputEbpfChanged = false;
->>>>>>> 1fd70099
+         isInputContainerStdioChanged = false, isInputPrometheusChanged = false, inputEbpfChanged = false;
     for (const auto& name : diff.mRemoved) {
         CheckIfInputUpdated(mPipelineNameEntityMap[name]->GetConfig()["inputs"][0],
                             isInputObserverChanged,
                             isInputFileChanged,
                             isInputStreamChanged,
                             isInputContainerStdioChanged,
-<<<<<<< HEAD
-                            isInputPrometheusChanged);
-=======
+                            isInputPrometheusChanged,
                             inputEbpfChanged);
->>>>>>> 1fd70099
     }
     for (const auto& config : diff.mModified) {
         CheckIfInputUpdated(*config.mInputs[0],
@@ -69,11 +62,8 @@
                             isInputFileChanged,
                             isInputStreamChanged,
                             isInputContainerStdioChanged,
-<<<<<<< HEAD
-                            isInputPrometheusChanged);
-=======
+                            isInputPrometheusChanged,
                             inputEbpfChanged);
->>>>>>> 1fd70099
     }
     for (const auto& config : diff.mAdded) {
         CheckIfInputUpdated(*config.mInputs[0],
@@ -81,11 +71,8 @@
                             isInputFileChanged,
                             isInputStreamChanged,
                             isInputContainerStdioChanged,
-<<<<<<< HEAD
-                            isInputPrometheusChanged);
-=======
+                            isInputPrometheusChanged,
                             inputEbpfChanged);
->>>>>>> 1fd70099
     }
 
 #if defined(__ENTERPRISE__) && defined(__linux__) && !defined(__ANDROID__)
@@ -106,11 +93,9 @@
     }
     LogProcess::GetInstance()->HoldOn();
     LogtailPlugin::GetInstance()->HoldOn(false);
-<<<<<<< HEAD
     if (isInputPrometheusChanged) {
         PrometheusInputRunner::GetInstance()->Start();
     }
-=======
 #if defined(__linux__) && !defined(__ANDROID__)
     // 和其它插件不同，ebpf需要init之后才能配置加载，最终状态这个init函数是在插件自己的start函数里面，目前暂时在此过渡。
     if (inputEbpfChanged) {
@@ -118,7 +103,6 @@
     }
 
 #endif
->>>>>>> 1fd70099
 #endif
 
     for (const auto& name : diff.mRemoved) {
@@ -330,11 +314,8 @@
                                           bool& isInputFileChanged,
                                           bool& isInputStreamChanged,
                                           bool& isInputContainerStdioChanged,
-<<<<<<< HEAD
-                                          bool& isInputPrometheusChanged) {
-=======
+                                          bool& isInputPrometheusChanged,
                                           bool& isInputEbpfChanged) {
->>>>>>> 1fd70099
     string inputType = config["Type"].asString();
     if (inputType == "input_observer_network") {
         isInputObserverChanged = true;
@@ -344,10 +325,8 @@
         isInputStreamChanged = true;
     } else if (inputType == "input_container_stdio") {
         isInputContainerStdioChanged = true;
-<<<<<<< HEAD
     } else if (inputType == "input_prometheus") {
         isInputPrometheusChanged = true;
-=======
     } else if (inputType == "input_ebpf_processprobe_security" || 
         inputType == "input_ebpf_processprobe_observer" ||
         inputType == "input_ebpf_sockettraceprobe_security" ||
@@ -355,7 +334,6 @@
         inputType == "input_ebpf_fileprobe_security" ||
         inputType == "input_ebpf_profilingprobe_observer") {
         isInputEbpfChanged = true;
->>>>>>> 1fd70099
     }
 }
 
