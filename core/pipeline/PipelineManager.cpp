--- conflicted
+++ resolved
@@ -243,13 +243,10 @@
     ObserverManager::GetInstance()->HoldOn(true);
 #endif
     FileServer::GetInstance()->Stop();
-<<<<<<< HEAD
     PrometheusInputRunner::GetInstance()->Stop();
-=======
     // ebpf
     SecurityServer::GetInstance()->Stop();
     ObserverServer::GetInstance()->Stop();
->>>>>>> f749744b
 
     Sender::Instance()->SetQueueUrgent();
     bool logProcessFlushFlag = false;
