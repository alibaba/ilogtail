--- conflicted
+++ resolved
@@ -35,19 +35,12 @@
         }
     }
 
-<<<<<<< HEAD
     WriteMetrics::GetInstance()->PrepareMetricsRecordRef(
         mMetricsRecordRef,
         {{METRIC_LABEL_KEY_PROJECT, ctx.GetProjectName()},
          {METRIC_LABEL_KEY_PIPELINE_NAME, ctx.GetConfigName()},
-         {METRIC_LABEL_KEY_COMPONENT_NAME, METRIC_LABEL_VALUE_COMPONENT_NAME_ROUTER}});
-=======
-    WriteMetrics::GetInstance()->PrepareMetricsRecordRef(mMetricsRecordRef,
-                                                         {{METRIC_LABEL_KEY_PROJECT, ctx.GetProjectName()},
-                                                          {METRIC_LABEL_KEY_PIPELINE_NAME, ctx.GetConfigName()},
-                                                          {METRIC_LABEL_KEY_COMPONENT_NAME, METRIC_LABEL_VALUE_COMPONENT_NAME_ROUTER},
-                                                          {METRIC_LABEL_KEY_METRIC_CATEGORY, METRIC_LABEL_KEY_METRIC_CATEGORY_COMPONENT}});
->>>>>>> b84fb4af
+         {METRIC_LABEL_KEY_COMPONENT_NAME, METRIC_LABEL_VALUE_COMPONENT_NAME_ROUTER},
+         {METRIC_LABEL_KEY_METRIC_CATEGORY, METRIC_LABEL_KEY_METRIC_CATEGORY_COMPONENT}});
     mInEventsTotal = mMetricsRecordRef.CreateCounter(METRIC_COMPONENT_IN_EVENTS_TOTAL);
     mInGroupDataSizeBytes = mMetricsRecordRef.CreateCounter(METRIC_COMPONENT_IN_SIZE_BYTES);
     return true;
