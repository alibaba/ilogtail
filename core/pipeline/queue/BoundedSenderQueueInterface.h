--- conflicted
+++ resolved
@@ -50,12 +50,8 @@
     void DecreaseSendingCnt();
     void OnSendingSuccess();
     void SetRateLimiter(uint32_t maxRate);
-<<<<<<< HEAD
     void SetConcurrencyLimiters(std::unordered_map<std::string, std::shared_ptr<ConcurrencyLimiter>>&& concurrencyLimitersMap);
-=======
-    void SetConcurrencyLimiters(std::vector<std::shared_ptr<ConcurrencyLimiter>>&& limiters);
     virtual void SetPipelineForItems(const std::shared_ptr<Pipeline>& p) const = 0;
->>>>>>> 0da35cd6
 
 #ifdef APSARA_UNIT_TEST_MAIN
     std::optional<RateLimiter>& GetRateLimiter() { return mRateLimiter; }
@@ -75,14 +71,11 @@
 
     IntGaugePtr mExtraBufferSize;
     IntGaugePtr mExtraBufferDataSizeBytes;
-<<<<<<< HEAD
     CounterPtr mRejectedByRateLimiterCnt;
-=======
 
 #ifdef APSARA_UNIT_TEST_MAIN
     friend class FlusherUnittest;
 #endif
->>>>>>> 0da35cd6
 };
 
 } // namespace logtail