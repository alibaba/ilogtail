/*
 * Copyright 2024 iLogtail Authors
 *
 * Licensed under the Apache License, Version 2.0 (the "License");
 * you may not use this file except in compliance with the License.
 * You may obtain a copy of the License at
 *
 *      http://www.apache.org/licenses/LICENSE-2.0
 *
 * Unless required by applicable law or agreed to in writing, software
 * distributed under the License is distributed on an "AS IS" BASIS,
 * WITHOUT WARRANTIES OR CONDITIONS OF ANY KIND, either express or implied.
 * See the License for the specific language governing permissions and
 * limitations under the License.
 */

#pragma once

#include <cstdint>
#include <deque>
#include <memory>

#include "pipeline/queue/ProcessQueueInterface.h"
#include "pipeline/queue/QueueInterface.h"

namespace logtail {

// not thread-safe, should be protected explicitly by queue manager
class CircularProcessQueue : virtual public QueueInterface<std::unique_ptr<ProcessQueueItem>>,
                             public ProcessQueueInterface {
public:
    CircularProcessQueue(size_t cap, int64_t key, uint32_t priority, const PipelineContext& ctx);

    bool Push(std::unique_ptr<ProcessQueueItem>&& item) override;
    bool Pop(std::unique_ptr<ProcessQueueItem>& item) override;
<<<<<<< HEAD
    void InvalidatePop();
=======
    void SetPipelineForItems(const std::string& name) const override;
>>>>>>> 4f9411bc

    void Reset(size_t cap);

private:
    size_t Size() const override { return mEventCnt; }

    std::deque<std::unique_ptr<ProcessQueueItem>> mQueue;
    size_t mEventCnt = 0;

    CounterPtr mDroppedEventsCnt;

#ifdef APSARA_UNIT_TEST_MAIN
    friend class CircularProcessQueueUnittest;
    friend class ProcessQueueManagerUnittest;
    friend class PipelineUnittest;
#endif
};

} // namespace logtail<|MERGE_RESOLUTION|>--- conflicted
+++ resolved
@@ -33,11 +33,7 @@
 
     bool Push(std::unique_ptr<ProcessQueueItem>&& item) override;
     bool Pop(std::unique_ptr<ProcessQueueItem>& item) override;
-<<<<<<< HEAD
-    void InvalidatePop();
-=======
     void SetPipelineForItems(const std::string& name) const override;
->>>>>>> 4f9411bc
 
     void Reset(size_t cap);
 
