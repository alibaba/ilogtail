/*
 * Copyright 2024 iLogtail Authors
 *
 * Licensed under the Apache License, Version 2.0 (the "License");
 * you may not use this file except in compliance with the License.
 * You may obtain a copy of the License at
 *
 *      http://www.apache.org/licenses/LICENSE-2.0
 *
 * Unless required by applicable law or agreed to in writing, software
 * distributed under the License is distributed on an "AS IS" BASIS,
 * WITHOUT WARRANTIES OR CONDITIONS OF ANY KIND, either express or implied.
 * See the License for the specific language governing permissions and
 * limitations under the License.
 */

#include "PrometheusInputRunner.h"

#include <chrono>
#include <memory>
#include <string>

#include "common/Flags.h"
#include "common/JsonUtil.h"
#include "common/StringTools.h"
#include "common/TimeUtil.h"
#include "common/http/AsynCurlRunner.h"
#include "common/timer/Timer.h"
#include "logger/Logger.h"
#include "prometheus/Constants.h"
#include "prometheus/Utils.h"
#include "sdk/Common.h"
#include "sdk/Exception.h"

using namespace std;

DECLARE_FLAG_STRING(loong_collector_operator_service);
DECLARE_FLAG_INT32(loong_collector_operator_service_port);
DECLARE_FLAG_STRING(_pod_name_);

namespace logtail {

PrometheusInputRunner::PrometheusInputRunner() : mUnRegisterMs(0) {
    mClient = std::make_unique<sdk::CurlClient>();

    mServiceHost = STRING_FLAG(loong_collector_operator_service);
    mServicePort = INT32_FLAG(loong_collector_operator_service_port);
    mPodName = STRING_FLAG(_pod_name_);
    mTimer = std::make_shared<Timer>();
}

/// @brief receive scrape jobs from input plugins and update scrape jobs
void PrometheusInputRunner::UpdateScrapeInput(std::shared_ptr<TargetSubscriberScheduler> targetSubscriber) {
    RemoveScrapeInput(targetSubscriber->GetId());

    targetSubscriber->mServiceHost = mServiceHost;
    targetSubscriber->mServicePort = mServicePort;
    targetSubscriber->mPodName = mPodName;

    targetSubscriber->mUnRegisterMs = mUnRegisterMs.load();
    targetSubscriber->SetTimer(mTimer);
    auto randSleepMilliSec = GetRandSleepMilliSec(
        targetSubscriber->GetId(), prometheus::RefeshIntervalSeconds, GetCurrentTimeInMilliSeconds());
    auto firstExecTime = std::chrono::steady_clock::now() + std::chrono::milliseconds(randSleepMilliSec);
    targetSubscriber->SetFirstExecTime(firstExecTime);
    // 1. add subscriber to mTargetSubscriberSchedulerMap
    {
        WriteLock lock(mSubscriberMapRWLock);
        mTargetSubscriberSchedulerMap[targetSubscriber->GetId()] = targetSubscriber;
    }
    // 2. build Ticker Event and add it to Timer
    targetSubscriber->ScheduleNext();
}

void PrometheusInputRunner::RemoveScrapeInput(const std::string& jobName) {
    WriteLock lock(mSubscriberMapRWLock);
    if (mTargetSubscriberSchedulerMap.count(jobName)) {
        mTargetSubscriberSchedulerMap[jobName]->Cancel();
        mTargetSubscriberSchedulerMap.erase(jobName);
    }
}

/// @brief targets discovery and start scrape work
void PrometheusInputRunner::Init() {
    std::lock_guard<mutex> lock(mStartMutex);
    if (mIsStarted) {
        return;
    }
    LOG_INFO(sLogger, ("PrometheusInputRunner", "Start"));
    mIsStarted = true;
<<<<<<< HEAD
=======

>>>>>>> bf7de40b
#ifndef APSARA_UNIT_TEST_MAIN
    mTimer->Init();
    AsynCurlRunner::GetInstance()->Init();
#endif

    LOG_INFO(sLogger, ("PrometheusInputRunner", "register"));
    // only register when operator exist
    if (!mServiceHost.empty()) {
        mIsThreadRunning.store(true);
        auto res = std::async(launch::async, [this]() {
            std::lock_guard<mutex> lock(mRegisterMutex);
            int retry = 0;
            while (mIsThreadRunning.load()) {
                ++retry;
                sdk::HttpMessage httpResponse = SendRegisterMessage(prometheus::REGISTER_COLLECTOR_PATH);
                if (httpResponse.statusCode != 200) {
                    LOG_ERROR(sLogger, ("register failed, statusCode", httpResponse.statusCode));
                    if (retry % 3 == 0) {
                        LOG_INFO(sLogger, ("register failed, retried", ToString(retry)));
                    }
                } else {
                    // register success
                    // response will be { "unRegisterMs": 30000 }
                    if (!httpResponse.content.empty()) {
                        string responseStr = httpResponse.content;
                        string errMsg;
                        Json::Value responseJson;
                        if (!ParseJsonTable(responseStr, responseJson, errMsg)) {
                            LOG_ERROR(sLogger, ("register failed, parse response failed", responseStr));
                        }
                        if (responseJson.isMember(prometheus::UNREGISTER_MS)
                            && responseJson[prometheus::UNREGISTER_MS].isString()) {
                            auto tmpStr = responseJson[prometheus::UNREGISTER_MS].asString();
                            if (tmpStr.empty()) {
                                mUnRegisterMs = 0;
                            } else {
                                mUnRegisterMs.store(StringTo<uint64_t>(tmpStr));
                                LOG_INFO(sLogger, ("unRegisterMs", ToString(mUnRegisterMs)));
                            }
                        }
                    }
                    LOG_INFO(sLogger, ("Register Success", mPodName));
                    // subscribe immediately
                    SubscribeOnce();
                    break;
                }
                std::this_thread::sleep_for(std::chrono::seconds(1));
            }
        });
    }
}

/// @brief stop scrape work and clear all scrape jobs
void PrometheusInputRunner::Stop() {
    std::lock_guard<mutex> lock(mStartMutex);
    if (!mIsStarted) {
        return;
    }

    mIsStarted = false;
    mIsThreadRunning.store(false);

#ifndef APSARA_UNIT_TEST_MAIN
    mTimer->Stop();
    LOG_INFO(sLogger, ("PrometheusInputRunner", "stop asyn curl runner"));
    AsynCurlRunner::GetInstance()->Stop();
#endif

    LOG_INFO(sLogger, ("PrometheusInputRunner", "cancel all target subscribers"));
    CancelAllTargetSubscriber();
    {
        WriteLock lock(mSubscriberMapRWLock);
        mTargetSubscriberSchedulerMap.clear();
    }

    // only unregister when operator exist
    if (!mServiceHost.empty()) {
        LOG_INFO(sLogger, ("PrometheusInputRunner", "unregister"));
        auto res = std::async(launch::async, [this]() {
            std::lock_guard<mutex> lock(mRegisterMutex);
            for (int retry = 0; retry < 3; ++retry) {
                sdk::HttpMessage httpResponse = SendRegisterMessage(prometheus::UNREGISTER_COLLECTOR_PATH);
                if (httpResponse.statusCode != 200) {
                    LOG_ERROR(sLogger, ("unregister failed, statusCode", httpResponse.statusCode));
                } else {
                    LOG_INFO(sLogger, ("Unregister Success", mPodName));
                    break;
                }
                std::this_thread::sleep_for(std::chrono::seconds(1));
            }
        });
    }
    LOG_INFO(sLogger, ("PrometheusInputRunner", "Stop"));
}

bool PrometheusInputRunner::HasRegisteredPlugins() const {
    ReadLock lock(mSubscriberMapRWLock);
    return !mTargetSubscriberSchedulerMap.empty();
}

sdk::HttpMessage PrometheusInputRunner::SendRegisterMessage(const string& url) const {
    map<string, string> httpHeader;
    httpHeader[sdk::X_LOG_REQUEST_ID] = prometheus::PROMETHEUS_PREFIX + mPodName;
    sdk::HttpMessage httpResponse;
    httpResponse.header[sdk::X_LOG_REQUEST_ID] = prometheus::PROMETHEUS_PREFIX + mPodName;
#ifdef APSARA_UNIT_TEST_MAIN
    httpResponse.statusCode = 200;
    return httpResponse;
#endif
    try {
        mClient->Send(sdk::HTTP_GET,
                      mServiceHost,
                      mServicePort,
                      url,
                      "pod_name=" + mPodName,
                      httpHeader,
                      "",
                      10,
                      httpResponse,
                      "",
                      false);
    } catch (const sdk::LOGException& e) {
        LOG_ERROR(sLogger, ("curl error", e.what())("url", url)("pod_name", mPodName));
    }
    return httpResponse;
}


void PrometheusInputRunner::CancelAllTargetSubscriber() {
    ReadLock lock(mSubscriberMapRWLock);
    for (auto& it : mTargetSubscriberSchedulerMap) {
        it.second->Cancel();
    }
}

void PrometheusInputRunner::SubscribeOnce() {
    ReadLock lock(mSubscriberMapRWLock);
    for (auto& [k, v] : mTargetSubscriberSchedulerMap) {
        v->SubscribeOnce(std::chrono::steady_clock::now());
    }
}

}; // namespace logtail<|MERGE_RESOLUTION|>--- conflicted
+++ resolved
@@ -88,10 +88,7 @@
     }
     LOG_INFO(sLogger, ("PrometheusInputRunner", "Start"));
     mIsStarted = true;
-<<<<<<< HEAD
-=======
-
->>>>>>> bf7de40b
+
 #ifndef APSARA_UNIT_TEST_MAIN
     mTimer->Init();
     AsynCurlRunner::GetInstance()->Init();
