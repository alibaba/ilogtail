/*
 * Copyright 2024 iLogtail Authors
 *
 * Licensed under the Apache License, Version 2.0 (the "License");
 * you may not use this file except in compliance with the License.
 * You may obtain a copy of the License at
 *
 *      http://www.apache.org/licenses/LICENSE-2.0
 *
 * Unless required by applicable law or agreed to in writing, software
 * distributed under the License is distributed on an "AS IS" BASIS,
 * WITHOUT WARRANTIES OR CONDITIONS OF ANY KIND, either express or implied.
 * See the License for the specific language governing permissions and
 * limitations under the License.
 */

#include "prometheus/Labels.h"

#include <algorithm>
#include <cstdint>

#include "prometheus/Constants.h"

using namespace std;
namespace logtail {


Labels::Labels(const Labels& other) : mLabels(other.mLabels), mMetricEventPtr(other.mMetricEventPtr) {
}

size_t Labels::Size() const {
    if (mMetricEventPtr) {
        return mMetricEventPtr->TagsSize();
    }
    return mLabels.size();
}

std::string Labels::Get(const string& name) {
    if (mMetricEventPtr) {
        return string(mMetricEventPtr->GetTag(name));
    }
    if (mLabels.count(name)) {
        return mLabels[name];
    }
    return "";
}

void Labels::Reset(MetricEvent* metricEvent) {
    for (auto it = metricEvent->TagsBegin(); it != metricEvent->TagsEnd(); it++) {
        Push(Label(it->first.to_string(), it->second.to_string()));
    }
    Push(Label(prometheus::NAME, metricEvent->GetName().to_string()));
}

void Labels::Push(const Label& l) {
    if (mMetricEventPtr) {
        mMetricEventPtr->SetTag(l.name, l.value);
        return;
    }
    mLabels[l.name] = l.value;
}

void Labels::Range(const std::function<void(Label)>& f) {
    if (mMetricEventPtr) {
        for (auto l = mMetricEventPtr->TagsBegin(); l != mMetricEventPtr->TagsEnd(); l++) {
            f(Label(string(l->first), string(l->second)));
        }
        return;
    }
    for (const auto& l : mLabels) {
        f(Label(l.first, l.second));
    }
}

LabelMap::const_iterator Labels::Begin() const {
    return mLabels.begin();
}

LabelMap::const_iterator Labels::End() const {
    return mLabels.end();
}


LabelsBuilder::LabelsBuilder() {
}

// Del deletes the label of the given name.
void LabelsBuilder::DeleteLabel(const vector<string>& nameList) {
    for (const auto& name : nameList) {
        DeleteLabel(name);
    }
}

void LabelsBuilder::DeleteLabel(std::string name) {
<<<<<<< HEAD
    auto it = find_if(mAddLabelList.begin(), mAddLabelList.end(), [&name](const Label& l) { return l.name == name; });
=======
    auto it = mAddLabelList.find(name);
>>>>>>> fdf2bc20
    if (it != mAddLabelList.end()) {
        mAddLabelList.erase(it);
    }
    mDeleteLabelNameList.insert(name);
}

std::string LabelsBuilder::Get(const std::string& name) {
    // Del() removes entries from .add but Set() does not remove from .del, so check .add first.
    for (const auto& [k, v] : mAddLabelList) {
        if (k == name) {
            return v;
        }
    }
    auto it = find(mDeleteLabelNameList.begin(), mDeleteLabelNameList.end(), name);
    if (it != mDeleteLabelNameList.end()) {
        return "";
    }
    return mBase.Get(name);
}


// Set the name/value pair as a label. A value of "" means delete that label.
void LabelsBuilder::Set(const std::string& name, const std::string& value) {
    if (value.empty()) {
        DeleteLabel(name);
        return;
    }
    if (mAddLabelList.find(name) != mAddLabelList.end()) {
        mAddLabelList[name] = value;
        return;
    }
    mAddLabelList.emplace(name, value);
}

void LabelsBuilder::Reset(Labels l) {
    mBase = l;
    mBase.Range([this](const Label& l) {
        if (l.value == "") {
            mDeleteLabelNameList.insert(l.name);
        }
    });
}

void LabelsBuilder::Reset(MetricEvent* metricEvent) {
    mBase.Reset(metricEvent);
    mBase.Range([this](const Label& l) {
        if (l.value == "") {
            mDeleteLabelNameList.insert(l.name);
        }
    });
}

Labels LabelsBuilder::GetLabels() {
    if (mDeleteLabelNameList.empty() && mAddLabelList.empty()) {
        return mBase;
    }

    auto res = Labels();
    for (auto l = mBase.Begin(); l != mBase.End(); ++l) {
<<<<<<< HEAD
        if (find_if(mDeleteLabelNameList.begin(),
                    mDeleteLabelNameList.end(),
                    [&l](const string& name) { return name == l->first; })
                != mDeleteLabelNameList.end()
            || find_if(mAddLabelList.begin(), mAddLabelList.end(), [&l](const Label& label) { return label.name == l->first; })
                != mAddLabelList.end()) {
=======
        if (mDeleteLabelNameList.find(l->first) != mDeleteLabelNameList.end()
            || mAddLabelList.find(l->first) != mAddLabelList.end()) {
>>>>>>> fdf2bc20
            continue;
        }
        res.Push(Label(l->first, l->second));
    }

<<<<<<< HEAD
    for (const auto& l : mAddLabelList) {
        res.Push(l);
    }
=======
    for (const auto& [k, v] : mAddLabelList) {
        res.Push(Label{k, v});
    }

>>>>>>> fdf2bc20
    return res;
}


/// @brief Range calls f on each label in the Builder
void LabelsBuilder::Range(const std::function<void(Label)>& closure) {
    // Take a copy of add and del, so they are unaffected by calls to Set() or Del().
    auto originAdd = mAddLabelList;
    auto originDel = mDeleteLabelNameList;
<<<<<<< HEAD
    mBase.Range([&originAdd, &originDel, &closure](Label l) {
        if (find_if(originAdd.begin(), originAdd.end(), [&l](const Label& label) { return l.name == label.name; })
                == originAdd.end()
            && find(originDel.begin(), originDel.end(), l.name) == originDel.end()) {
            closure(l);
        }
    });
    for (const auto& item : originAdd) {
        closure(item);
=======
    mBase.Range([&originAdd, &originDel, &closure](const Label& l) {
        if (originAdd.find(l.name) == originAdd.end() && originDel.find(l.name) == originDel.end()) {
            closure(l);
        }
    });
    for (const auto& [k, v] : originAdd) {
        closure(Label{k, v});
>>>>>>> fdf2bc20
    }
}

uint64_t Labels::Hash() {
    string hash;
<<<<<<< HEAD
    uint64_t sum = prometheus::OFFSET64;
    Range([&hash](Label l) { hash += l.name + "\xff" + l.value + "\xff"; });
=======
    uint64_t sum = offset64;
    Range([&hash](const Label& l) { hash += l.name + "\xff" + l.value + "\xff"; });
>>>>>>> fdf2bc20
    for (auto i : hash) {
        sum ^= (uint64_t)i;
        sum *= prometheus::PRIME64;
    }
    return sum;
}

void Labels::RemoveMetaLabels() {
    for (auto it = mLabels.begin(); it != mLabels.end();) {
        if (it->first.find(prometheus::META) == 0) {
            it = mLabels.erase(it);
        } else {
            ++it;
        }
    }
}

} // namespace logtail<|MERGE_RESOLUTION|>--- conflicted
+++ resolved
@@ -25,9 +25,6 @@
 namespace logtail {
 
 
-Labels::Labels(const Labels& other) : mLabels(other.mLabels), mMetricEventPtr(other.mMetricEventPtr) {
-}
-
 size_t Labels::Size() const {
     if (mMetricEventPtr) {
         return mMetricEventPtr->TagsSize();
@@ -92,11 +89,7 @@
 }
 
 void LabelsBuilder::DeleteLabel(std::string name) {
-<<<<<<< HEAD
-    auto it = find_if(mAddLabelList.begin(), mAddLabelList.end(), [&name](const Label& l) { return l.name == name; });
-=======
     auto it = mAddLabelList.find(name);
->>>>>>> fdf2bc20
     if (it != mAddLabelList.end()) {
         mAddLabelList.erase(it);
     }
@@ -156,32 +149,17 @@
 
     auto res = Labels();
     for (auto l = mBase.Begin(); l != mBase.End(); ++l) {
-<<<<<<< HEAD
-        if (find_if(mDeleteLabelNameList.begin(),
-                    mDeleteLabelNameList.end(),
-                    [&l](const string& name) { return name == l->first; })
-                != mDeleteLabelNameList.end()
-            || find_if(mAddLabelList.begin(), mAddLabelList.end(), [&l](const Label& label) { return label.name == l->first; })
-                != mAddLabelList.end()) {
-=======
         if (mDeleteLabelNameList.find(l->first) != mDeleteLabelNameList.end()
             || mAddLabelList.find(l->first) != mAddLabelList.end()) {
->>>>>>> fdf2bc20
             continue;
         }
         res.Push(Label(l->first, l->second));
     }
 
-<<<<<<< HEAD
-    for (const auto& l : mAddLabelList) {
-        res.Push(l);
-    }
-=======
     for (const auto& [k, v] : mAddLabelList) {
         res.Push(Label{k, v});
     }
 
->>>>>>> fdf2bc20
     return res;
 }
 
@@ -191,17 +169,6 @@
     // Take a copy of add and del, so they are unaffected by calls to Set() or Del().
     auto originAdd = mAddLabelList;
     auto originDel = mDeleteLabelNameList;
-<<<<<<< HEAD
-    mBase.Range([&originAdd, &originDel, &closure](Label l) {
-        if (find_if(originAdd.begin(), originAdd.end(), [&l](const Label& label) { return l.name == label.name; })
-                == originAdd.end()
-            && find(originDel.begin(), originDel.end(), l.name) == originDel.end()) {
-            closure(l);
-        }
-    });
-    for (const auto& item : originAdd) {
-        closure(item);
-=======
     mBase.Range([&originAdd, &originDel, &closure](const Label& l) {
         if (originAdd.find(l.name) == originAdd.end() && originDel.find(l.name) == originDel.end()) {
             closure(l);
@@ -209,19 +176,13 @@
     });
     for (const auto& [k, v] : originAdd) {
         closure(Label{k, v});
->>>>>>> fdf2bc20
     }
 }
 
 uint64_t Labels::Hash() {
     string hash;
-<<<<<<< HEAD
     uint64_t sum = prometheus::OFFSET64;
     Range([&hash](Label l) { hash += l.name + "\xff" + l.value + "\xff"; });
-=======
-    uint64_t sum = offset64;
-    Range([&hash](const Label& l) { hash += l.name + "\xff" + l.value + "\xff"; });
->>>>>>> fdf2bc20
     for (auto i : hash) {
         sum ^= (uint64_t)i;
         sum *= prometheus::PRIME64;
