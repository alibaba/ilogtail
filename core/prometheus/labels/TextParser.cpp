--- conflicted
+++ resolved
@@ -284,13 +284,8 @@
     metricEvent.SetValue<UntypedSingleValue>(mSampleValue);
     mTokenLength = 0;
     SkipLeadingWhitespace();
-<<<<<<< HEAD
-    if (mPos == mLine.size() || mLine[mPos] == '#') {
-        metricEvent.SetTimestamp(mTimestamp, mNanoTimestamp);
-=======
-    if (mPos == mLine.size() || !mHonorTimestamps) {
+    if (mPos == mLine.size() || mLine[mPos] == '#' || !mHonorTimestamps) {
         metricEvent.SetTimestamp(mDefaultTimestamp, mDefaultNanoTimestamp);
->>>>>>> d8b8109f
         mState = TextState::Done;
     } else {
         HandleTimestamp(metricEvent);
