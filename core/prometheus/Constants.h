--- conflicted
+++ resolved
@@ -98,17 +98,14 @@
 
 const char* const SCRAPE_TIMESTAMP_MILLISEC = "scrape_timestamp_millisec";
 
-<<<<<<< HEAD
-const char* const POD_NAME = "pod_name";
-const char* const OPERATOR_HOST = "operator_host";
-const char* const OPERATOR_PORT = "operator_port";
-const char* const STATUS = "status";
-=======
 // scrape config compression
 const char* const ENABLE_COMPRESSION = "enable_compression";
 const char* const ACCEPT_ENCODING = "Accept-Encoding";
 const char* const GZIP = "gzip";
 const char* const IDENTITY = "identity";
 
->>>>>>> 4f9411bc
+const char* const POD_NAME = "pod_name";
+const char* const OPERATOR_HOST = "operator_host";
+const char* const OPERATOR_PORT = "operator_port";
+const char* const STATUS = "status";
 } // namespace logtail::prometheus