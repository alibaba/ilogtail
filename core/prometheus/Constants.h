--- conflicted
+++ resolved
@@ -61,8 +61,10 @@
 const char* const METRIC_RELABEL_CONFIGS = "metric_relabel_configs";
 const char* const AUTHORIZATION = "authorization";
 const char* const AUTHORIZATION_DEFAULT_TYEP = "Bearer";
+const char* const AUTHORIZATION_DEFAULT_TYEP = "Bearer";
 const char* const A_UTHORIZATION = "Authorization";
 const char* const TYPE = "type";
+const char* const CREDENTIALS = "credentials";
 const char* const CREDENTIALS = "credentials";
 const char* const CREDENTIALS_FILE = "credentials_file";
 const char* const BASIC_AUTH = "basic_auth";
@@ -72,14 +74,11 @@
 const char* const PASSWORD_FILE = "password_file";
 const char* const BASIC_PREFIX = "Basic ";
 
-<<<<<<< HEAD
 // scrape protocols
 const char* const PrometheusProto = "PrometheusProto";
 const char* const PrometheusText0_0_4 = "PrometheusText0.0.4";
 const char* const OpenMetricsText0_0_1 = "OpenMetricsText0.0.1";
 const char* const OpenMetricsText1_0_0 = "OpenMetricsText1.0.0";
-=======
->>>>>>> 6afb77b0
 
 // metric labels
 const char* const JOB = "job";
