--- conflicted
+++ resolved
@@ -44,13 +44,7 @@
     ScrapeScheduler(const ScrapeScheduler&) = default;
     ~ScrapeScheduler() override = default;
 
-<<<<<<< HEAD
-    void OnMetricResult(const HttpResponse&);
-=======
-    bool operator<(const ScrapeScheduler& other) const;
-
     void OnMetricResult(const HttpResponse&, uint64_t timestampMilliSec);
->>>>>>> f8cec6e6
     void SetTimer(std::shared_ptr<Timer> timer);
 
     std::string GetId() const;
