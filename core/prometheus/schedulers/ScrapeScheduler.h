/*
 * Copyright 2024 iLogtail Authors
 *
 * Licensed under the Apache License, Version 2.0 (the "License");
 * you may not use this file except in compliance with the License.
 * You may obtain a copy of the License at
 *
 *      http://www.apache.org/licenses/LICENSE-2.0
 *
 * Unless required by applicable law or agreed to in writing, software
 * distributed under the License is distributed on an "AS IS" BASIS,
 * WITHOUT WARRANTIES OR CONDITIONS OF ANY KIND, either express or implied.
 * See the License for the specific language governing permissions and
 * limitations under the License.
 */

#pragma once

#include <memory>
#include <string>

#include "BaseScheduler.h"
#include "common/http/HttpResponse.h"
#include "monitor/metric_models/MetricTypes.h"
#include "pipeline/queue/QueueKey.h"
#include "prometheus/PromSelfMonitor.h"
#include "prometheus/component/StreamScraper.h"
#include "prometheus/schedulers/ScrapeConfig.h"

#ifdef APSARA_UNIT_TEST_MAIN
#include "pipeline/queue/ProcessQueueItem.h"
#endif

namespace logtail {

class ScrapeScheduler : public BaseScheduler {
public:
    ScrapeScheduler(std::shared_ptr<ScrapeConfig> scrapeConfigPtr,
                    std::string host,
                    int32_t port,
                    Labels labels,
                    QueueKey queueKey,
                    size_t inputIndex);
    ScrapeScheduler(const ScrapeScheduler&) = delete;
    ~ScrapeScheduler() override = default;

    void OnMetricResult(HttpResponse&, uint64_t timestampMilliSec);

    std::string GetId() const;

    void SetComponent(std::shared_ptr<Timer> timer, EventPool* eventPool);

    void ScheduleNext() override;
    void ScrapeOnce(std::chrono::steady_clock::time_point execTime);
    void Cancel() override;
    void InitSelfMonitor(const MetricLabels&);

private:
    std::unique_ptr<TimerEvent> BuildScrapeTimerEvent(std::chrono::steady_clock::time_point execTime);

    prom::PromStreamScraper mPromStreamScraper;

    std::shared_ptr<ScrapeConfig> mScrapeConfigPtr;
    std::string mHash;
    std::string mHost;
    int32_t mPort;
    std::string mInstance;

    // pipeline
    QueueKey mQueueKey;
<<<<<<< HEAD
=======
    size_t mInputIndex;

    // auto metrics
    std::string mScrapeState;
    uint64_t mScrapeTimestampMilliSec = 0;
    double mScrapeDurationSeconds = 0;
    uint64_t mScrapeResponseSizeBytes = 0;
    bool mUpState = true;
>>>>>>> 5f9ce933

    // self monitor
    std::shared_ptr<PromSelfMonitorUnsafe> mSelfMonitor;
    MetricsRecordRef mMetricsRecordRef;
    CounterPtr mPromDelayTotal;
    CounterPtr mPluginTotalDelayMs;
#ifdef APSARA_UNIT_TEST_MAIN
    friend class ProcessorParsePrometheusMetricUnittest;
    friend class ScrapeSchedulerUnittest;
    std::vector<std::shared_ptr<ProcessQueueItem>> mItem;
#endif
};

} // namespace logtail<|MERGE_RESOLUTION|>--- conflicted
+++ resolved
@@ -68,17 +68,13 @@
 
     // pipeline
     QueueKey mQueueKey;
-<<<<<<< HEAD
-=======
     size_t mInputIndex;
 
     // auto metrics
-    std::string mScrapeState;
     uint64_t mScrapeTimestampMilliSec = 0;
     double mScrapeDurationSeconds = 0;
     uint64_t mScrapeResponseSizeBytes = 0;
     bool mUpState = true;
->>>>>>> 5f9ce933
 
     // self monitor
     std::shared_ptr<PromSelfMonitorUnsafe> mSelfMonitor;
