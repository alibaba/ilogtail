/*
 * Copyright 2024 iLogtail Authors
 *
 * Licensed under the Apache License, Version 2.0 (the "License");
 * you may not use this file except in compliance with the License.
 * You may obtain a copy of the License at
 *
 *      http://www.apache.org/licenses/LICENSE-2.0
 *
 * Unless required by applicable law or agreed to in writing, software
 * distributed under the License is distributed on an "AS IS" BASIS,
 * WITHOUT WARRANTIES OR CONDITIONS OF ANY KIND, either express or implied.
 * See the License for the specific language governing permissions and
 * limitations under the License.
 */

#pragma once

#include <memory>
#include <string>
#include <utility>

#include "BaseScheduler.h"
#include "common/http/HttpResponse.h"
#include "common/timer/Timer.h"
#include "models/PipelineEventGroup.h"
#include "monitor/MetricTypes.h"
#include "pipeline/queue/QueueKey.h"
#include "prometheus/Constants.h"
#include "prometheus/PromSelfMonitor.h"
#include "prometheus/Utils.h"
#include "prometheus/labels/TextParser.h"
#include "prometheus/schedulers/ScrapeConfig.h"

#ifdef APSARA_UNIT_TEST_MAIN
#include "pipeline/queue/ProcessQueueItem.h"
#endif

namespace logtail {

size_t PromMetricWriteCallback(char* buffer, size_t size, size_t nmemb, void* data);

struct PromMetricResponseBody {
    PipelineEventGroup mEventGroup;
    std::string mCache;
    size_t mRawSize = 0;
<<<<<<< HEAD
    std::shared_ptr<EventPool> mEventPool;

    explicit PromMetricResponseBody(std::shared_ptr<EventPool> eventPool)
        : mEventGroup(std::make_shared<SourceBuffer>()), mEventPool(std::move(eventPool)) {};
    void AddEvent(char* line, size_t len) {
        if (IsValidMetric(StringView(line, len))) {
            auto* e = mEventGroup.AddRawEvent(true, mEventPool.get());
            auto sb = mEventGroup.GetSourceBuffer()->CopyString(line, len);
            e->SetContentNoCopy(sb);
=======

    PromMetricResponseBody() : mEventGroup(std::make_shared<SourceBuffer>()) {};
    void AddEvent(char* line, size_t len) {
        if (IsValidMetric(StringView(line, len))) {
            auto* e = mEventGroup.AddLogEvent();
            auto sb = mEventGroup.GetSourceBuffer()->CopyString(line, len);
            e->SetContentNoCopy(prometheus::PROMETHEUS, StringView(sb.data, sb.size));
>>>>>>> f49f5016
        }
    }
    void FlushCache() {
        AddEvent(mCache.data(), mCache.size());
        mCache.clear();
    }
};

class ScrapeScheduler : public BaseScheduler {
public:
    ScrapeScheduler(std::shared_ptr<ScrapeConfig> scrapeConfigPtr,
                    std::string host,
                    int32_t port,
                    Labels labels,
                    QueueKey queueKey,
                    size_t inputIndex);
    ScrapeScheduler(const ScrapeScheduler&) = default;
    ~ScrapeScheduler() override = default;

    void OnMetricResult(HttpResponse&, uint64_t timestampMilliSec);

    std::string GetId() const;

    void ScheduleNext() override;
    void ScrapeOnce(std::chrono::steady_clock::time_point execTime);
    void Cancel() override;
    void InitSelfMonitor(const MetricLabels&);

private:
    void PushEventGroup(PipelineEventGroup&&);
    void SetAutoMetricMeta(PipelineEventGroup& eGroup);
    void SetTargetLabels(PipelineEventGroup& eGroup);

    std::unique_ptr<TimerEvent> BuildScrapeTimerEvent(std::chrono::steady_clock::time_point execTime);

    std::shared_ptr<ScrapeConfig> mScrapeConfigPtr;

    std::string mHash;
    std::string mHost;
    int32_t mPort;
    std::string mInstance;
    Labels mTargetLabels;

    QueueKey mQueueKey;
    size_t mInputIndex;

    // auto metrics
    uint64_t mScrapeTimestampMilliSec = 0;
    double mScrapeDurationSeconds = 0;
    uint64_t mScrapeResponseSizeBytes = 0;
    bool mUpState = true;

    // self monitor
    std::shared_ptr<PromSelfMonitorUnsafe> mSelfMonitor;
    MetricsRecordRef mMetricsRecordRef;
    CounterPtr mPromDelayTotal;
    CounterPtr mPluginTotalDelayMs;
#ifdef APSARA_UNIT_TEST_MAIN
    friend class ProcessorParsePrometheusMetricUnittest;
    friend class ScrapeSchedulerUnittest;
    std::vector<std::shared_ptr<ProcessQueueItem>> mItem;
#endif
};

} // namespace logtail<|MERGE_RESOLUTION|>--- conflicted
+++ resolved
@@ -44,7 +44,6 @@
     PipelineEventGroup mEventGroup;
     std::string mCache;
     size_t mRawSize = 0;
-<<<<<<< HEAD
     std::shared_ptr<EventPool> mEventPool;
 
     explicit PromMetricResponseBody(std::shared_ptr<EventPool> eventPool)
@@ -54,15 +53,6 @@
             auto* e = mEventGroup.AddRawEvent(true, mEventPool.get());
             auto sb = mEventGroup.GetSourceBuffer()->CopyString(line, len);
             e->SetContentNoCopy(sb);
-=======
-
-    PromMetricResponseBody() : mEventGroup(std::make_shared<SourceBuffer>()) {};
-    void AddEvent(char* line, size_t len) {
-        if (IsValidMetric(StringView(line, len))) {
-            auto* e = mEventGroup.AddLogEvent();
-            auto sb = mEventGroup.GetSourceBuffer()->CopyString(line, len);
-            e->SetContentNoCopy(prometheus::PROMETHEUS, StringView(sb.data, sb.size));
->>>>>>> f49f5016
         }
     }
     void FlushCache() {
