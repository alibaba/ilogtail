--- conflicted
+++ resolved
@@ -31,6 +31,7 @@
 #include "pipeline/queue/QueueKey.h"
 #include "prometheus/Constants.h"
 #include "prometheus/Utils.h"
+#include "prometheus/Utils.h"
 #include "prometheus/async/PromFuture.h"
 #include "prometheus/async/PromHttpRequest.h"
 #include "sdk/Common.h"
@@ -38,6 +39,35 @@
 using namespace std;
 
 namespace logtail {
+
+size_t PromMetricWriteCallback(char* buffer, size_t size, size_t nmemb, void* data) {
+    uint64_t sizes = size * nmemb;
+
+    if (buffer == nullptr || data == nullptr) {
+        return 0;
+    }
+
+    auto* body = static_cast<PromMetricResponseBody*>(data);
+
+    size_t begin = 0;
+    for (size_t end = begin; end < sizes; ++end) {
+        if (buffer[end] == '\n') {
+            if (begin == 0 && !body->mCache.empty()) {
+                body->mCache.append(buffer, end);
+                body->AddEvent(body->mCache.data(), body->mCache.size());
+                body->mCache.clear();
+            } else if (begin != end) {
+                body->AddEvent(buffer + begin, end - begin);
+            }
+            begin = end + 1;
+        }
+    }
+    if (begin < sizes) {
+        body->mCache.append(buffer + begin, sizes - begin);
+    }
+    body->mRawSize += sizes;
+    return sizes;
+}
 
 size_t PromMetricWriteCallback(char* buffer, size_t size, size_t nmemb, void* data) {
     uint64_t sizes = size * nmemb;
@@ -91,14 +121,21 @@
 void ScrapeScheduler::OnMetricResult(HttpResponse& response, uint64_t timestampMilliSec) {
     auto& responseBody = *response.GetBody<PromMetricResponseBody>();
     responseBody.FlushCache();
+    auto& responseBody = *response.GetBody<PromMetricResponseBody>();
+    responseBody.FlushCache();
     mSelfMonitor->AddCounter(METRIC_PLUGIN_OUT_EVENTS_TOTAL, response.GetStatusCode());
     mSelfMonitor->AddCounter(METRIC_PLUGIN_OUT_SIZE_BYTES, response.GetStatusCode(), responseBody.mRawSize);
     mSelfMonitor->AddCounter(METRIC_PLUGIN_PROM_SCRAPE_TIME_MS,
                              response.GetStatusCode(),
                              GetCurrentTimeInMilliSeconds() - timestampMilliSec);
+    mSelfMonitor->AddCounter(METRIC_PLUGIN_OUT_SIZE_BYTES, response.GetStatusCode(), responseBody.mRawSize);
+    mSelfMonitor->AddCounter(METRIC_PLUGIN_PROM_SCRAPE_TIME_MS,
+                             response.GetStatusCode(),
+                             GetCurrentTimeInMilliSeconds() - timestampMilliSec);
 
     mScrapeTimestampMilliSec = timestampMilliSec;
     mScrapeDurationSeconds = 1.0 * (GetCurrentTimeInMilliSeconds() - timestampMilliSec) / 1000;
+    mScrapeResponseSizeBytes = responseBody.mRawSize;
     mScrapeResponseSizeBytes = responseBody.mRawSize;
     mUpState = response.GetStatusCode() == 200;
     if (response.GetStatusCode() != 200) {
@@ -110,7 +147,11 @@
         LOG_WARNING(
             sLogger,
             ("scrape failed, status code", response.GetStatusCode())("target", mHash)("http header", headerStr));
-    }
+        LOG_WARNING(
+            sLogger,
+            ("scrape failed, status code", response.GetStatusCode())("target", mHash)("http header", headerStr));
+    }
+    auto& eventGroup = responseBody.mEventGroup;
     auto& eventGroup = responseBody.mEventGroup;
 
     SetAutoMetricMeta(eventGroup);
@@ -212,11 +253,7 @@
                                             mScrapeConfigPtr->mRequestHeaders,
                                             "",
                                             HttpResponse(
-<<<<<<< HEAD
                                                 new PromMetricResponseBody(mEventPool),
-=======
-                                                new PromMetricResponseBody(),
->>>>>>> f49f5016
                                                 [](void* ptr) { delete static_cast<PromMetricResponseBody*>(ptr); },
                                                 PromMetricWriteCallback),
                                             mScrapeConfigPtr->mScrapeTimeoutSeconds,
