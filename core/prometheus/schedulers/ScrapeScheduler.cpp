/*
 * Copyright 2024 iLogtail Authors
 *
 * Licensed under the Apache License, Version 2.0 (the "License");
 * you may not use this file except in compliance with the License.
 * You may obtain a copy of the License at
 *
 *      http://www.apache.org/licenses/LICENSE-2.0
 *
 * Unless required by applicable law or agreed to in writing, software
 * distributed under the License is distributed on an "AS IS" BASIS,
 * WITHOUT WARRANTIES OR CONDITIONS OF ANY KIND, either express or implied.
 * See the License for the specific language governing permissions and
 * limitations under the License.
 */

#include "prometheus/schedulers/ScrapeScheduler.h"

#include <cstddef>
#include <memory>
#include <string>
#include <utility>

#include "common/StringTools.h"
#include "common/TimeUtil.h"
#include "common/timer/HttpRequestTimerEvent.h"
#include "logger/Logger.h"
#include "pipeline/queue/ProcessQueueItem.h"
#include "pipeline/queue/ProcessQueueManager.h"
#include "pipeline/queue/QueueKey.h"
#include "prometheus/Constants.h"
#include "prometheus/async/PromFuture.h"
#include "prometheus/async/PromHttpRequest.h"
#include "sdk/Common.h"

using namespace std;

namespace logtail {

size_t PromMetricWriteCallback(char* buffer, size_t size, size_t nmemb, void* data) {
    uint64_t sizes = size * nmemb;

    if (buffer == nullptr || data == nullptr) {
        return 0;
    }

    auto* body = static_cast<PromMetricResponseBody*>(data);

    size_t begin = 0;
    for (size_t end = begin; end < sizes; ++end) {
        if (buffer[end] == '\n') {
            if (begin == 0 && !body->mCache.empty()) {
                body->mCache.append(buffer, end);
                body->AddEvent(body->mCache.data(), body->mCache.size());
                body->mCache.clear();
            } else if (begin != end) {
                body->AddEvent(buffer + begin, end - begin);
            }
            begin = end + 1;
        }
    }
    if (begin < sizes) {
        body->mCache.append(buffer + begin, sizes - begin);
    }
    body->mRawSize += sizes;
    return sizes;
}

ScrapeScheduler::ScrapeScheduler(std::shared_ptr<ScrapeConfig> scrapeConfigPtr,
                                 std::string host,
                                 int32_t port,
                                 Labels labels,
                                 QueueKey queueKey,
                                 size_t inputIndex)
    : mScrapeConfigPtr(std::move(scrapeConfigPtr)),
      mHost(std::move(host)),
      mPort(port),
      mTargetLabels(std::move(labels)),
      mQueueKey(queueKey),
      mInputIndex(inputIndex) {
    string tmpTargetURL = mScrapeConfigPtr->mScheme + "://" + mHost + ":" + ToString(mPort)
        + mScrapeConfigPtr->mMetricsPath
        + (mScrapeConfigPtr->mQueryString.empty() ? "" : "?" + mScrapeConfigPtr->mQueryString);
    mHash = mScrapeConfigPtr->mJobName + tmpTargetURL + ToString(mTargetLabels.Hash());
    mInstance = mHost + ":" + ToString(mPort);
    mInterval = mScrapeConfigPtr->mScrapeIntervalSeconds;
}

void ScrapeScheduler::OnMetricResult(HttpResponse& response, uint64_t) {
    static double sRate = 0.001;
    auto now = GetCurrentTimeInMilliSeconds();
    mScrapeTimestampMilliSec
        = chrono::duration_cast<chrono::milliseconds>(mLatestScrapeTime.time_since_epoch()).count();
    auto scrapeDurationMilliSeconds = now - mScrapeTimestampMilliSec;

    auto& responseBody = *response.GetBody<PromMetricResponseBody>();
    responseBody.FlushCache();
    mSelfMonitor->AddCounter(METRIC_PLUGIN_OUT_EVENTS_TOTAL, response.GetStatusCode());
    mSelfMonitor->AddCounter(METRIC_PLUGIN_OUT_SIZE_BYTES, response.GetStatusCode(), responseBody.mRawSize);
    mSelfMonitor->AddCounter(METRIC_PLUGIN_PROM_SCRAPE_TIME_MS, response.GetStatusCode(), scrapeDurationMilliSeconds);

<<<<<<< HEAD
    const auto& networkStatus = response.GetNetworkStatus();
    if (networkStatus.mCode != NetworkCode::Ok) {
        // not 0 means curl error
        mScrapeState = prom::NetworkCodeToState(networkStatus.mCode);
    } else if (response.GetStatusCode() != 200) {
        mScrapeState = prom::HttpCodeToState(response.GetStatusCode());
    } else {
        // 0 means success
        mScrapeState = prom::NetworkCodeToState(NetworkCode::Ok);
    }

    mScrapeTimestampMilliSec = timestampMilliSec;
    mScrapeDurationSeconds = 1.0 * (GetCurrentTimeInMilliSeconds() - timestampMilliSec) / 1000;
=======
    mScrapeDurationSeconds = scrapeDurationMilliSeconds * sRate;
>>>>>>> 0254c5cc
    mScrapeResponseSizeBytes = responseBody.mRawSize;
    mUpState = response.GetStatusCode() == 200;
    if (response.GetStatusCode() != 200) {
        mScrapeResponseSizeBytes = 0;
        LOG_WARNING(sLogger,
                    ("scrape failed, status code",
                     response.GetStatusCode())("target", mHash)("curl msg", response.GetNetworkStatus().mMessage));
    }
    auto& eventGroup = responseBody.mEventGroup;

    SetAutoMetricMeta(eventGroup);
    SetTargetLabels(eventGroup);
    PushEventGroup(std::move(eventGroup));
    mPluginTotalDelayMs->Add(scrapeDurationMilliSeconds);
}

void ScrapeScheduler::SetAutoMetricMeta(PipelineEventGroup& eGroup) {
    eGroup.SetMetadata(EventGroupMetaKey::PROMETHEUS_SCRAPE_STATE, mScrapeState);
    eGroup.SetMetadata(EventGroupMetaKey::PROMETHEUS_SCRAPE_TIMESTAMP_MILLISEC, ToString(mScrapeTimestampMilliSec));
    eGroup.SetMetadata(EventGroupMetaKey::PROMETHEUS_SCRAPE_DURATION, ToString(mScrapeDurationSeconds));
    eGroup.SetMetadata(EventGroupMetaKey::PROMETHEUS_SCRAPE_RESPONSE_SIZE, ToString(mScrapeResponseSizeBytes));
    eGroup.SetMetadata(EventGroupMetaKey::PROMETHEUS_UP_STATE, ToString(mUpState));
}

void ScrapeScheduler::SetTargetLabels(PipelineEventGroup& eGroup) {
    mTargetLabels.Range([&eGroup](const std::string& key, const std::string& value) { eGroup.SetTag(key, value); });
}

void ScrapeScheduler::PushEventGroup(PipelineEventGroup&& eGroup) {
    auto item = make_unique<ProcessQueueItem>(std::move(eGroup), mInputIndex);
#ifdef APSARA_UNIT_TEST_MAIN
    mItem.push_back(std::move(item));
    return;
#endif
    while (true) {
        if (ProcessQueueManager::GetInstance()->PushQueue(mQueueKey, std::move(item)) == 0) {
            break;
        }
        usleep(10 * 1000);
    }
}

string ScrapeScheduler::GetId() const {
    return mHash;
}

void ScrapeScheduler::ScheduleNext() {
    auto future = std::make_shared<PromFuture<HttpResponse&, uint64_t>>();
    auto isContextValidFuture = std::make_shared<PromFuture<>>();
    future->AddDoneCallback([this](HttpResponse& response, uint64_t timestampMilliSec) {
        this->OnMetricResult(response, timestampMilliSec);
        this->ExecDone();
        this->ScheduleNext();
        return true;
    });
    isContextValidFuture->AddDoneCallback([this]() -> bool {
        if (ProcessQueueManager::GetInstance()->IsValidToPush(mQueueKey)) {
            return true;
        } else {
            this->DelayExecTime(1);
            this->mPromDelayTotal->Add(1);
            this->ScheduleNext();
            return false;
        }
    });

    if (IsCancelled()) {
        mFuture->Cancel();
        mIsContextValidFuture->Cancel();
        return;
    }

    {
        WriteLock lock(mLock);
        mFuture = future;
        mIsContextValidFuture = isContextValidFuture;
    }

    auto event = BuildScrapeTimerEvent(GetNextExecTime());
    mTimer->PushEvent(std::move(event));
}

void ScrapeScheduler::ScrapeOnce(std::chrono::steady_clock::time_point execTime) {
    auto future = std::make_shared<PromFuture<HttpResponse&, uint64_t>>();
    future->AddDoneCallback([this](HttpResponse& response, uint64_t timestampMilliSec) {
        this->OnMetricResult(response, timestampMilliSec);
        return true;
    });
    mFuture = future;
    auto event = BuildScrapeTimerEvent(execTime);
    if (mTimer) {
        mTimer->PushEvent(std::move(event));
    }
}

std::unique_ptr<TimerEvent> ScrapeScheduler::BuildScrapeTimerEvent(std::chrono::steady_clock::time_point execTime) {
    auto retry = mScrapeConfigPtr->mScrapeIntervalSeconds / mScrapeConfigPtr->mScrapeTimeoutSeconds;
    if (retry > 0) {
        retry -= 1;
    }
    auto request = std::make_unique<PromHttpRequest>(
        sdk::HTTP_GET,
        mScrapeConfigPtr->mScheme == prometheus::HTTPS,
        mHost,
        mPort,
        mScrapeConfigPtr->mMetricsPath,
        mScrapeConfigPtr->mQueryString,
        mScrapeConfigPtr->mRequestHeaders,
        "",
        HttpResponse(
            new PromMetricResponseBody(mEventPool),
            [](void* ptr) { delete static_cast<PromMetricResponseBody*>(ptr); },
            PromMetricWriteCallback),
        mScrapeConfigPtr->mScrapeTimeoutSeconds,
        retry,
        this->mFuture,
        this->mIsContextValidFuture,
        mScrapeConfigPtr->mFollowRedirects,
        mScrapeConfigPtr->mEnableTLS ? std::optional<CurlTLS>(mScrapeConfigPtr->mTLS) : std::nullopt);
    auto timerEvent = std::make_unique<HttpRequestTimerEvent>(execTime, std::move(request));
    return timerEvent;
}

void ScrapeScheduler::Cancel() {
    if (mFuture != nullptr) {
        mFuture->Cancel();
    }
    if (mIsContextValidFuture != nullptr) {
        mIsContextValidFuture->Cancel();
    }
    {
        WriteLock lock(mLock);
        mValidState = false;
    }
}

void ScrapeScheduler::InitSelfMonitor(const MetricLabels& defaultLabels) {
    mSelfMonitor = std::make_shared<PromSelfMonitorUnsafe>();
    MetricLabels labels = defaultLabels;
    labels.emplace_back(METRIC_LABEL_KEY_INSTANCE, mInstance);

    static const std::unordered_map<std::string, MetricType> sScrapeMetricKeys
        = {{METRIC_PLUGIN_OUT_EVENTS_TOTAL, MetricType::METRIC_TYPE_COUNTER},
           {METRIC_PLUGIN_OUT_SIZE_BYTES, MetricType::METRIC_TYPE_COUNTER},
           {METRIC_PLUGIN_PROM_SCRAPE_TIME_MS, MetricType::METRIC_TYPE_COUNTER}};

    mSelfMonitor->InitMetricManager(sScrapeMetricKeys, labels);

    WriteMetrics::GetInstance()->PrepareMetricsRecordRef(
        mMetricsRecordRef, MetricCategory::METRIC_CATEGORY_PLUGIN_SOURCE, std::move(labels));
    mPromDelayTotal = mMetricsRecordRef.CreateCounter(METRIC_PLUGIN_PROM_SCRAPE_DELAY_TOTAL);
    mPluginTotalDelayMs = mMetricsRecordRef.CreateCounter(METRIC_PLUGIN_TOTAL_DELAY_MS);
}

} // namespace logtail<|MERGE_RESOLUTION|>--- conflicted
+++ resolved
@@ -99,7 +99,6 @@
     mSelfMonitor->AddCounter(METRIC_PLUGIN_OUT_SIZE_BYTES, response.GetStatusCode(), responseBody.mRawSize);
     mSelfMonitor->AddCounter(METRIC_PLUGIN_PROM_SCRAPE_TIME_MS, response.GetStatusCode(), scrapeDurationMilliSeconds);
 
-<<<<<<< HEAD
     const auto& networkStatus = response.GetNetworkStatus();
     if (networkStatus.mCode != NetworkCode::Ok) {
         // not 0 means curl error
@@ -111,11 +110,7 @@
         mScrapeState = prom::NetworkCodeToState(NetworkCode::Ok);
     }
 
-    mScrapeTimestampMilliSec = timestampMilliSec;
-    mScrapeDurationSeconds = 1.0 * (GetCurrentTimeInMilliSeconds() - timestampMilliSec) / 1000;
-=======
     mScrapeDurationSeconds = scrapeDurationMilliSeconds * sRate;
->>>>>>> 0254c5cc
     mScrapeResponseSizeBytes = responseBody.mRawSize;
     mUpState = response.GetStatusCode() == 200;
     if (response.GetStatusCode() != 200) {
