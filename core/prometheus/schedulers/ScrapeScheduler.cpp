--- conflicted
+++ resolved
@@ -125,12 +125,6 @@
     mInterval = mScrapeConfigPtr->mScrapeIntervalSeconds;
 }
 
-<<<<<<< HEAD
-void ScrapeScheduler::OnMetricResult(HttpResponse& response, uint64_t timestampMilliSec) {
-    static double sMilliSecRate = 1.0 / 1000.0;
-    auto currTimestampMilliSec = GetCurrentTimeInMilliSeconds();
-    auto& responseBody = *response.GetBody<ScrapeScheduler>();
-=======
 void ScrapeScheduler::OnMetricResult(HttpResponse& response, uint64_t) {
     static double sRate = 0.001;
     auto now = GetCurrentTimeInMilliSeconds();
@@ -138,24 +132,15 @@
         = chrono::duration_cast<chrono::milliseconds>(mLatestScrapeTime.time_since_epoch()).count();
     auto scrapeDurationMilliSeconds = now - mScrapeTimestampMilliSec;
 
-    auto& responseBody = *response.GetBody<PromMetricResponseBody>();
->>>>>>> 0254c5cc
+    auto& responseBody = *response.GetBody<ScrapeScheduler>();
     responseBody.FlushCache();
     mStreamIndex++;
     responseBody.mScrapeSamplesScraped += responseBody.mEventGroup.GetEvents().size();
     mSelfMonitor->AddCounter(METRIC_PLUGIN_OUT_EVENTS_TOTAL, response.GetStatusCode());
     mSelfMonitor->AddCounter(METRIC_PLUGIN_OUT_SIZE_BYTES, response.GetStatusCode(), responseBody.mRawSize);
-<<<<<<< HEAD
-    mSelfMonitor->AddCounter(
-        METRIC_PLUGIN_PROM_SCRAPE_TIME_MS, response.GetStatusCode(), currTimestampMilliSec - timestampMilliSec);
-
-    mScrapeTimestampMilliSec = timestampMilliSec;
-    mScrapeDurationSeconds = (currTimestampMilliSec - timestampMilliSec) * sMilliSecRate;
-=======
     mSelfMonitor->AddCounter(METRIC_PLUGIN_PROM_SCRAPE_TIME_MS, response.GetStatusCode(), scrapeDurationMilliSeconds);
 
     mScrapeDurationSeconds = scrapeDurationMilliSeconds * sRate;
->>>>>>> 0254c5cc
     mScrapeResponseSizeBytes = responseBody.mRawSize;
     mUpState = response.GetStatusCode() == 200;
     if (response.GetStatusCode() != 200) {
@@ -182,14 +167,7 @@
     responseBody.mScrapeSamplesScraped = 0;
     responseBody.mCurrTimestampMilliSec.clear();
 
-<<<<<<< HEAD
-    mPluginTotalDelayMs->Add(GetCurrentTimeInMilliSeconds() - timestampMilliSec);
-=======
-    SetAutoMetricMeta(eventGroup);
-    SetTargetLabels(eventGroup);
-    PushEventGroup(std::move(eventGroup));
     mPluginTotalDelayMs->Add(scrapeDurationMilliSeconds);
->>>>>>> 0254c5cc
 }
 
 void ScrapeScheduler::SetAutoMetricMeta(PipelineEventGroup& eGroup) const {
