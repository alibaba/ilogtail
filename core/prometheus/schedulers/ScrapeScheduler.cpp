/*
 * Copyright 2024 iLogtail Authors
 *
 * Licensed under the Apache License, Version 2.0 (the "License");
 * you may not use this file except in compliance with the License.
 * You may obtain a copy of the License at
 *
 *      http://www.apache.org/licenses/LICENSE-2.0
 *
 * Unless required by applicable law or agreed to in writing, software
 * distributed under the License is distributed on an "AS IS" BASIS,
 * WITHOUT WARRANTIES OR CONDITIONS OF ANY KIND, either express or implied.
 * See the License for the specific language governing permissions and
 * limitations under the License.
 */

#include "prometheus/schedulers/ScrapeScheduler.h"

#include <cstddef>
#include <memory>
#include <string>
#include <utility>

#include "common/StringTools.h"
#include "common/TimeUtil.h"
#include "common/timer/HttpRequestTimerEvent.h"
#include "logger/Logger.h"
#include "pipeline/queue/ProcessQueueManager.h"
#include "pipeline/queue/QueueKey.h"
#include "prometheus/Constants.h"
#include "prometheus/async/PromFuture.h"
#include "prometheus/async/PromHttpRequest.h"
#include "prometheus/component/StreamScraper.h"
#include "sdk/Common.h"

using namespace std;

namespace logtail {

ScrapeScheduler::ScrapeScheduler(std::shared_ptr<ScrapeConfig> scrapeConfigPtr,
                                 std::string host,
                                 int32_t port,
                                 Labels labels,
                                 QueueKey queueKey,
                                 size_t inputIndex)
    : mPromStreamScraper(labels, queueKey, inputIndex),
      mScrapeConfigPtr(std::move(scrapeConfigPtr)),
      mHost(std::move(host)),
      mPort(port),
      mQueueKey(queueKey) {
    string tmpTargetURL = mScrapeConfigPtr->mScheme + "://" + mHost + ":" + ToString(mPort)
        + mScrapeConfigPtr->mMetricsPath
        + (mScrapeConfigPtr->mQueryString.empty() ? "" : "?" + mScrapeConfigPtr->mQueryString);
    mHash = mScrapeConfigPtr->mJobName + tmpTargetURL + ToString(labels.Hash());
    mInstance = mHost + ":" + ToString(mPort);
    mInterval = mScrapeConfigPtr->mScrapeIntervalSeconds;

    mPromStreamScraper.mHash = mHash;
}

void ScrapeScheduler::OnMetricResult(HttpResponse& response, uint64_t) {
    static double sRate = 0.001;
    auto now = GetCurrentTimeInMilliSeconds();
    auto scrapeTimestampMilliSec
        = chrono::duration_cast<chrono::milliseconds>(mLatestScrapeTime.time_since_epoch()).count();
    auto scrapeDurationMilliSeconds = now - scrapeTimestampMilliSec;

    mSelfMonitor->AddCounter(METRIC_PLUGIN_OUT_EVENTS_TOTAL, response.GetStatusCode());
    mSelfMonitor->AddCounter(METRIC_PLUGIN_OUT_SIZE_BYTES, response.GetStatusCode(), mPromStreamScraper.mRawSize);
    mSelfMonitor->AddCounter(METRIC_PLUGIN_PROM_SCRAPE_TIME_MS, response.GetStatusCode(), scrapeDurationMilliSeconds);

<<<<<<< HEAD

    if (response.GetStatusCode() != 200) {
        string headerStr;
        for (const auto& [k, v] : mScrapeConfigPtr->mRequestHeaders) {
            headerStr.append(k).append(":").append(v).append(";");
        }
        LOG_WARNING(
            sLogger,
            ("scrape failed, status code", response.GetStatusCode())("target", mHash)("http header", headerStr));
=======
    const auto& networkStatus = response.GetNetworkStatus();
    if (networkStatus.mCode != NetworkCode::Ok) {
        // not 0 means curl error
        mScrapeState = prom::NetworkCodeToState(networkStatus.mCode);
    } else if (response.GetStatusCode() != 200) {
        mScrapeState = prom::HttpCodeToState(response.GetStatusCode());
    } else {
        // 0 means success
        mScrapeState = prom::NetworkCodeToState(NetworkCode::Ok);
    }

    mScrapeDurationSeconds = scrapeDurationMilliSeconds * sRate;
    mScrapeResponseSizeBytes = responseBody.mRawSize;
    mUpState = response.GetStatusCode() == 200;
    if (response.GetStatusCode() != 200) {
        mScrapeResponseSizeBytes = 0;
        LOG_WARNING(sLogger,
                    ("scrape failed, status code",
                     response.GetStatusCode())("target", mHash)("curl msg", response.GetNetworkStatus().mMessage));
>>>>>>> 5f9ce933
    }

    auto mScrapeDurationSeconds = scrapeDurationMilliSeconds * sRate;
    auto mUpState = response.GetStatusCode() == 200;
    mPromStreamScraper.mStreamIndex++;
    mPromStreamScraper.FlushCache();
    mPromStreamScraper.SetAutoMetricMeta(mScrapeDurationSeconds, mUpState);
    mPromStreamScraper.SendMetrics();
    mPromStreamScraper.Reset();

<<<<<<< HEAD
    mPluginTotalDelayMs->Add(scrapeDurationMilliSeconds);
=======
void ScrapeScheduler::SetAutoMetricMeta(PipelineEventGroup& eGroup) {
    eGroup.SetMetadata(EventGroupMetaKey::PROMETHEUS_SCRAPE_STATE, mScrapeState);
    eGroup.SetMetadata(EventGroupMetaKey::PROMETHEUS_SCRAPE_TIMESTAMP_MILLISEC, ToString(mScrapeTimestampMilliSec));
    eGroup.SetMetadata(EventGroupMetaKey::PROMETHEUS_SCRAPE_DURATION, ToString(mScrapeDurationSeconds));
    eGroup.SetMetadata(EventGroupMetaKey::PROMETHEUS_SCRAPE_RESPONSE_SIZE, ToString(mScrapeResponseSizeBytes));
    eGroup.SetMetadata(EventGroupMetaKey::PROMETHEUS_UP_STATE, ToString(mUpState));
>>>>>>> 5f9ce933
}


string ScrapeScheduler::GetId() const {
    return mHash;
}

void ScrapeScheduler::SetComponent(shared_ptr<Timer> timer, EventPool* eventPool) {
    mTimer = std::move(timer);
    mEventPool = eventPool;
    mPromStreamScraper.mEventPool = mEventPool;
}

void ScrapeScheduler::ScheduleNext() {
    auto future = std::make_shared<PromFuture<HttpResponse&, uint64_t>>();
    auto isContextValidFuture = std::make_shared<PromFuture<>>();
    future->AddDoneCallback([this](HttpResponse& response, uint64_t timestampMilliSec) {
        this->OnMetricResult(response, timestampMilliSec);
        this->ExecDone();
        this->ScheduleNext();
        return true;
    });
    isContextValidFuture->AddDoneCallback([this]() -> bool {
        if (ProcessQueueManager::GetInstance()->IsValidToPush(mQueueKey)) {
            return true;
        }
        this->DelayExecTime(1);
        this->mPromDelayTotal->Add(1);
        this->ScheduleNext();
        return false;
    });

    if (IsCancelled()) {
        mFuture->Cancel();
        mIsContextValidFuture->Cancel();
        return;
    }

    {
        WriteLock lock(mLock);
        mFuture = future;
        mIsContextValidFuture = isContextValidFuture;
    }

    mPromStreamScraper.SetScrapeTime(mLatestScrapeTime);
    auto event = BuildScrapeTimerEvent(GetNextExecTime());
    mTimer->PushEvent(std::move(event));
}

void ScrapeScheduler::ScrapeOnce(std::chrono::steady_clock::time_point execTime) {
    auto future = std::make_shared<PromFuture<HttpResponse&, uint64_t>>();
    future->AddDoneCallback([this](HttpResponse& response, uint64_t timestampMilliSec) {
        this->OnMetricResult(response, timestampMilliSec);
        return true;
    });
    mFuture = future;
    auto event = BuildScrapeTimerEvent(execTime);
    if (mTimer) {
        mTimer->PushEvent(std::move(event));
    }
}

std::unique_ptr<TimerEvent> ScrapeScheduler::BuildScrapeTimerEvent(std::chrono::steady_clock::time_point execTime) {
    auto retry = mScrapeConfigPtr->mScrapeIntervalSeconds / mScrapeConfigPtr->mScrapeTimeoutSeconds;
    if (retry > 0) {
        retry -= 1;
    }
    mPromStreamScraper.SetScrapeTime(mLatestScrapeTime);
    auto request = std::make_unique<PromHttpRequest>(
        sdk::HTTP_GET,
        mScrapeConfigPtr->mScheme == prometheus::HTTPS,
        mHost,
        mPort,
        mScrapeConfigPtr->mMetricsPath,
        mScrapeConfigPtr->mQueryString,
        mScrapeConfigPtr->mRequestHeaders,
        "",
        HttpResponse(
            &mPromStreamScraper, [](void*) {}, prom::PromStreamScraper::MetricWriteCallback),
        mScrapeConfigPtr->mScrapeTimeoutSeconds,
        retry,
        this->mFuture,
        this->mIsContextValidFuture);
    auto timerEvent = std::make_unique<HttpRequestTimerEvent>(execTime, std::move(request));
    return timerEvent;
}

void ScrapeScheduler::Cancel() {
    if (mFuture != nullptr) {
        mFuture->Cancel();
    }
    if (mIsContextValidFuture != nullptr) {
        mIsContextValidFuture->Cancel();
    }
    {
        WriteLock lock(mLock);
        mValidState = false;
    }
}

void ScrapeScheduler::InitSelfMonitor(const MetricLabels& defaultLabels) {
    mSelfMonitor = std::make_shared<PromSelfMonitorUnsafe>();
    MetricLabels labels = defaultLabels;
    labels.emplace_back(METRIC_LABEL_KEY_INSTANCE, mInstance);

    static const std::unordered_map<std::string, MetricType> sScrapeMetricKeys
        = {{METRIC_PLUGIN_OUT_EVENTS_TOTAL, MetricType::METRIC_TYPE_COUNTER},
           {METRIC_PLUGIN_OUT_SIZE_BYTES, MetricType::METRIC_TYPE_COUNTER},
           {METRIC_PLUGIN_PROM_SCRAPE_TIME_MS, MetricType::METRIC_TYPE_COUNTER}};

    mSelfMonitor->InitMetricManager(sScrapeMetricKeys, labels);

    WriteMetrics::GetInstance()->PrepareMetricsRecordRef(
        mMetricsRecordRef, MetricCategory::METRIC_CATEGORY_PLUGIN_SOURCE, std::move(labels));
    mPromDelayTotal = mMetricsRecordRef.CreateCounter(METRIC_PLUGIN_PROM_SCRAPE_DELAY_TOTAL);
    mPluginTotalDelayMs = mMetricsRecordRef.CreateCounter(METRIC_PLUGIN_TOTAL_DELAY_MS);
}

} // namespace logtail<|MERGE_RESOLUTION|>--- conflicted
+++ resolved
@@ -28,6 +28,7 @@
 #include "pipeline/queue/ProcessQueueManager.h"
 #include "pipeline/queue/QueueKey.h"
 #include "prometheus/Constants.h"
+#include "prometheus/Utils.h"
 #include "prometheus/async/PromFuture.h"
 #include "prometheus/async/PromHttpRequest.h"
 #include "prometheus/component/StreamScraper.h"
@@ -69,57 +70,35 @@
     mSelfMonitor->AddCounter(METRIC_PLUGIN_OUT_SIZE_BYTES, response.GetStatusCode(), mPromStreamScraper.mRawSize);
     mSelfMonitor->AddCounter(METRIC_PLUGIN_PROM_SCRAPE_TIME_MS, response.GetStatusCode(), scrapeDurationMilliSeconds);
 
-<<<<<<< HEAD
-
-    if (response.GetStatusCode() != 200) {
-        string headerStr;
-        for (const auto& [k, v] : mScrapeConfigPtr->mRequestHeaders) {
-            headerStr.append(k).append(":").append(v).append(";");
-        }
-        LOG_WARNING(
-            sLogger,
-            ("scrape failed, status code", response.GetStatusCode())("target", mHash)("http header", headerStr));
-=======
     const auto& networkStatus = response.GetNetworkStatus();
+    string scrapeState;
     if (networkStatus.mCode != NetworkCode::Ok) {
         // not 0 means curl error
-        mScrapeState = prom::NetworkCodeToState(networkStatus.mCode);
+        scrapeState = prom::NetworkCodeToState(networkStatus.mCode);
     } else if (response.GetStatusCode() != 200) {
-        mScrapeState = prom::HttpCodeToState(response.GetStatusCode());
+        scrapeState = prom::HttpCodeToState(response.GetStatusCode());
     } else {
         // 0 means success
-        mScrapeState = prom::NetworkCodeToState(NetworkCode::Ok);
+        scrapeState = prom::NetworkCodeToState(NetworkCode::Ok);
     }
 
     mScrapeDurationSeconds = scrapeDurationMilliSeconds * sRate;
-    mScrapeResponseSizeBytes = responseBody.mRawSize;
     mUpState = response.GetStatusCode() == 200;
     if (response.GetStatusCode() != 200) {
-        mScrapeResponseSizeBytes = 0;
         LOG_WARNING(sLogger,
                     ("scrape failed, status code",
                      response.GetStatusCode())("target", mHash)("curl msg", response.GetNetworkStatus().mMessage));
->>>>>>> 5f9ce933
     }
 
     auto mScrapeDurationSeconds = scrapeDurationMilliSeconds * sRate;
     auto mUpState = response.GetStatusCode() == 200;
     mPromStreamScraper.mStreamIndex++;
     mPromStreamScraper.FlushCache();
-    mPromStreamScraper.SetAutoMetricMeta(mScrapeDurationSeconds, mUpState);
+    mPromStreamScraper.SetAutoMetricMeta(mScrapeDurationSeconds, mUpState, scrapeState);
     mPromStreamScraper.SendMetrics();
     mPromStreamScraper.Reset();
 
-<<<<<<< HEAD
     mPluginTotalDelayMs->Add(scrapeDurationMilliSeconds);
-=======
-void ScrapeScheduler::SetAutoMetricMeta(PipelineEventGroup& eGroup) {
-    eGroup.SetMetadata(EventGroupMetaKey::PROMETHEUS_SCRAPE_STATE, mScrapeState);
-    eGroup.SetMetadata(EventGroupMetaKey::PROMETHEUS_SCRAPE_TIMESTAMP_MILLISEC, ToString(mScrapeTimestampMilliSec));
-    eGroup.SetMetadata(EventGroupMetaKey::PROMETHEUS_SCRAPE_DURATION, ToString(mScrapeDurationSeconds));
-    eGroup.SetMetadata(EventGroupMetaKey::PROMETHEUS_SCRAPE_RESPONSE_SIZE, ToString(mScrapeResponseSizeBytes));
-    eGroup.SetMetadata(EventGroupMetaKey::PROMETHEUS_UP_STATE, ToString(mUpState));
->>>>>>> 5f9ce933
 }
 
 
