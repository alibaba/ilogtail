--- conflicted
+++ resolved
@@ -21,16 +21,10 @@
       mHonorLabels(false),
       mHonorTimestamps(true),
       mScheme("http"),
-<<<<<<< HEAD
       mFollowRedirects(true),
-      mMaxScrapeSizeBytes(-1),
-      mSampleLimit(-1),
-      mSeriesLimit(-1) {
-=======
       mMaxScrapeSizeBytes(0),
       mSampleLimit(0),
       mSeriesLimit(0) {
->>>>>>> d8b8109f
 }
 bool ScrapeConfig::Init(const Json::Value& scrapeConfig) {
     if (!InitStaticConfig(scrapeConfig)) {
@@ -54,6 +48,10 @@
             LOG_ERROR(sLogger, ("authorization config error", ""));
             return false;
         }
+    }
+
+    if (scrapeConfig.isMember(prometheus::FOLLOW_REDIRECTS) && scrapeConfig[prometheus::FOLLOW_REDIRECTS].isBool()) {
+        mFollowRedirects = scrapeConfig[prometheus::FOLLOW_REDIRECTS].asBool();
     }
 
     if (scrapeConfig.isMember(prometheus::PARAMS) && scrapeConfig[prometheus::PARAMS].isObject()) {
@@ -128,10 +126,6 @@
         mScheme = scrapeConfig[prometheus::SCHEME].asString();
     }
 
-    if (scrapeConfig.isMember(prometheus::FOLLOW_REDIRECTS) && scrapeConfig[prometheus::FOLLOW_REDIRECTS].isBool()) {
-        mFollowRedirects = scrapeConfig[prometheus::FOLLOW_REDIRECTS].asBool();
-    }
-
     // <size>: a size in bytes, e.g. 512MB. A unit is required. Supported units: B, KB, MB, GB, TB, PB, EB.
     if (scrapeConfig.isMember(prometheus::MAX_SCRAPE_SIZE) && scrapeConfig[prometheus::MAX_SCRAPE_SIZE].isString()) {
         string tmpMaxScrapeSize = scrapeConfig[prometheus::MAX_SCRAPE_SIZE].asString();
