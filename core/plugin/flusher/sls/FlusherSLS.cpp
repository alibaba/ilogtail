// Copyright 2023 iLogtail Authors
//
// Licensed under the Apache License, Version 2.0 (the "License");
// you may not use this file except in compliance with the License.
// You may obtain a copy of the License at
//
//     http://www.apache.org/licenses/LICENSE-2.0
//
// Unless required by applicable law or agreed to in writing, software
// distributed under the License is distributed on an "AS IS" BASIS,
// WITHOUT WARRANTIES OR CONDITIONS OF ANY KIND, either express or implied.
// See the License for the specific language governing permissions and
// limitations under the License.

#include "plugin/flusher/sls/FlusherSLS.h"

#ifdef __ENTERPRISE__
#include "config/provider/EnterpriseConfigProvider.h"
#endif
#include "app_config/AppConfig.h"
#include "common/EndpointUtil.h"
#include "common/HashUtil.h"
#include "common/LogtailCommonFlags.h"
#include "common/ParamExtractor.h"
#include "common/TimeUtil.h"
#include "pipeline/Pipeline.h"
#include "pipeline/batch/FlushStrategy.h"
#include "pipeline/compression/CompressorFactory.h"
#include "pipeline/queue/QueueKeyManager.h"
#include "pipeline/queue/SLSSenderQueueItem.h"
#include "pipeline/queue/SenderQueueManager.h"
#include "plugin/flusher/sls/PackIdManager.h"
#include "plugin/flusher/sls/SLSClientManager.h"
#include "plugin/flusher/sls/SLSResponse.h"
#include "plugin/flusher/sls/SendResult.h"
#include "profile_sender/ProfileSender.h"
#include "runner/FlusherRunner.h"
#include "sdk/Common.h"
#include "sls_control/SLSControl.h"
// TODO: temporarily used here
#include "pipeline/PipelineManager.h"
#include "plugin/flusher/sls/DiskBufferWriter.h"

using namespace std;

DEFINE_FLAG_INT32(batch_send_interval, "batch sender interval (second)(default 3)", 3);
DEFINE_FLAG_INT32(merge_log_count_limit, "log count in one logGroup at most", 4000);
DEFINE_FLAG_INT32(batch_send_metric_size, "batch send metric size limit(bytes)(default 256KB)", 256 * 1024);
DEFINE_FLAG_INT32(send_check_real_ip_interval, "seconds", 2);

DEFINE_FLAG_INT32(unauthorized_send_retrytimes,
                  "how many times should retry if PostLogStoreLogs operation return UnAuthorized",
                  5);
DEFINE_FLAG_INT32(unauthorized_allowed_delay_after_reset, "allowed delay to retry for unauthorized error, 30s", 30);
DEFINE_FLAG_INT32(discard_send_fail_interval, "discard data when send fail after 6 * 3600 seconds", 6 * 3600);
DEFINE_FLAG_INT32(profile_data_send_retrytimes, "how many times should retry if profile data send fail", 5);
DEFINE_FLAG_INT32(unknow_error_try_max, "discard data when try times > this value", 5);
DEFINE_FLAG_BOOL(global_network_success, "global network success flag, default false", false);

DECLARE_FLAG_BOOL(send_prefer_real_ip);

namespace logtail {

enum class OperationOnFail { RETRY_IMMEDIATELY, RETRY_LATER, DISCARD };

static const int ON_FAIL_LOG_WARNING_INTERVAL_SECOND = 10;

static const char* GetOperationString(OperationOnFail op) {
    switch (op) {
        case OperationOnFail::RETRY_IMMEDIATELY:
            return "retry now";
        case OperationOnFail::RETRY_LATER:
            return "retry later";
        case OperationOnFail::DISCARD:
        default:
            return "discard data";
    }
}

static OperationOnFail DefaultOperation(uint32_t retryTimes) {
    if (retryTimes == 1) {
        return OperationOnFail::RETRY_IMMEDIATELY;
    } else if (retryTimes > static_cast<uint32_t>(INT32_FLAG(unknow_error_try_max))) {
        return OperationOnFail::DISCARD;
    } else {
        return OperationOnFail::RETRY_LATER;
    }
}

void FlusherSLS::InitResource() {
#ifndef APSARA_UNIT_TEST_MAIN
    if (!sIsResourceInited) {
        SLSControl::GetInstance()->Init();
        SLSClientManager::GetInstance()->Init();
        DiskBufferWriter::GetInstance()->Init();
        sIsResourceInited = true;
    }
#endif
}

void FlusherSLS::RecycleResourceIfNotUsed() {
#ifndef APSARA_UNIT_TEST_MAIN
    if (sIsResourceInited) {
        SLSClientManager::GetInstance()->Stop();
        DiskBufferWriter::GetInstance()->Stop();
    }
#endif
}

mutex FlusherSLS::sMux;
unordered_map<string, weak_ptr<ConcurrencyLimiter>> FlusherSLS::sProjectConcurrencyLimiterMap;
unordered_map<string, weak_ptr<ConcurrencyLimiter>> FlusherSLS::sRegionConcurrencyLimiterMap;

shared_ptr<ConcurrencyLimiter> FlusherSLS::GetProjectConcurrencyLimiter(const string& project) {
    lock_guard<mutex> lock(sMux);
    auto iter = sProjectConcurrencyLimiterMap.find(project);
    if (iter == sProjectConcurrencyLimiterMap.end()) {
        auto limiter = make_shared<ConcurrencyLimiter>();
        sProjectConcurrencyLimiterMap.try_emplace(project, limiter);
        return limiter;
    }
    if (iter->second.expired()) {
        auto limiter = make_shared<ConcurrencyLimiter>();
        iter->second = limiter;
        return limiter;
    }
    return iter->second.lock();
}

shared_ptr<ConcurrencyLimiter> FlusherSLS::GetRegionConcurrencyLimiter(const string& region) {
    lock_guard<mutex> lock(sMux);
    auto iter = sRegionConcurrencyLimiterMap.find(region);
    if (iter == sRegionConcurrencyLimiterMap.end()) {
        auto limiter = make_shared<ConcurrencyLimiter>();
        sRegionConcurrencyLimiterMap.try_emplace(region, limiter);
        return limiter;
    }
    if (iter->second.expired()) {
        auto limiter = make_shared<ConcurrencyLimiter>();
        iter->second = limiter;
        return limiter;
    }
    return iter->second.lock();
}

void FlusherSLS::ClearInvalidConcurrencyLimiters() {
    lock_guard<mutex> lock(sMux);
    for (auto iter = sProjectConcurrencyLimiterMap.begin(); iter != sProjectConcurrencyLimiterMap.end();) {
        if (iter->second.expired()) {
            iter = sProjectConcurrencyLimiterMap.erase(iter);
        } else {
            ++iter;
        }
    }
    for (auto iter = sRegionConcurrencyLimiterMap.begin(); iter != sRegionConcurrencyLimiterMap.end();) {
        if (iter->second.expired()) {
            iter = sRegionConcurrencyLimiterMap.erase(iter);
        } else {
            ++iter;
        }
    }
}

mutex FlusherSLS::sDefaultRegionLock;
string FlusherSLS::sDefaultRegion;

string FlusherSLS::GetDefaultRegion() {
    lock_guard<mutex> lock(sDefaultRegionLock);
    if (sDefaultRegion.empty()) {
        sDefaultRegion = STRING_FLAG(default_region_name);
    }
    return sDefaultRegion;
}

void FlusherSLS::SetDefaultRegion(const string& region) {
    lock_guard<mutex> lock(sDefaultRegionLock);
    sDefaultRegion = region;
}

mutex FlusherSLS::sProjectRefCntMapLock;
unordered_map<string, int32_t> FlusherSLS::sProjectRefCntMap;
mutex FlusherSLS::sRegionRefCntMapLock;
unordered_map<string, int32_t> FlusherSLS::sRegionRefCntMap;

string FlusherSLS::GetAllProjects() {
    string result;
    lock_guard<mutex> lock(sProjectRefCntMapLock);
    for (auto iter = sProjectRefCntMap.cbegin(); iter != sProjectRefCntMap.cend(); ++iter) {
        result.append(iter->first).append(" ");
    }
    return result;
}

void FlusherSLS::IncreaseProjectReferenceCnt(const string& project) {
    lock_guard<mutex> lock(sProjectRefCntMapLock);
    ++sProjectRefCntMap[project];
}

void FlusherSLS::DecreaseProjectReferenceCnt(const string& project) {
    lock_guard<mutex> lock(sProjectRefCntMapLock);
    auto iter = sProjectRefCntMap.find(project);
    if (iter == sProjectRefCntMap.end()) {
        // should not happen
        return;
    }
    if (--iter->second == 0) {
        sProjectRefCntMap.erase(iter);
    }
}

bool FlusherSLS::IsRegionContainingConfig(const string& region) {
    lock_guard<mutex> lock(sRegionRefCntMapLock);
    return sRegionRefCntMap.find(region) != sRegionRefCntMap.end();
}

void FlusherSLS::IncreaseRegionReferenceCnt(const string& region) {
    lock_guard<mutex> lock(sRegionRefCntMapLock);
    ++sRegionRefCntMap[region];
}

void FlusherSLS::DecreaseRegionReferenceCnt(const string& region) {
    lock_guard<mutex> lock(sRegionRefCntMapLock);
    auto iter = sRegionRefCntMap.find(region);
    if (iter == sRegionRefCntMap.end()) {
        // should not happen
        return;
    }
    if (--iter->second == 0) {
        sRegionRefCntMap.erase(iter);
    }
}

mutex FlusherSLS::sRegionStatusLock;
unordered_map<string, bool> FlusherSLS::sAllRegionStatus;

void FlusherSLS::UpdateRegionStatus(const string& region, bool status) {
    LOG_DEBUG(sLogger, ("update region status, region", region)("is network in good condition", ToString(status)));
    lock_guard<mutex> lock(sRegionStatusLock);
    sAllRegionStatus[region] = status;
}

bool FlusherSLS::GetRegionStatus(const string& region) {
    lock_guard<mutex> lock(sRegionStatusLock);
    auto rst = sAllRegionStatus.find(region);
    if (rst == sAllRegionStatus.end()) {
        return true;
    } else {
        return rst->second;
    }
}

bool FlusherSLS::sIsResourceInited = false;

const string FlusherSLS::sName = "flusher_sls";

const unordered_set<string> FlusherSLS::sNativeParam = {"Project",
                                                        "Logstore",
                                                        "Region",
                                                        "Endpoint",
                                                        "Aliuid",
                                                        "CompressType",
                                                        "TelemetryType",
                                                        "FlowControlExpireTime",
                                                        "MaxSendRate",
                                                        "ShardHashKeys",
                                                        "Batch"};

FlusherSLS::FlusherSLS() : mRegion(GetDefaultRegion()) {
}

bool FlusherSLS::Init(const Json::Value& config, Json::Value& optionalGoPipeline) {
    string errorMsg;

    // Project
    if (!GetMandatoryStringParam(config, "Project", mProject, errorMsg)) {
        PARAM_ERROR_RETURN(mContext->GetLogger(),
                           mContext->GetAlarm(),
                           errorMsg,
                           sName,
                           mContext->GetConfigName(),
                           mContext->GetProjectName(),
                           mContext->GetLogstoreName(),
                           mContext->GetRegion());
    }

    // Logstore
    if (!GetMandatoryStringParam(config, "Logstore", mLogstore, errorMsg)) {
        PARAM_ERROR_RETURN(mContext->GetLogger(),
                           mContext->GetAlarm(),
                           errorMsg,
                           sName,
                           mContext->GetConfigName(),
                           mContext->GetProjectName(),
                           mContext->GetLogstoreName(),
                           mContext->GetRegion());
    }

#ifdef __ENTERPRISE__
    if (EnterpriseConfigProvider::GetInstance()->IsDataServerPrivateCloud()) {
        mRegion = STRING_FLAG(default_region_name);
    } else {
#endif
        // Region
        if (!GetOptionalStringParam(config, "Region", mRegion, errorMsg)) {
            PARAM_WARNING_DEFAULT(mContext->GetLogger(),
                                  mContext->GetAlarm(),
                                  errorMsg,
                                  mRegion,
                                  sName,
                                  mContext->GetConfigName(),
                                  mContext->GetProjectName(),
                                  mContext->GetLogstoreName(),
                                  mContext->GetRegion());
        }

        // Endpoint
#ifdef __ENTERPRISE__
        if (!GetOptionalStringParam(config, "Endpoint", mEndpoint, errorMsg)) {
            PARAM_WARNING_IGNORE(mContext->GetLogger(),
                                 mContext->GetAlarm(),
                                 errorMsg,
                                 sName,
                                 mContext->GetConfigName(),
                                 mContext->GetProjectName(),
                                 mContext->GetLogstoreName(),
                                 mContext->GetRegion());
        } else {
#else
    if (!GetMandatoryStringParam(config, "Endpoint", mEndpoint, errorMsg)) {
        PARAM_ERROR_RETURN(mContext->GetLogger(),
                           mContext->GetAlarm(),
                           errorMsg,
                           sName,
                           mContext->GetConfigName(),
                           mContext->GetProjectName(),
                           mContext->GetLogstoreName(),
                           mContext->GetRegion());
    } else {
#endif
            mEndpoint = TrimString(mEndpoint);
            if (!mEndpoint.empty()) {
                SLSClientManager::GetInstance()->AddEndpointEntry(mRegion, StandardizeEndpoint(mEndpoint, mEndpoint));
            }
        }
#ifdef __ENTERPRISE__
    }

    // Aliuid
    if (!GetOptionalStringParam(config, "Aliuid", mAliuid, errorMsg)) {
        PARAM_WARNING_IGNORE(mContext->GetLogger(),
                             mContext->GetAlarm(),
                             errorMsg,
                             sName,
                             mContext->GetConfigName(),
                             mContext->GetProjectName(),
                             mContext->GetLogstoreName(),
                             mContext->GetRegion());
    }
#endif

    // TelemetryType
    string telemetryType;
    if (!GetOptionalStringParam(config, "TelemetryType", telemetryType, errorMsg)) {
        PARAM_WARNING_DEFAULT(mContext->GetLogger(),
                              mContext->GetAlarm(),
                              errorMsg,
                              "logs",
                              sName,
                              mContext->GetConfigName(),
                              mContext->GetProjectName(),
                              mContext->GetLogstoreName(),
                              mContext->GetRegion());
    } else if (telemetryType == "metrics") {
        mTelemetryType = TelemetryType::METRIC;
    } else if (!telemetryType.empty() && telemetryType != "logs") {
        PARAM_WARNING_DEFAULT(mContext->GetLogger(),
                              mContext->GetAlarm(),
                              "string param TelemetryType is not valid",
                              "logs",
                              sName,
                              mContext->GetConfigName(),
                              mContext->GetProjectName(),
                              mContext->GetLogstoreName(),
                              mContext->GetRegion());
    }

    // Batch
    const char* key = "Batch";
    const Json::Value* itr = config.find(key, key + strlen(key));
    if (itr) {
        if (!itr->isObject()) {
            PARAM_WARNING_IGNORE(mContext->GetLogger(),
                                 mContext->GetAlarm(),
                                 "param Batch is not of type object",
                                 sName,
                                 mContext->GetConfigName(),
                                 mContext->GetProjectName(),
                                 mContext->GetLogstoreName(),
                                 mContext->GetRegion());
        }

        // Deprecated, use ShardHashKeys instead
        if (!GetOptionalListParam<string>(*itr, "Batch.ShardHashKeys", mShardHashKeys, errorMsg)) {
            PARAM_WARNING_IGNORE(mContext->GetLogger(),
                                 mContext->GetAlarm(),
                                 errorMsg,
                                 sName,
                                 mContext->GetConfigName(),
                                 mContext->GetProjectName(),
                                 mContext->GetLogstoreName(),
                                 mContext->GetRegion());
        }
    }

    // ShardHashKeys
    if (!GetOptionalListParam<string>(config, "ShardHashKeys", mShardHashKeys, errorMsg)) {
        PARAM_WARNING_IGNORE(mContext->GetLogger(),
                             mContext->GetAlarm(),
                             errorMsg,
                             sName,
                             mContext->GetConfigName(),
                             mContext->GetProjectName(),
                             mContext->GetLogstoreName(),
                             mContext->GetRegion());
    } else if (!mShardHashKeys.empty() && mContext->IsExactlyOnceEnabled()) {
        mShardHashKeys.clear();
        PARAM_WARNING_IGNORE(mContext->GetLogger(),
                             mContext->GetAlarm(),
                             "exactly once enabled when ShardHashKeys is not empty",
                             sName,
                             mContext->GetConfigName(),
                             mContext->GetProjectName(),
                             mContext->GetLogstoreName(),
                             mContext->GetRegion());
    }

    DefaultFlushStrategyOptions strategy{static_cast<uint32_t>(INT32_FLAG(batch_send_metric_size)),
                                         static_cast<uint32_t>(INT32_FLAG(merge_log_count_limit)),
                                         static_cast<uint32_t>(INT32_FLAG(batch_send_interval))};
    if (!mBatcher.Init(
            itr ? *itr : Json::Value(), this, strategy, !mContext->IsExactlyOnceEnabled() && mShardHashKeys.empty())) {
        // when either exactly once is enabled or ShardHashKeys is not empty, we don't enable group batch
        return false;
    }

    // CompressType
    if (BOOL_FLAG(sls_client_send_compress)) {
        mCompressor = CompressorFactory::GetInstance()->Create(config, *mContext, sName, CompressType::LZ4);
    }

    mGroupSerializer = make_unique<SLSEventGroupSerializer>(this);
    mGroupListSerializer = make_unique<SLSEventGroupListSerializer>(this);

    // MaxSendRate
    // For legacy reason, MaxSendRate should be int, where negative number means unlimited. However, this can be
    // compatable with the following logic.
    if (!GetOptionalUIntParam(config, "MaxSendRate", mMaxSendRate, errorMsg)) {
        PARAM_WARNING_DEFAULT(mContext->GetLogger(),
                              mContext->GetAlarm(),
                              errorMsg,
                              mMaxSendRate,
                              sName,
                              mContext->GetConfigName(),
                              mContext->GetProjectName(),
                              mContext->GetLogstoreName(),
                              mContext->GetRegion());
    }

    if (!mContext->IsExactlyOnceEnabled()) {
        GenerateQueueKey(mProject + "#" + mLogstore);
        SenderQueueManager::GetInstance()->CreateQueue(
            mQueueKey,
            mNodeID,
            *mContext,
            vector<shared_ptr<ConcurrencyLimiter>>{GetRegionConcurrencyLimiter(mRegion),
                                                   GetProjectConcurrencyLimiter(mProject)},
            mMaxSendRate);
    }

    // (Deprecated) FlowControlExpireTime
    if (!GetOptionalUIntParam(config, "FlowControlExpireTime", mFlowControlExpireTime, errorMsg)) {
        PARAM_WARNING_DEFAULT(mContext->GetLogger(),
                              mContext->GetAlarm(),
                              errorMsg,
                              mFlowControlExpireTime,
                              sName,
                              mContext->GetConfigName(),
                              mContext->GetProjectName(),
                              mContext->GetLogstoreName(),
                              mContext->GetRegion());
    }

    GenerateGoPlugin(config, optionalGoPipeline);

    return true;
}

bool FlusherSLS::Start() {
    Flusher::Start();

    InitResource();

    IncreaseProjectReferenceCnt(mProject);
    IncreaseRegionReferenceCnt(mRegion);
    SLSClientManager::GetInstance()->IncreaseAliuidReferenceCntForRegion(mRegion, mAliuid);
    return true;
}

bool FlusherSLS::Stop(bool isPipelineRemoving) {
    Flusher::Stop(isPipelineRemoving);

    DecreaseProjectReferenceCnt(mProject);
    DecreaseRegionReferenceCnt(mRegion);
    SLSClientManager::GetInstance()->DecreaseAliuidReferenceCntForRegion(mRegion, mAliuid);
    return true;
}

bool FlusherSLS::Send(PipelineEventGroup&& g) {
    if (g.IsReplay()) {
        return SerializeAndPush(std::move(g));
    } else {
        vector<BatchedEventsList> res;
        mBatcher.Add(std::move(g), res);
        return SerializeAndPush(std::move(res));
    }
}

bool FlusherSLS::Flush(size_t key) {
    BatchedEventsList res;
    mBatcher.FlushQueue(key, res);
    return SerializeAndPush(std::move(res));
}

bool FlusherSLS::FlushAll() {
    vector<BatchedEventsList> res;
    mBatcher.FlushAll(res);
    return SerializeAndPush(std::move(res));
}

unique_ptr<HttpSinkRequest> FlusherSLS::BuildRequest(SenderQueueItem* item) const {
    auto data = static_cast<SLSSenderQueueItem*>(item);
    static int32_t lastResetEndpointTime = 0;
    sdk::Client* sendClient = SLSClientManager::GetInstance()->GetClient(mRegion, mAliuid);
    int32_t curTime = time(NULL);

    data->mCurrentEndpoint = sendClient->GetRawSlsHost();
    if (data->mCurrentEndpoint.empty()) {
        if (curTime - lastResetEndpointTime >= 30) {
            SLSClientManager::GetInstance()->ResetClientEndpoint(mAliuid, mRegion, curTime);
            data->mCurrentEndpoint = sendClient->GetRawSlsHost();
            lastResetEndpointTime = curTime;
        }
    }
    if (BOOL_FLAG(send_prefer_real_ip)) {
        if (curTime - sendClient->GetSlsRealIpUpdateTime() >= INT32_FLAG(send_check_real_ip_interval)) {
            SLSClientManager::GetInstance()->UpdateSendClientRealIp(sendClient, mRegion);
        }
        data->mRealIpFlag = sendClient->GetRawSlsHostFlag();
    }

    if (data->mType == RawDataType::EVENT_GROUP) {
        if (data->mShardHashKey.empty()) {
            return sendClient->CreatePostLogStoreLogsRequest(
                mProject, data->mLogstore, ConvertCompressType(GetCompressType()), data->mData, data->mRawSize, item);
        } else {
            auto& exactlyOnceCpt = data->mExactlyOnceCheckpoint;
            int64_t hashKeySeqID = exactlyOnceCpt ? exactlyOnceCpt->data.sequence_id() : sdk::kInvalidHashKeySeqID;
            return sendClient->CreatePostLogStoreLogsRequest(mProject,
                                                             data->mLogstore,
                                                             ConvertCompressType(GetCompressType()),
                                                             data->mData,
                                                             data->mRawSize,
                                                             item,
                                                             data->mShardHashKey,
                                                             hashKeySeqID);
        }
    } else {
        if (data->mShardHashKey.empty())
            return sendClient->CreatePostLogStoreLogPackageListRequest(
                mProject, data->mLogstore, ConvertCompressType(GetCompressType()), data->mData, item);
        else
            return sendClient->CreatePostLogStoreLogPackageListRequest(mProject,
                                                                       data->mLogstore,
                                                                       ConvertCompressType(GetCompressType()),
                                                                       data->mData,
                                                                       item,
                                                                       data->mShardHashKey);
    }
}

void FlusherSLS::OnSendDone(const HttpResponse& response, SenderQueueItem* item) {
    SLSResponse slsResponse;
    if (AppConfig::GetInstance()->IsResponseVerificationEnabled() && !IsSLSResponse(response)) {
        slsResponse.mStatusCode = 0;
        slsResponse.mErrorCode = sdk::LOGE_REQUEST_ERROR;
        slsResponse.mErrorMsg = "invalid response body";
    } else {
        slsResponse.Parse(response);

        if (AppConfig::GetInstance()->EnableLogTimeAutoAdjust()) {
            static uint32_t sCount = 0;
            if (sCount++ % 10000 == 0 || slsResponse.mErrorCode == sdk::LOGE_REQUEST_TIME_EXPIRED) {
                time_t serverTime = GetServerTime(response);
                if (serverTime > 0) {
                    UpdateTimeDelta(serverTime);
                }
            }
        }
    }

    auto data = static_cast<SLSSenderQueueItem*>(item);
    string configName = HasContext() ? GetContext().GetConfigName() : "";
    bool isProfileData = ProfileSender::GetInstance()->IsProfileData(mRegion, mProject, data->mLogstore);
    int32_t curTime = time(NULL);
    auto curSystemTime = chrono::system_clock::now();
    if (slsResponse.mStatusCode == 200) {
        auto& cpt = data->mExactlyOnceCheckpoint;
        if (cpt) {
            cpt->Commit();
            cpt->IncreaseSequenceID();
        }
        LOG_DEBUG(sLogger,
<<<<<<< HEAD
                  ("send data to sls succeeded, item address",
                   item)("request id", slsResponse.mRequestId)("config", configName)("region", mRegion)(
                      "project", mProject)("logstore", data->mLogstore)("response time", curTime - data->mLastSendTime)(
                      "total send time",
                      ToString(chrono::duration_cast<chrono::milliseconds>(curSystemTime - item->mEnqueTime).count())
                          + "ms")("try cnt", data->mTryCnt)("endpoint", data->mCurrentEndpoint)("is profile data",
                                                                                                isProfileData));
=======
                  ("send data to sls succeeded, item address", item)("request id", slsResponse.mRequestId)(
                      "config", configName)("region", mRegion)("project", mProject)("logstore", data->mLogstore)(
                      "response time", curTime - data->mLastSendTime)("total send time", curTime - data->mEnqueTime)(
                      "try cnt", data->mTryCnt)("endpoint", data->mCurrentEndpoint)("is profile data", isProfileData));
        GetRegionConcurrencyLimiter(mRegion)->OnSuccess();
        DealSenderQueueItemAfterSend(item, false);
>>>>>>> 1c42ebd1
    } else {
        OperationOnFail operation;
        SendResult sendResult = ConvertErrorCode(slsResponse.mErrorCode);
        ostringstream failDetail, suggestion;
        string failEndpoint = data->mCurrentEndpoint;
        if (sendResult == SEND_NETWORK_ERROR || sendResult == SEND_SERVER_ERROR) {
            if (sendResult == SEND_NETWORK_ERROR) {
                failDetail << "network error";
            } else {
                failDetail << "server error";
            }
            suggestion << "check network connection to endpoint";
            if (BOOL_FLAG(send_prefer_real_ip) && data->mRealIpFlag) {
                // connect refused, use vip directly
                failDetail << ", real ip may be stale, force update";
                // just set force update flag
                SLSClientManager::GetInstance()->ForceUpdateRealIp(mRegion);
            }
            if (sendResult == SEND_NETWORK_ERROR) {
                // only set network stat when no real ip
                if (!BOOL_FLAG(send_prefer_real_ip) || !data->mRealIpFlag) {
                    SLSClientManager::GetInstance()->UpdateEndpointStatus(mRegion, data->mCurrentEndpoint, false);
                    if (SLSClientManager::GetInstance()->GetServerSwitchPolicy()
                        == SLSClientManager::EndpointSwitchPolicy::DESIGNATED_FIRST) {
                        SLSClientManager::GetInstance()->ResetClientEndpoint(mAliuid, mRegion, curTime);
                    }
                }
            }
            operation = data->mBufferOrNot ? OperationOnFail::RETRY_LATER : OperationOnFail::DISCARD;
        } else if (sendResult == SEND_QUOTA_EXCEED) {
            BOOL_FLAG(global_network_success) = true;
            if (slsResponse.mErrorCode == sdk::LOGE_SHARD_WRITE_QUOTA_EXCEED) {
                failDetail << "shard write quota exceed";
                suggestion << "Split logstore shards. https://help.aliyun.com/zh/sls/user-guide/expansion-of-resources";
            } else {
                failDetail << "project write quota exceed";
                suggestion << "Submit quota modification request. "
                              "https://help.aliyun.com/zh/sls/user-guide/expansion-of-resources";
            }
            LogtailAlarm::GetInstance()->SendAlarm(SEND_QUOTA_EXCEED_ALARM,
                                                   "error_code: " + slsResponse.mErrorCode
                                                       + ", error_message: " + slsResponse.mErrorMsg
                                                       + ", request_id:" + slsResponse.mRequestId,
                                                   mProject,
                                                   data->mLogstore,
                                                   mRegion);
            operation = OperationOnFail::RETRY_LATER;
        } else if (sendResult == SEND_UNAUTHORIZED) {
            failDetail << "write unauthorized";
            suggestion << "check https connection to endpoint or access keys provided";
            if (data->mTryCnt > static_cast<uint32_t>(INT32_FLAG(unauthorized_send_retrytimes))) {
                operation = OperationOnFail::DISCARD;
            } else {
                BOOL_FLAG(global_network_success) = true;
#ifdef __ENTERPRISE__
                if (mAliuid.empty() && !EnterpriseConfigProvider::GetInstance()->IsPubRegion()) {
                    operation = OperationOnFail::RETRY_IMMEDIATELY;
                } else {
#endif
                    int32_t lastUpdateTime;
                    sdk::Client* sendClient = SLSClientManager::GetInstance()->GetClient(mRegion, mAliuid);
                    if (SLSControl::GetInstance()->SetSlsSendClientAuth(mAliuid, false, sendClient, lastUpdateTime))
                        operation = OperationOnFail::RETRY_IMMEDIATELY;
                    else if (curTime - lastUpdateTime < INT32_FLAG(unauthorized_allowed_delay_after_reset))
                        operation = OperationOnFail::RETRY_LATER;
                    else
                        operation = OperationOnFail::DISCARD;
#ifdef __ENTERPRISE__
                }
#endif
            }
        } else if (sendResult == SEND_PARAMETER_INVALID) {
            failDetail << "invalid paramters";
            suggestion << "check input parameters";
            operation = DefaultOperation(item->mTryCnt);
        } else if (sendResult == SEND_INVALID_SEQUENCE_ID) {
            failDetail << "invalid exactly-once sequence id";
            do {
                auto& cpt = data->mExactlyOnceCheckpoint;
                if (!cpt) {
                    failDetail << ", unexpected result when exactly once checkpoint is not found";
                    suggestion << "report bug";
                    LogtailAlarm::GetInstance()->SendAlarm(
                        EXACTLY_ONCE_ALARM,
                        "drop exactly once log group because of invalid sequence ID, request id:"
                            + slsResponse.mRequestId,
                        mProject,
                        data->mLogstore,
                        mRegion);
                    operation = OperationOnFail::DISCARD;
                    break;
                }

                // Because hash key is generated by UUID library, we consider that
                //  the possibility of hash key conflict is very low, so data is
                //  dropped here.
                cpt->Commit();
                failDetail << ", drop exactly once log group and commit checkpoint" << " checkpointKey:" << cpt->key
                           << " checkpoint:" << cpt->data.DebugString();
                suggestion << "no suggestion";
                LogtailAlarm::GetInstance()->SendAlarm(
                    EXACTLY_ONCE_ALARM,
                    "drop exactly once log group because of invalid sequence ID, cpt:" + cpt->key
                        + ", data:" + cpt->data.DebugString() + "request id:" + slsResponse.mRequestId,
                    mProject,
                    data->mLogstore,
                    mRegion);
                operation = OperationOnFail::DISCARD;
                cpt->IncreaseSequenceID();
            } while (0);
        } else if (AppConfig::GetInstance()->EnableLogTimeAutoAdjust()
                   && sdk::LOGE_REQUEST_TIME_EXPIRED == slsResponse.mErrorCode) {
            failDetail << "write request expired, will retry";
            suggestion << "check local system time";
            operation = OperationOnFail::RETRY_IMMEDIATELY;
        } else {
            failDetail << "other error";
            suggestion << "no suggestion";
            // when unknown error such as SignatureNotMatch happens, we should retry several times
            // first time, we will retry immediately
            // then we record error and retry latter
            // when retry times > unknow_error_try_max, we will drop this data
            operation = DefaultOperation(item->mTryCnt);
        }
        if (chrono::duration_cast<chrono::seconds>(curSystemTime - item->mEnqueTime).count()
            > INT32_FLAG(discard_send_fail_interval)) {
            operation = OperationOnFail::DISCARD;
        }
        if (isProfileData && data->mTryCnt >= static_cast<uint32_t>(INT32_FLAG(profile_data_send_retrytimes))) {
            operation = OperationOnFail::DISCARD;
        }

#define LOG_PATTERN \
    ("failed to send request", failDetail.str())("operation", GetOperationString(operation))( \
        "suggestion", suggestion.str())("item address", item)("request id", slsResponse.mRequestId)( \
        "status code", slsResponse.mStatusCode)("error code", slsResponse.mErrorCode)( \
        "errMsg", slsResponse.mErrorMsg)("config", configName)("region", mRegion)("project", mProject)( \
        "logstore", data->mLogstore)("try cnt", data->mTryCnt)("response time", curTime - data->mLastSendTime)( \
        "total send time", \
        ToString(chrono::duration_cast<chrono::seconds>(curSystemTime - data->mEnqueTime).count()) \
            + "ms")("endpoint", data->mCurrentEndpoint)("is profile data", isProfileData)

        switch (operation) {
            case OperationOnFail::RETRY_IMMEDIATELY:
                ++item->mTryCnt;
                FlusherRunner::GetInstance()->PushToHttpSink(item, false);
                break;
            case OperationOnFail::RETRY_LATER:
                if (slsResponse.mErrorCode == sdk::LOGE_REQUEST_TIMEOUT
                    || curTime - data->mLastLogWarningTime > ON_FAIL_LOG_WARNING_INTERVAL_SECOND) {
                    LOG_WARNING(sLogger, LOG_PATTERN);
                    data->mLastLogWarningTime = curTime;
                }
                DealSenderQueueItemAfterSend(item, true);
                break;
            case OperationOnFail::DISCARD:
            default:
                LOG_WARNING(sLogger, LOG_PATTERN);
                if (!isProfileData) {
                    LogtailAlarm::GetInstance()->SendAlarm(
                        SEND_DATA_FAIL_ALARM,
                        "failed to send request: " + failDetail.str() + "\toperation: " + GetOperationString(operation)
                            + "\trequestId: " + slsResponse.mRequestId
                            + "\tstatusCode: " + ToString(slsResponse.mStatusCode)
                            + "\terrorCode: " + slsResponse.mErrorCode + "\terrorMessage: " + slsResponse.mErrorMsg
                            + "\tconfig: " + configName + "\tendpoint: " + data->mCurrentEndpoint,
                        mProject,
                        data->mLogstore,
                        mRegion);
                }
                DealSenderQueueItemAfterSend(item, false);
                break;
        }
    }
}

bool FlusherSLS::Send(string&& data, const string& shardHashKey, const string& logstore) {
    string compressedData;
    if (mCompressor) {
        string errorMsg;
        if (!mCompressor->Compress(data, compressedData, errorMsg)) {
            LOG_WARNING(mContext->GetLogger(),
                        ("failed to compress data",
                         errorMsg)("action", "discard data")("plugin", sName)("config", mContext->GetConfigName()));
            mContext->GetAlarm().SendAlarm(COMPRESS_FAIL_ALARM,
                                           "failed to compress data: " + errorMsg + "\taction: discard data\tplugin: "
                                               + sName + "\tconfig: " + mContext->GetConfigName(),
                                           mContext->GetProjectName(),
                                           mContext->GetLogstoreName(),
                                           mContext->GetRegion());
            return false;
        }
    } else {
        compressedData = data;
    }

    QueueKey key = mQueueKey;
    if (!HasContext()) {
        key = QueueKeyManager::GetInstance()->GetKey(mProject + "-" + mLogstore);
        if (SenderQueueManager::GetInstance()->GetQueue(key) == nullptr) {
            PipelineContext ctx;
            SenderQueueManager::GetInstance()->CreateQueue(key, "", ctx, vector<shared_ptr<ConcurrencyLimiter>>());
        }
    }
    return Flusher::PushToQueue(make_unique<SLSSenderQueueItem>(std::move(compressedData),
                                                                data.size(),
                                                                this,
                                                                key,
                                                                logstore.empty() ? mLogstore : logstore,
                                                                RawDataType::EVENT_GROUP,
                                                                shardHashKey));
}

void FlusherSLS::GenerateGoPlugin(const Json::Value& config, Json::Value& res) const {
    Json::Value detail(Json::objectValue);
    for (auto itr = config.begin(); itr != config.end(); ++itr) {
        if (sNativeParam.find(itr.name()) == sNativeParam.end() && itr.name() != "Type") {
            detail[itr.name()] = *itr;
        }
    }
    if (!detail.empty()) {
        Json::Value plugin(Json::objectValue);
        plugin["type"] = Pipeline::GenPluginTypeWithID("flusher_sls", mContext->GetPipeline().GetNowPluginID());
        plugin["detail"] = detail;
        res["flushers"].append(plugin);
    }
}

bool FlusherSLS::SerializeAndPush(PipelineEventGroup&& group) {
    string serializedData, compressedData;
    BatchedEvents g(std::move(group.MutableEvents()),
                    std::move(group.GetSizedTags()),
                    std::move(group.GetSourceBuffer()),
                    group.GetMetadata(EventGroupMetaKey::SOURCE_ID),
                    std::move(group.GetExactlyOnceCheckpoint()));
    AddPackId(g);
    string errorMsg;
    if (!mGroupSerializer->Serialize(std::move(g), serializedData, errorMsg)) {
        LOG_WARNING(mContext->GetLogger(),
                    ("failed to serialize event group",
                     errorMsg)("action", "discard data")("plugin", sName)("config", mContext->GetConfigName()));
        mContext->GetAlarm().SendAlarm(SERIALIZE_FAIL_ALARM,
                                       "failed to serialize event group: " + errorMsg
                                           + "\taction: discard data\tplugin: " + sName
                                           + "\tconfig: " + mContext->GetConfigName(),
                                       mContext->GetProjectName(),
                                       mContext->GetLogstoreName(),
                                       mContext->GetRegion());
        return false;
    }
    if (mCompressor) {
        if (!mCompressor->Compress(serializedData, compressedData, errorMsg)) {
            LOG_WARNING(mContext->GetLogger(),
                        ("failed to compress event group",
                         errorMsg)("action", "discard data")("plugin", sName)("config", mContext->GetConfigName()));
            mContext->GetAlarm().SendAlarm(COMPRESS_FAIL_ALARM,
                                           "failed to compress event group: " + errorMsg
                                               + "\taction: discard data\tplugin: " + sName
                                               + "\tconfig: " + mContext->GetConfigName(),
                                           mContext->GetProjectName(),
                                           mContext->GetLogstoreName(),
                                           mContext->GetRegion());
            return false;
        }
    } else {
        compressedData = serializedData;
    }
    // must create a tmp, because eoo checkpoint is moved in second param
    auto fbKey = g.mExactlyOnceCheckpoint->fbKey;
    return PushToQueue(fbKey,
                       make_unique<SLSSenderQueueItem>(std::move(compressedData),
                                                       serializedData.size(),
                                                       this,
                                                       fbKey,
                                                       mLogstore,
                                                       RawDataType::EVENT_GROUP,
                                                       g.mExactlyOnceCheckpoint->data.hash_key(),
                                                       std::move(g.mExactlyOnceCheckpoint),
                                                       false));
}

bool FlusherSLS::SerializeAndPush(BatchedEventsList&& groupList) {
    if (groupList.empty()) {
        return true;
    }
    vector<CompressedLogGroup> compressedLogGroups;
    string shardHashKey, serializedData, compressedData;
    size_t packageSize = 0;
    bool enablePackageList = groupList.size() > 1;

    bool allSucceeded = true;
    for (auto& group : groupList) {
        if (!mShardHashKeys.empty()) {
            shardHashKey = GetShardHashKey(group);
        }
        AddPackId(group);
        string errorMsg;
        if (!mGroupSerializer->Serialize(std::move(group), serializedData, errorMsg)) {
            LOG_WARNING(mContext->GetLogger(),
                        ("failed to serialize event group",
                         errorMsg)("action", "discard data")("plugin", sName)("config", mContext->GetConfigName()));
            mContext->GetAlarm().SendAlarm(SERIALIZE_FAIL_ALARM,
                                           "failed to serialize event group: " + errorMsg
                                               + "\taction: discard data\tplugin: " + sName
                                               + "\tconfig: " + mContext->GetConfigName(),
                                           mContext->GetProjectName(),
                                           mContext->GetLogstoreName(),
                                           mContext->GetRegion());
            allSucceeded = false;
            continue;
        }
        if (mCompressor) {
            if (!mCompressor->Compress(serializedData, compressedData, errorMsg)) {
                LOG_WARNING(mContext->GetLogger(),
                            ("failed to compress event group",
                             errorMsg)("action", "discard data")("plugin", sName)("config", mContext->GetConfigName()));
                mContext->GetAlarm().SendAlarm(COMPRESS_FAIL_ALARM,
                                               "failed to compress event group: " + errorMsg
                                                   + "\taction: discard data\tplugin: " + sName
                                                   + "\tconfig: " + mContext->GetConfigName(),
                                               mContext->GetProjectName(),
                                               mContext->GetLogstoreName(),
                                               mContext->GetRegion());
                allSucceeded = false;
                continue;
            }
        } else {
            compressedData = serializedData;
        }
        if (enablePackageList) {
            packageSize += serializedData.size();
            compressedLogGroups.emplace_back(std::move(compressedData), serializedData.size());
        } else {
            if (group.mExactlyOnceCheckpoint) {
                // must create a tmp, because eoo checkpoint is moved in second param
                auto fbKey = group.mExactlyOnceCheckpoint->fbKey;
                allSucceeded
                    = PushToQueue(fbKey,
                                  make_unique<SLSSenderQueueItem>(std::move(compressedData),
                                                                  serializedData.size(),
                                                                  this,
                                                                  fbKey,
                                                                  mLogstore,
                                                                  RawDataType::EVENT_GROUP,
                                                                  group.mExactlyOnceCheckpoint->data.hash_key(),
                                                                  std::move(group.mExactlyOnceCheckpoint),
                                                                  false))
                    && allSucceeded;
            } else {
                allSucceeded = Flusher::PushToQueue(make_unique<SLSSenderQueueItem>(std::move(compressedData),
                                                                                    serializedData.size(),
                                                                                    this,
                                                                                    mQueueKey,
                                                                                    mLogstore,
                                                                                    RawDataType::EVENT_GROUP,
                                                                                    shardHashKey))
                    && allSucceeded;
            }
        }
    }
    if (enablePackageList) {
        string errorMsg;
        mGroupListSerializer->Serialize(std::move(compressedLogGroups), serializedData, errorMsg);
        allSucceeded
            = Flusher::PushToQueue(make_unique<SLSSenderQueueItem>(
                  std::move(serializedData), packageSize, this, mQueueKey, mLogstore, RawDataType::EVENT_GROUP_LIST))
            && allSucceeded;
    }
    return allSucceeded;
}

bool FlusherSLS::SerializeAndPush(vector<BatchedEventsList>&& groupLists) {
    bool allSucceeded = true;
    for (auto& groupList : groupLists) {
        allSucceeded = SerializeAndPush(std::move(groupList)) && allSucceeded;
    }
    return allSucceeded;
}

bool FlusherSLS::PushToQueue(QueueKey key, unique_ptr<SenderQueueItem>&& item, uint32_t retryTimes) {
#ifndef APSARA_UNIT_TEST_MAIN
    // TODO: temporarily set here, should be removed after independent config update refactor
    if (item->mFlusher->HasContext()) {
        item->mPipeline
            = PipelineManager::GetInstance()->FindConfigByName(item->mFlusher->GetContext().GetConfigName());
        if (!item->mPipeline) {
            // should not happen
            return false;
        }
    }
#endif

    const string& str = QueueKeyManager::GetInstance()->GetName(key);
    for (size_t i = 0; i < retryTimes; ++i) {
        int rst = SenderQueueManager::GetInstance()->PushQueue(key, std::move(item));
        if (rst == 0) {
            return true;
        }
        if (rst == 2) {
            // should not happen
            LOG_ERROR(sLogger,
                      ("failed to push data to sender queue",
                       "queue not found")("action", "discard data")("config-flusher-dst", str));
            LogtailAlarm::GetInstance()->SendAlarm(
                DISCARD_DATA_ALARM,
                "failed to push data to sender queue: queue not found\taction: discard data\tconfig-flusher-dst" + str);
            return false;
        }
        if (i % 100 == 0) {
            LOG_WARNING(sLogger,
                        ("push attempts to sender queue continuously failed for the past second",
                         "retry again")("config-flusher-dst", str));
        }
        this_thread::sleep_for(chrono::milliseconds(10));
    }
    LOG_WARNING(
        sLogger,
        ("failed to push data to sender queue", "queue full")("action", "discard data")("config-flusher-dst", str));
    LogtailAlarm::GetInstance()->SendAlarm(
        DISCARD_DATA_ALARM,
        "failed to push data to sender queue: queue full\taction: discard data\tconfig-flusher-dst" + str);
    return false;
}

string FlusherSLS::GetShardHashKey(const BatchedEvents& g) const {
    // TODO: improve performance
    string key;
    for (size_t i = 0; i < mShardHashKeys.size(); ++i) {
        for (auto& item : g.mTags.mInner) {
            if (item.first == mShardHashKeys[i]) {
                key += item.second.to_string();
                break;
            }
        }
        if (i != mShardHashKeys.size() - 1) {
            key += "_";
        }
    }
    return sdk::CalcMD5(key);
}

void FlusherSLS::AddPackId(BatchedEvents& g) const {
    string packIdPrefixStr = g.mPackIdPrefix.to_string();
    int64_t packidPrefix = HashString(packIdPrefixStr);
    int64_t packSeq = PackIdManager::GetInstance()->GetAndIncPackSeq(
        HashString(packIdPrefixStr + "_" + mProject + "_" + mLogstore));
    auto packId = g.mSourceBuffers[0]->CopyString(ToHexString(packidPrefix) + "-" + ToHexString(packSeq));
    g.mTags.Insert(LOG_RESERVED_KEY_PACKAGE_ID, StringView(packId.data, packId.size));
}

sls_logs::SlsCompressType ConvertCompressType(CompressType type) {
    sls_logs::SlsCompressType compressType = sls_logs::SLS_CMP_NONE;
    switch (type) {
        case CompressType::LZ4:
            compressType = sls_logs::SLS_CMP_LZ4;
            break;
        case CompressType::ZSTD:
            compressType = sls_logs::SLS_CMP_ZSTD;
            break;
        default:
            break;
    }
    return compressType;
}

} // namespace logtail<|MERGE_RESOLUTION|>--- conflicted
+++ resolved
@@ -620,7 +620,6 @@
             cpt->IncreaseSequenceID();
         }
         LOG_DEBUG(sLogger,
-<<<<<<< HEAD
                   ("send data to sls succeeded, item address",
                    item)("request id", slsResponse.mRequestId)("config", configName)("region", mRegion)(
                       "project", mProject)("logstore", data->mLogstore)("response time", curTime - data->mLastSendTime)(
@@ -628,14 +627,8 @@
                       ToString(chrono::duration_cast<chrono::milliseconds>(curSystemTime - item->mEnqueTime).count())
                           + "ms")("try cnt", data->mTryCnt)("endpoint", data->mCurrentEndpoint)("is profile data",
                                                                                                 isProfileData));
-=======
-                  ("send data to sls succeeded, item address", item)("request id", slsResponse.mRequestId)(
-                      "config", configName)("region", mRegion)("project", mProject)("logstore", data->mLogstore)(
-                      "response time", curTime - data->mLastSendTime)("total send time", curTime - data->mEnqueTime)(
-                      "try cnt", data->mTryCnt)("endpoint", data->mCurrentEndpoint)("is profile data", isProfileData));
         GetRegionConcurrencyLimiter(mRegion)->OnSuccess();
         DealSenderQueueItemAfterSend(item, false);
->>>>>>> 1c42ebd1
     } else {
         OperationOnFail operation;
         SendResult sendResult = ConvertErrorCode(slsResponse.mErrorCode);
