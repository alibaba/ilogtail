// Copyright 2024 iLogtail Authors
//
// Licensed under the Apache License, Version 2.0 (the "License");
// you may not use this file except in compliance with the License.
// You may obtain a copy of the License at
//
//     http://www.apache.org/licenses/LICENSE-2.0
//
// Unless required by applicable law or agreed to in writing, software
// distributed under the License is distributed on an "AS IS" BASIS,
// WITHOUT WARRANTIES OR CONDITIONS OF ANY KIND, either express or implied.
// See the License for the specific language governing permissions and
// limitations under the License.

#include "plugin/flusher/sls/SLSClientManager.h"

#ifdef __linux__
#include <sys/utsname.h>
#endif

#include <curl/curl.h>

#include "app_config/AppConfig.h"
#include "common/EndpointUtil.h"
#include "common/Flags.h"
#include "common/LogtailCommonFlags.h"
#include "common/StringTools.h"
#include "common/TimeUtil.h"
#include "common/version.h"
#include "logger/Logger.h"
<<<<<<< HEAD
#include "monitor/LogFileProfiler.h"
#ifdef __ENTERPRISE__
#include "plugin/flusher/sls/EnterpriseSLSClientManager.h"
#endif
=======
#include "monitor/Monitor.h"
>>>>>>> 18cc292b
#include "plugin/flusher/sls/FlusherSLS.h"
#include "plugin/flusher/sls/SendResult.h"
#include "sdk/Exception.h"

// for windows compatability, to avoid conflict with the same function defined in windows.h
#ifdef SetPort
#undef SetPort
#endif

DEFINE_FLAG_STRING(data_endpoint_policy,
                   "policy for switching between data server endpoints, possible options include "
                   "'designated_first'(default) and 'designated_locked'",
                   "designated_first");
DEFINE_FLAG_INT32(sls_host_update_interval, "seconds", 5);
DEFINE_FLAG_INT32(send_client_timeout_interval, "recycle clients avoid memory increment", 12 * 3600);
DEFINE_FLAG_INT32(test_network_normal_interval, "if last check is normal, test network again after seconds ", 30);
DEFINE_FLAG_INT32(test_unavailable_endpoint_interval, "test unavailable endpoint interval", 60);
DEFINE_FLAG_INT32(send_switch_real_ip_interval, "seconds", 60);
DEFINE_FLAG_BOOL(send_prefer_real_ip, "use real ip to send data", false);
DEFINE_FLAG_STRING(default_access_key_id, "", "");
DEFINE_FLAG_STRING(default_access_key, "", "");
DEFINE_FLAG_STRING(custom_user_agent, "custom user agent appended at the end of the exsiting ones", "");

using namespace std;

namespace logtail {

bool SLSClientManager::RegionEndpointsInfo::AddDefaultEndpoint(const std::string& endpoint,
                                                               const EndpointSourceType& endpointType,
                                                               bool& isDefault) {
    if (mDefaultEndpoint.empty()
        || (endpointType == EndpointSourceType::LOCAL && mDefaultEndpointType == EndpointSourceType::REMOTE)) {
        mDefaultEndpoint = endpoint;
        mDefaultEndpointType = endpointType;
        isDefault = true;
    }
    return AddEndpoint(endpoint, true, false);
}

bool SLSClientManager::RegionEndpointsInfo::AddEndpoint(const std::string& endpoint, bool status, bool proxy) {
    if (mEndpointInfoMap.find(endpoint) == mEndpointInfoMap.end()) {
        mEndpointInfoMap.emplace(std::make_pair(endpoint, EndpointInfo(status, proxy)));
        return true;
    }
    return false;
}

void SLSClientManager::RegionEndpointsInfo::UpdateEndpointInfo(const std::string& endpoint,
                                                               bool status,
                                                               std::optional<uint32_t> latency,
                                                               bool createFlag) {
    auto iter = mEndpointInfoMap.find(endpoint);
    if (iter == mEndpointInfoMap.end()) {
        if (createFlag) {
            AddEndpoint(endpoint, status);
        }
    } else {
        (iter->second).UpdateInfo(status, latency);
    }
}

void SLSClientManager::RegionEndpointsInfo::RemoveEndpoint(const std::string& endpoint) {
    mEndpointInfoMap.erase(endpoint);
    if (mDefaultEndpoint == endpoint) {
        mDefaultEndpoint.clear();
    }
}

std::string SLSClientManager::RegionEndpointsInfo::GetAvailableEndpointWithTopPriority() const {
    if (!mDefaultEndpoint.empty()) {
        auto iter = mEndpointInfoMap.find(mDefaultEndpoint);
        if (iter != mEndpointInfoMap.end() && (iter->second).mValid) {
            return mDefaultEndpoint;
        }
    }
    std::string proxyEndpoint;
    for (auto iter = mEndpointInfoMap.begin(); iter != mEndpointInfoMap.end(); ++iter) {
        if (!(iter->second).mValid) {
            continue;
        }
        if ((iter->second).mValid && !(iter->second).mProxy) {
            return iter->first;
        }
        proxyEndpoint = iter->first;
    }
    if (!proxyEndpoint.empty()) {
        return proxyEndpoint;
    }
    if (!mDefaultEndpoint.empty()) {
        return mDefaultEndpoint;
    }
    if (!mEndpointInfoMap.empty()) {
        return mEndpointInfoMap.begin()->first;
    }
    return mDefaultEndpoint;
}

SLSClientManager* SLSClientManager::GetInstance() {
#ifdef __ENTERPRISE__
    static auto ptr = unique_ptr<SLSClientManager>(new EnterpriseSLSClientManager());
#else
    static auto ptr = unique_ptr<SLSClientManager>(new SLSClientManager());
#endif
    return ptr.get();
}

void SLSClientManager::Init() {
    InitEndpointSwitchPolicy();
    GenerateUserAgent();
    if (mDataServerSwitchPolicy == EndpointSwitchPolicy::DESIGNATED_FIRST) {
        mProbeNetworkClient.reset(new sdk::Client("",
<<<<<<< HEAD
                                                  "",
                                                  INT32_FLAG(sls_client_send_timeout)));
        mProbeNetworkClient->SetPort(AppConfig::GetInstance()->GetDataServerPort());
=======
                                                  STRING_FLAG(default_access_key_id),
                                                  STRING_FLAG(default_access_key),
                                                  INT32_FLAG(sls_client_send_timeout),
                                                  LoongCollectorMonitor::mIpAddr,
                                                  AppConfig::GetInstance()->GetBindInterface()));
        SLSControl::GetInstance()->SetSlsSendClientCommonParam(mProbeNetworkClient.get());
>>>>>>> 18cc292b
        mProbeNetworkThreadRes = async(launch::async, &SLSClientManager::ProbeNetworkThread, this);
    }
    if (BOOL_FLAG(send_prefer_real_ip)) {
        mUpdateRealIpClient.reset(new sdk::Client("",
<<<<<<< HEAD
                                                  "",
                                                  INT32_FLAG(sls_client_send_timeout)));
        mUpdateRealIpClient->SetPort(AppConfig::GetInstance()->GetDataServerPort());
=======
                                                  STRING_FLAG(default_access_key_id),
                                                  STRING_FLAG(default_access_key),
                                                  INT32_FLAG(sls_client_send_timeout),
                                                  LoongCollectorMonitor::mIpAddr,
                                                  AppConfig::GetInstance()->GetBindInterface()));
        SLSControl::GetInstance()->SetSlsSendClientCommonParam(mUpdateRealIpClient.get());
>>>>>>> 18cc292b
        mUpdateRealIpThreadRes = async(launch::async, &SLSClientManager::UpdateRealIpThread, this);
    }
}

void SLSClientManager::Stop() {
    if (mDataServerSwitchPolicy == EndpointSwitchPolicy::DESIGNATED_FIRST) {
        lock_guard<mutex> lock(mProbeNetworkThreadRunningMux);
        mIsProbeNetworkThreadRunning = false;
    }
    if (BOOL_FLAG(send_prefer_real_ip)) {
        lock_guard<mutex> lock(mUpdateRealIpThreadRunningMux);
        mIsUpdateRealIpThreadRunning = false;
    }
    mStopCV.notify_all();
    if (mDataServerSwitchPolicy == EndpointSwitchPolicy::DESIGNATED_FIRST) {
        future_status s = mProbeNetworkThreadRes.wait_for(chrono::seconds(1));
        if (s == future_status::ready) {
            LOG_INFO(sLogger, ("sls endpoint probe", "stopped successfully"));
        } else {
            LOG_WARNING(sLogger, ("sls endpoint probe", "forced to stopped"));
        }
    }
    if (BOOL_FLAG(send_prefer_real_ip)) {
        future_status s = mUpdateRealIpThreadRes.wait_for(chrono::seconds(1));
        if (s == future_status::ready) {
            LOG_INFO(sLogger, ("sls real ip update", "stopped successfully"));
        } else {
            LOG_WARNING(sLogger, ("sls real ip update", "forced to stopped"));
        }
    }
}

void SLSClientManager::InitEndpointSwitchPolicy() {
    if (STRING_FLAG(data_endpoint_policy) == "designated_locked") {
        mDataServerSwitchPolicy = EndpointSwitchPolicy::DESIGNATED_LOCKED;
    } else if (STRING_FLAG(data_endpoint_policy) == "designated_first") {
        mDataServerSwitchPolicy = EndpointSwitchPolicy::DESIGNATED_FIRST;
    } else {
        LOG_WARNING(sLogger,
                    ("param data_endpoint_policy is invalid, action", "use default value instead")("default value",
                                                                                                   "designated_first"));
    }
}

vector<string> SLSClientManager::GetRegionAliuids(const std::string& region) {
    lock_guard<mutex> lock(mRegionAliuidRefCntMapLock);
    vector<string> aliuids;
    for (const auto& item : mRegionAliuidRefCntMap[region]) {
        aliuids.push_back(item.first);
    }
    return aliuids;
}

void SLSClientManager::IncreaseAliuidReferenceCntForRegion(const std::string& region, const std::string& aliuid) {
    lock_guard<mutex> lock(mRegionAliuidRefCntMapLock);
    ++mRegionAliuidRefCntMap[region][aliuid];
}

void SLSClientManager::DecreaseAliuidReferenceCntForRegion(const std::string& region, const std::string& aliuid) {
    lock_guard<mutex> lock(mRegionAliuidRefCntMapLock);
    auto outerIter = mRegionAliuidRefCntMap.find(region);
    if (outerIter == mRegionAliuidRefCntMap.end()) {
        // should not happen
        return;
    }
    auto innerIter = outerIter->second.find(aliuid);
    if (innerIter == outerIter->second.end()) {
        // should not happen
        return;
    }
    if (--innerIter->second == 0) {
        outerIter->second.erase(innerIter);
    }
    if (outerIter->second.empty()) {
        mRegionAliuidRefCntMap.erase(outerIter);
    }
}

sdk::Client* SLSClientManager::GetClient(const string& region, const string& aliuid, bool createIfNotFound) {
    string key = region + "_" + aliuid;
    {
        lock_guard<mutex> lock(mClientMapMux);
        auto iter = mClientMap.find(key);
        if (iter != mClientMap.end()) {
            (iter->second).second = time(NULL);
            return (iter->second).first.get();
        }
    }
    if (!createIfNotFound) {
        return nullptr;
    }

    string endpoint = GetAvailableEndpointWithTopPriority(region);
<<<<<<< HEAD
    auto client = make_unique<sdk::Client>(aliuid,
                                           endpoint,
                                           INT32_FLAG(sls_client_send_timeout));
=======
    unique_ptr<sdk::Client> client = make_unique<sdk::Client>(endpoint,
                                                              "",
                                                              "",
                                                              INT32_FLAG(sls_client_send_timeout),
                                                              LoongCollectorMonitor::mIpAddr,
                                                              AppConfig::GetInstance()->GetBindInterface());
    SLSControl::GetInstance()->SetSlsSendClientCommonParam(client.get());
>>>>>>> 18cc292b
    ResetClientPort(region, client.get());
    LOG_INFO(sLogger,
             ("init endpoint for sender, region", region)("uid", aliuid)("hostname", GetHostFromEndpoint(endpoint))(
                 "use https", ToString(client->IsUsingHTTPS())));
    auto ptr = client.get();
    {
        lock_guard<mutex> lock(mClientMapMux);
        mClientMap.insert(make_pair(key, make_pair(std::move(client), time(nullptr))));
    }
    return ptr;
}

bool SLSClientManager::ResetClientEndpoint(const string& aliuid, const string& region, time_t curTime) {
    sdk::Client* sendClient = GetClient(region, aliuid, false);
    if (sendClient == nullptr) {
        return false;
    }
    if (curTime - sendClient->GetSlsHostUpdateTime() < INT32_FLAG(sls_host_update_interval)) {
        return false;
    }
    sendClient->SetSlsHostUpdateTime(curTime);
    string endpoint = GetAvailableEndpointWithTopPriority(region);
    if (endpoint.empty()) {
        return false;
    }
    string originalEndpoint = sendClient->GetRawSlsHost();
    if (originalEndpoint == endpoint) {
        return false;
    }
    sendClient->SetSlsHost(endpoint);
    ResetClientPort(region, sendClient);
    LOG_INFO(
        sLogger,
        ("reset endpoint for sender, region", region)("uid", aliuid)("from", GetHostFromEndpoint(originalEndpoint))(
            "to", GetHostFromEndpoint(endpoint))("use https", ToString(sendClient->IsUsingHTTPS())));
    return true;
}

void SLSClientManager::ResetClientPort(const string& region, sdk::Client* sendClient) {
    sendClient->SetPort(AppConfig::GetInstance()->GetDataServerPort());
    if (AppConfig::GetInstance()->GetDataServerPort() == 80) {
        lock_guard<mutex> lock(mRegionEndpointEntryMapLock);
        auto iter = mRegionEndpointEntryMap.find(region);
        if (iter != mRegionEndpointEntryMap.end()) {
            const string& defaultEndpoint = iter->second.mDefaultEndpoint;
            if (!defaultEndpoint.empty()) {
                if (IsHttpsEndpoint(defaultEndpoint)) {
                    sendClient->SetPort(443);
                }
            } else {
                if (IsHttpsEndpoint(sendClient->GetRawSlsHost())) {
                    sendClient->SetPort(443);
                }
            }
        }
    }
}

void SLSClientManager::CleanTimeoutClient() {
    lock_guard<mutex> lock(mClientMapMux);
    time_t curTime = time(nullptr);
    for (auto iter = mClientMap.begin(); iter != mClientMap.end();) {
        if ((curTime - (iter->second).second) > INT32_FLAG(send_client_timeout_interval)) {
            iter = mClientMap.erase(iter);
        } else {
            ++iter;
        }
    }
}

bool SLSClientManager::GetAccessKey(const std::string& aliuid,
                                    AuthType& type,
                                    std::string& accessKeyId,
                                    std::string& accessKeySecret) {
    accessKeyId = STRING_FLAG(default_access_key_id);
    accessKeySecret = STRING_FLAG(default_access_key);
    type = AuthType::AK;
    return true;
}

void SLSClientManager::AddEndpointEntry(const string& region,
                                        const string& endpoint,
                                        bool isProxy,
                                        const EndpointSourceType& endpointType) {
    lock_guard<mutex> lock(mRegionEndpointEntryMapLock);
    RegionEndpointsInfo& info = mRegionEndpointEntryMap[region];
    if (!isProxy) {
        bool isDefault = false;
        if (info.AddDefaultEndpoint(endpoint, endpointType, isDefault)) {
            LOG_INFO(sLogger,
                     ("add data server endpoint, region", region)("endpoint", endpoint)(
                         "isDefault", isDefault ? "yes" : "no")("isProxy", "false")("#endpoint",
                                                                                    info.mEndpointInfoMap.size()));
        }
    } else {
        if (info.AddEndpoint(endpoint, true, isProxy)) {
            LOG_INFO(sLogger,
                     ("add data server endpoint, region", region)("endpoint", endpoint)("isProxy", ToString(isProxy))(
                         "#endpoint", info.mEndpointInfoMap.size()));
        }
    }
}

void SLSClientManager::UpdateEndpointStatus(const string& region,
                                            const string& endpoint,
                                            bool status,
                                            optional<uint32_t> latency) {
    lock_guard<mutex> lock(mRegionEndpointEntryMapLock);
    auto iter = mRegionEndpointEntryMap.find(region);
    if (iter != mRegionEndpointEntryMap.end()) {
        (iter->second).UpdateEndpointInfo(endpoint, status, latency, false);
    }
}

string SLSClientManager::GetAvailableEndpointWithTopPriority(const string& region) const {
    static string emptyStr = "";
    lock_guard<mutex> lock(mRegionEndpointEntryMapLock);
    auto iter = mRegionEndpointEntryMap.find(region);
    if (iter != mRegionEndpointEntryMap.end()) {
        return (iter->second).GetAvailableEndpointWithTopPriority();
    }
    return emptyStr;
}

string SLSClientManager::GetRegionFromEndpoint(const string& endpoint) {
    lock_guard<mutex> lock(mRegionEndpointEntryMapLock);
    for (auto iter = mRegionEndpointEntryMap.begin(); iter != mRegionEndpointEntryMap.end(); ++iter) {
        for (auto epIter = ((iter->second).mEndpointInfoMap).begin(); epIter != ((iter->second).mEndpointInfoMap).end();
             ++epIter) {
            if (epIter->first == endpoint)
                return iter->first;
        }
    }
    return STRING_FLAG(default_region_name);
}

bool SLSClientManager::HasNetworkAvailable() {
    static time_t lastCheckTime = time(nullptr);
    time_t curTime = time(nullptr);
    if (curTime - lastCheckTime >= 3600) {
        lastCheckTime = curTime;
        return true;
    }
    {
        lock_guard<mutex> lock(mRegionEndpointEntryMapLock);
        for (auto iter = mRegionEndpointEntryMap.begin(); iter != mRegionEndpointEntryMap.end(); ++iter) {
            for (auto epIter = ((iter->second).mEndpointInfoMap).begin();
                 epIter != ((iter->second).mEndpointInfoMap).end();
                 ++epIter) {
                if ((epIter->second).mValid) {
                    return true;
                }
            }
        }
    }
    return false;
}

void SLSClientManager::ProbeNetworkThread() {
    LOG_INFO(sLogger, ("sls endpoint probe", "started"));
    // pair<int32_t, string> represents the weight of each endpoint
    map<string, vector<pair<int32_t, string>>> unavaliableEndpoints;
    set<string> unavaliableRegions;
    int32_t lastCheckAllTime = 0;
    unique_lock<mutex> lock(mProbeNetworkThreadRunningMux);
    while (mIsProbeNetworkThreadRunning) {
        unavaliableEndpoints.clear();
        unavaliableRegions.clear();
        {
            lock_guard<mutex> lock(mRegionEndpointEntryMapLock);
            for (auto iter = mRegionEndpointEntryMap.begin(); iter != mRegionEndpointEntryMap.end(); ++iter) {
                auto& endpoints = unavaliableEndpoints[iter->first];
                bool unavaliable = true;
                for (auto epIter = ((iter->second).mEndpointInfoMap).begin();
                     epIter != ((iter->second).mEndpointInfoMap).end();
                     ++epIter) {
                    if (!(epIter->second).mValid) {
                        if (epIter->first == iter->second.mDefaultEndpoint) {
                            endpoints.emplace_back(0, epIter->first);
                        } else {
                            endpoints.emplace_back(10, epIter->first);
                        }
                    } else {
                        unavaliable = false;
                    }
                }
                sort(endpoints.begin(), endpoints.end());
                if (unavaliable) {
                    unavaliableRegions.insert(iter->first);
                }
            }
        }
        if (unavaliableEndpoints.empty()) {
            if (mStopCV.wait_for(lock, chrono::seconds(INT32_FLAG(test_network_normal_interval)), [this]() {
                    return !mIsProbeNetworkThreadRunning;
                })) {
                break;
            }
            continue;
        }
        int32_t curTime = time(NULL);
        // bool wakeUp = false;
        for (const auto& value : unavaliableEndpoints) {
            const string& region = value.first;
            vector<string> uids = GetRegionAliuids(region);
            bool endpointChanged = false;
            for (const auto& item : value.second) {
                const string& endpoint = item.second;
                const int32_t priority = item.first;
                if (unavaliableRegions.find(region) == unavaliableRegions.end()) {
                    if (!endpointChanged && priority != 10) {
                        if (TestEndpoint(region, endpoint)) {
                            for (const auto& uid : uids) {
                                ResetClientEndpoint(uid, region, curTime);
                            }
                            endpointChanged = true;
                        }
                    } else {
                        if (curTime - lastCheckAllTime >= 1800) {
                            TestEndpoint(region, endpoint);
                        }
                    }
                } else {
                    if (TestEndpoint(region, endpoint)) {
                        // wakeUp = true;
                        // Sender::GetInstance()->OnRegionRecover(region);
                        if (!endpointChanged) {
                            for (const auto& uid : uids) {
                                ResetClientEndpoint(uid, region, curTime);
                            }
                            endpointChanged = true;
                        }
                    }
                }
            }
        }
        // if (wakeUp && (!mIsSendingBuffer)) {
        //     mSenderQueue.Signal();
        // }
        if (curTime - lastCheckAllTime >= 1800) {
            lastCheckAllTime = curTime;
        }
        if (mStopCV.wait_for(lock, chrono::seconds(INT32_FLAG(test_unavailable_endpoint_interval)), [this]() {
                return !mIsProbeNetworkThreadRunning;
            })) {
            break;
        }
    }
}

bool SLSClientManager::TestEndpoint(const string& region, const string& endpoint) {
    // TODO: this should be removed, since control-plane status is not the same as data-plane
    if (!FlusherSLS::GetRegionStatus(region)) {
        return false;
    }
    if (endpoint.empty()) {
        return false;
    }
    mProbeNetworkClient->SetSlsHost(endpoint);
    ResetClientPort(region, mProbeNetworkClient.get());

    bool status = true;
    uint64_t beginTime = GetCurrentTimeInMicroSeconds();
    try {
        status = mProbeNetworkClient->TestNetwork();
    } catch (sdk::LOGException& ex) {
        if (ConvertErrorCode(ex.GetErrorCode()) == SEND_NETWORK_ERROR) {
            status = false;
        }
    } catch (...) {
        LOG_ERROR(sLogger, ("test network", "send fail")("exception", "unknown"));
        status = false;
    }
    uint32_t latency = (GetCurrentTimeInMicroSeconds() - beginTime) / 1000;
    LOG_DEBUG(sLogger, ("TestEndpoint, region", region)("endpoint", endpoint)("status", status)("latency", latency));
    UpdateEndpointStatus(region, endpoint, status, latency);
    return status;
}

void SLSClientManager::ForceUpdateRealIp(const string& region) {
    lock_guard<mutex> lock(mRegionRealIpLock);
    auto iter = mRegionRealIpMap.find(region);
    if (iter != mRegionRealIpMap.end()) {
        iter->second->mForceFlushFlag = true;
    }
}

void SLSClientManager::UpdateSendClientRealIp(sdk::Client* client, const string& region) {
    string realIp;
    RealIpInfo* pInfo = NULL;
    {
        lock_guard<mutex> lock(mRegionRealIpLock);
        auto iter = mRegionRealIpMap.find(region);
        if (iter != mRegionRealIpMap.end()) {
            pInfo = iter->second;
        } else {
            pInfo = new RealIpInfo;
            mRegionRealIpMap.insert(make_pair(region, pInfo));
        }
        realIp = pInfo->mRealIp;
    }
    if (!realIp.empty()) {
        client->SetSlsHost(realIp);
        client->SetSlsRealIpUpdateTime(time(NULL));
    } else if (pInfo->mLastUpdateTime >= client->GetSlsRealIpUpdateTime()) {
        const string& defaultEndpoint = GetAvailableEndpointWithTopPriority(region);
        if (!defaultEndpoint.empty()) {
            client->SetSlsHost(defaultEndpoint);
            client->SetSlsRealIpUpdateTime(time(NULL));
        }
    }
}

void SLSClientManager::UpdateRealIpThread() {
    LOG_INFO(sLogger, ("sls real ip update", "started"));
    int32_t lastUpdateRealIpTime = 0;
    vector<string> regionEndpointArray;
    vector<string> regionArray;
    unique_lock<mutex> lock(mUpdateRealIpThreadRunningMux);
    while (mIsUpdateRealIpThreadRunning) {
        int32_t curTime = time(NULL);
        bool updateFlag = curTime - lastUpdateRealIpTime > INT32_FLAG(send_switch_real_ip_interval);
        {
            // check force update
            lock_guard<mutex> lock(mRegionRealIpLock);
            auto iter = mRegionRealIpMap.begin();
            for (; iter != mRegionRealIpMap.end(); ++iter) {
                if (iter->second->mForceFlushFlag) {
                    iter->second->mForceFlushFlag = false;
                    updateFlag = true;
                    LOG_INFO(sLogger, ("force update real ip", iter->first));
                }
            }
        }
        if (updateFlag) {
            LOG_DEBUG(sLogger, ("start update real ip", ""));
            regionEndpointArray.clear();
            regionArray.clear();
            {
                lock_guard<mutex> lock(mRegionEndpointEntryMapLock);
                auto iter = mRegionEndpointEntryMap.begin();
                for (; iter != mRegionEndpointEntryMap.end(); ++iter) {
                    regionEndpointArray.push_back((iter->second).GetAvailableEndpointWithTopPriority());
                    regionArray.push_back(iter->first);
                }
            }
            for (size_t i = 0; i < regionEndpointArray.size(); ++i) {
                // no available endpoint
                if (regionEndpointArray[i].empty()) {
                    continue;
                }

                EndpointStatus status = UpdateRealIp(regionArray[i], regionEndpointArray[i]);
                if (status == EndpointStatus::STATUS_ERROR) {
                    UpdateEndpointStatus(regionArray[i], regionEndpointArray[i], false);
                }
            }
            lastUpdateRealIpTime = time(NULL);
        }
        if (mStopCV.wait_for(lock, chrono::seconds(1), [this]() { return !mIsUpdateRealIpThreadRunning; })) {
            break;
        }
    }
}

SLSClientManager::EndpointStatus SLSClientManager::UpdateRealIp(const string& region, const string& endpoint) {
    mUpdateRealIpClient->SetSlsHost(endpoint);
    EndpointStatus status = EndpointStatus::STATUS_ERROR;
    int64_t beginTime = GetCurrentTimeInMicroSeconds();
    try {
        sdk::GetRealIpResponse rsp;
        rsp = mUpdateRealIpClient->GetRealIp();

        if (!rsp.realIp.empty()) {
            SetRealIp(region, rsp.realIp);
            status = EndpointStatus::STATUS_OK_WITH_IP;
        } else {
            status = EndpointStatus::STATUS_OK_WITH_ENDPOINT;
            static int32_t sUpdateRealIpWarningCount = 0;
            if (sUpdateRealIpWarningCount++ % 100 == 0) {
                sUpdateRealIpWarningCount %= 100;
                LOG_WARNING(sLogger,
                            ("get real ip request succeeded but server did not give real ip, region",
                             region)("endpoint", endpoint));
            }

            // we should set real ip to empty string if server did not give real ip
            SetRealIp(region, "");
        }
    }
    // GetRealIp's implement should not throw LOGException, but we catch it to hold implement changing
    catch (sdk::LOGException& ex) {
        const string& errorCode = ex.GetErrorCode();
        LOG_DEBUG(sLogger, ("get real ip", "send fail")("errorCode", errorCode)("errorMessage", ex.GetMessage()));
        SendResult sendRst = ConvertErrorCode(errorCode);
        if (sendRst == SEND_NETWORK_ERROR)
            status = EndpointStatus::STATUS_ERROR;
    } catch (...) {
        LOG_ERROR(sLogger, ("get real ip", "send fail")("exception", "unknown"));
    }
    int64_t endTime = GetCurrentTimeInMicroSeconds();
    int32_t latency = int32_t((endTime - beginTime) / 1000); // ms
    LOG_DEBUG(sLogger,
              ("Get real ip, region", region)("endpoint", endpoint)("status", int(status))("latency", latency));
    return status;
}

void SLSClientManager::SetRealIp(const string& region, const string& ip) {
    lock_guard<mutex> lock(mRegionRealIpLock);
    RealIpInfo* pInfo = NULL;
    auto iter = mRegionRealIpMap.find(region);
    if (iter != mRegionRealIpMap.end()) {
        pInfo = iter->second;
    } else {
        pInfo = new RealIpInfo;
        mRegionRealIpMap.insert(make_pair(region, pInfo));
    }
    LOG_DEBUG(sLogger, ("set real ip, last", pInfo->mRealIp)("now", ip)("region", region));
    pInfo->SetRealIp(ip);
}

void SLSClientManager::GenerateUserAgent() {
    string os;
#if defined(__linux__)
    utsname* buf = new utsname;
    if (-1 == uname(buf)) {
        LOG_WARNING(
            sLogger,
            ("get os info part of user agent failed", errno)("use default os info", LogFileProfiler::mOsDetail));
        os = LogFileProfiler::mOsDetail;
    } else {
        char* pch = strchr(buf->release, '-');
        if (pch) {
            *pch = '\0';
        }
        os.append(buf->sysname);
        os.append("; ");
        os.append(buf->release);
        os.append("; ");
        os.append(buf->machine);
    }
    delete buf;
#elif defined(_MSC_VER)
    os = LogFileProfiler::mOsDetail;
#endif

    mUserAgent = string("ilogtail/") + ILOGTAIL_VERSION + " (" + os + ") ip/" + LogFileProfiler::mIpAddr + " env/"
        + GetRunningEnvironment();
    if (!STRING_FLAG(custom_user_agent).empty()) {
        mUserAgent += " " + STRING_FLAG(custom_user_agent);
    }
    LOG_INFO(sLogger, ("user agent", mUserAgent));
}

string SLSClientManager::GetRunningEnvironment() {
    string env;
    if (getenv("ALIYUN_LOG_STATIC_CONTAINER_INFO")) {
        env = "ECI";
    } else if (getenv("ACK_NODE_LOCAL_DNS_ADMISSION_CONTROLLER_SERVICE_HOST")) {
        // logtail-ds installed by ACK will possess the above env
        env = "ACK-Daemonset";
    } else if (getenv("KUBERNETES_SERVICE_HOST")) {
        // containers in K8S will possess the above env
        if (AppConfig::GetInstance()->IsPurageContainerMode()) {
            env = "K8S-Daemonset";
        } else if (TryCurlEndpoint("http://100.100.100.200/latest/meta-data")) {
            // containers in ACK can be connected to the above address, see
            // https://help.aliyun.com/document_detail/108460.html#section-akf-lwh-1gb.
            // Note: we can not distinguish ACK from K8S built on ECS
            env = "ACK-Sidecar";
        } else {
            env = "K8S-Sidecar";
        }
    } else if (AppConfig::GetInstance()->IsPurageContainerMode() || getenv("ALIYUN_LOGTAIL_CONFIG")) {
        env = "Docker";
    } else if (TryCurlEndpoint("http://100.100.100.200/latest/meta-data")) {
        env = "ECS";
    } else {
        env = "Others";
    }
    return env;
}

bool SLSClientManager::TryCurlEndpoint(const string& endpoint) {
    CURL* curl;
    for (size_t retryTimes = 1; retryTimes <= 5; retryTimes++) {
        curl = curl_easy_init();
        if (curl) {
            break;
        }
        this_thread::sleep_for(chrono::seconds(1));
    }

    if (curl) {
        curl_easy_setopt(curl, CURLOPT_URL, endpoint.c_str());
        curl_easy_setopt(curl, CURLOPT_NOBODY, 1L);
        curl_easy_setopt(curl, CURLOPT_FOLLOWLOCATION, 1L);
        curl_easy_setopt(curl, CURLOPT_NOSIGNAL, 1);
        curl_easy_setopt(curl, CURLOPT_TIMEOUT, 3);
        curl_easy_setopt(curl, CURLOPT_SSL_VERIFYPEER, 0L);
        curl_easy_setopt(curl, CURLOPT_SSL_VERIFYHOST, 0L);

        if (curl_easy_perform(curl) != CURLE_OK) {
            curl_easy_cleanup(curl);
            return false;
        }
        curl_easy_cleanup(curl);
        return true;
    }

    LOG_WARNING(
        sLogger,
        ("curl handler cannot be initialized during user environment identification", "user agent may be mislabeled"));
    return false;
}

} // namespace logtail<|MERGE_RESOLUTION|>--- conflicted
+++ resolved
@@ -28,14 +28,10 @@
 #include "common/TimeUtil.h"
 #include "common/version.h"
 #include "logger/Logger.h"
-<<<<<<< HEAD
-#include "monitor/LogFileProfiler.h"
+#include "monitor/Monitor.h"
 #ifdef __ENTERPRISE__
 #include "plugin/flusher/sls/EnterpriseSLSClientManager.h"
 #endif
-=======
-#include "monitor/Monitor.h"
->>>>>>> 18cc292b
 #include "plugin/flusher/sls/FlusherSLS.h"
 #include "plugin/flusher/sls/SendResult.h"
 #include "sdk/Exception.h"
@@ -147,34 +143,16 @@
     GenerateUserAgent();
     if (mDataServerSwitchPolicy == EndpointSwitchPolicy::DESIGNATED_FIRST) {
         mProbeNetworkClient.reset(new sdk::Client("",
-<<<<<<< HEAD
                                                   "",
                                                   INT32_FLAG(sls_client_send_timeout)));
         mProbeNetworkClient->SetPort(AppConfig::GetInstance()->GetDataServerPort());
-=======
-                                                  STRING_FLAG(default_access_key_id),
-                                                  STRING_FLAG(default_access_key),
-                                                  INT32_FLAG(sls_client_send_timeout),
-                                                  LoongCollectorMonitor::mIpAddr,
-                                                  AppConfig::GetInstance()->GetBindInterface()));
-        SLSControl::GetInstance()->SetSlsSendClientCommonParam(mProbeNetworkClient.get());
->>>>>>> 18cc292b
         mProbeNetworkThreadRes = async(launch::async, &SLSClientManager::ProbeNetworkThread, this);
     }
     if (BOOL_FLAG(send_prefer_real_ip)) {
         mUpdateRealIpClient.reset(new sdk::Client("",
-<<<<<<< HEAD
                                                   "",
                                                   INT32_FLAG(sls_client_send_timeout)));
         mUpdateRealIpClient->SetPort(AppConfig::GetInstance()->GetDataServerPort());
-=======
-                                                  STRING_FLAG(default_access_key_id),
-                                                  STRING_FLAG(default_access_key),
-                                                  INT32_FLAG(sls_client_send_timeout),
-                                                  LoongCollectorMonitor::mIpAddr,
-                                                  AppConfig::GetInstance()->GetBindInterface()));
-        SLSControl::GetInstance()->SetSlsSendClientCommonParam(mUpdateRealIpClient.get());
->>>>>>> 18cc292b
         mUpdateRealIpThreadRes = async(launch::async, &SLSClientManager::UpdateRealIpThread, this);
     }
 }
@@ -268,19 +246,9 @@
     }
 
     string endpoint = GetAvailableEndpointWithTopPriority(region);
-<<<<<<< HEAD
     auto client = make_unique<sdk::Client>(aliuid,
                                            endpoint,
                                            INT32_FLAG(sls_client_send_timeout));
-=======
-    unique_ptr<sdk::Client> client = make_unique<sdk::Client>(endpoint,
-                                                              "",
-                                                              "",
-                                                              INT32_FLAG(sls_client_send_timeout),
-                                                              LoongCollectorMonitor::mIpAddr,
-                                                              AppConfig::GetInstance()->GetBindInterface());
-    SLSControl::GetInstance()->SetSlsSendClientCommonParam(client.get());
->>>>>>> 18cc292b
     ResetClientPort(region, client.get());
     LOG_INFO(sLogger,
              ("init endpoint for sender, region", region)("uid", aliuid)("hostname", GetHostFromEndpoint(endpoint))(
