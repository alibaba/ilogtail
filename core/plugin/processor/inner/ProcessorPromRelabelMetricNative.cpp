--- conflicted
+++ resolved
@@ -206,19 +206,15 @@
     AddMetric(
         eGroup, prometheus::SCRAPE_TIMEOUT_SECONDS, autoMetric.mScrapeTimeoutSeconds, timestamp, nanoSec, targetTags);
 
-<<<<<<< HEAD
     // up metric must be the last one
     AddMetric(eGroup, prometheus::UP, 1.0 * autoMetric.mUp, timestamp, nanoSec, targetTags);
-=======
-    if (metricGroup.HasMetadata(EventGroupMetaKey::PROMETHEUS_SCRAPE_STATE)) {
-        auto scrapeState = metricGroup.GetMetadata(EventGroupMetaKey::PROMETHEUS_SCRAPE_STATE);
-        AddMetric(metricGroup, prometheus::SCRAPE_STATE, 1.0 * upState, timestamp, nanoSec, targetTags);
-        auto& last = metricGroup.MutableEvents()[metricGroup.GetEvents().size() - 1];
+
+    if (eGroup.HasMetadata(EventGroupMetaKey::PROMETHEUS_SCRAPE_STATE)) {
+        auto scrapeState = eGroup.GetMetadata(EventGroupMetaKey::PROMETHEUS_SCRAPE_STATE);
+        AddMetric(eGroup, prometheus::SCRAPE_STATE, 1.0 * autoMetric.mUp, timestamp, nanoSec, targetTags);
+        auto& last = eGroup.MutableEvents()[eGroup.GetEvents().size() - 1];
         last.Cast<MetricEvent>().SetTag(METRIC_LABEL_KEY_STATUS, scrapeState);
     }
-
-    AddMetric(metricGroup, prometheus::UP, 1.0 * upState, timestamp, nanoSec, targetTags);
->>>>>>> 5f9ce933
 }
 
 void ProcessorPromRelabelMetricNative::AddMetric(PipelineEventGroup& metricGroup,
