--- conflicted
+++ resolved
@@ -148,15 +148,7 @@
             StringBuffer offsetStr = logGroup.GetSourceBuffer()->CopyString(ToString(offset));
             targetEvent->SetContentNoCopy(LOG_RESERVED_KEY_FILE_OFFSET, StringView(offsetStr.data, offsetStr.size));
         }
-<<<<<<< HEAD
-        // TODO: remove the following code after the flusher refactorization
-        if (logGroup.GetExactlyOnceCheckpoint() != nullptr) {
-            logGroup.GetExactlyOnceCheckpoint()->positions.emplace_back(offset, content.size());
-        }
         newEvents.emplace_back(std::move(targetEvent), true, nullptr);
-=======
-        newEvents.emplace_back(std::move(targetEvent));
->>>>>>> 19c681fc
         begin += content.size() + 1;
     }
 }
