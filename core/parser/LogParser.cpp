// Copyright 2022 iLogtail Authors
//
// Licensed under the Apache License, Version 2.0 (the "License");
// you may not use this file except in compliance with the License.
// You may obtain a copy of the License at
//
//      http://www.apache.org/licenses/LICENSE-2.0
//
// Unless required by applicable law or agreed to in writing, software
// distributed under the License is distributed on an "AS IS" BASIS,
// WITHOUT WARRANTIES OR CONDITIONS OF ANY KIND, either express or implied.
// See the License for the specific language governing permissions and
// limitations under the License.

#include "LogParser.h"
#include <time.h>
#include <stdlib.h>
#include <vector>
#include <regex>
#include "common/StringTools.h"
#include "common/util.h"
#include "common/LogtailCommonFlags.h"
#include "common/TimeUtil.h"
#include "log_pb/sls_logs.pb.h"
#include "logger/Logger.h"
#include "config/LogType.h"
#include "profiler/LogFileProfiler.h"
#include "profiler/LogtailAlarm.h"
#include "app_config/AppConfig.h"
#include "config_manager/ConfigManager.h"

using namespace std;
using namespace sls_logs;

namespace logtail {

static const char* SLS_KEY_LEVEL = "__LEVEL__";
static const char* SLS_KEY_THREAD = "__THREAD__";
static const char* SLS_KEY_FILE = "__FILE__";
static const char* SLS_KEY_LINE = "__LINE__";
static const int32_t MAX_BASE_FIELD_NUM = 10;
const char* LogParser::UNMATCH_LOG_KEY = "__raw_log__";

bool LogParser::IsPrefixString(const string& all, const string& prefix) {
    if (all.size() < prefix.size())
        return false;
    if (prefix.size() == 0)
        return false;
    for (size_t i = 0; i < prefix.size(); ++i) {
        if (all[i] != prefix[i])
            return false;
    }
    return true;
}

bool LogParser::IsPrefixString(const char* all, const string& prefix) {
    if (prefix.size() == 0)
        return false;
    for (size_t i = 0; i < prefix.size(); ++i) {
        if (all[i] == '\0')
            return false;
        if (all[i] != prefix[i])
            return false;
    }
    return true;
}

time_t
LogParser::ApsaraEasyReadLogTimeParser(const char* buffer, string& timeStr, time_t& lastLogTime, int64_t& microTime) {
    int beg_index = 0;
    if (buffer[beg_index] != '[') {
        return 0;
    }
    int curTime = 0;
    if (buffer[1] == '1') // for normal time, e.g 1378882630, starts with '1'
    {
        int i = 0;
        for (; i < 16; i++) // 16 = 10(second width) + 6(micro part)
        {
            const char& c = buffer[1 + i];
            if (c >= '0' && c <= '9') {
                if (i < 10) {
                    curTime = curTime * 10 + c - '0';
                }
                microTime = microTime * 10 + c - '0';
            } else {
                break;
            }
        }
        if (i >= 10) {
            while (i < 16) {
                microTime *= 10;
                i++;
            }
            return curTime;
        }
    }
    // test other date format case
    {
        if (IsPrefixString(buffer + beg_index + 1, timeStr) == true) {
            microTime = (int64_t)lastLogTime * 1000000 + GetApsaraLogMicroTime(buffer);
            return lastLogTime;
        }
        struct tm tm;
        memset(&tm, 0, sizeof(tm));
        if (NULL == strptime(buffer + beg_index + 1, "%Y-%m-%d %H:%M:%S", &tm)) {
            LOG_WARNING(sLogger,
                        ("parse apsara log time", "fail")("string", buffer)("timeformat", "%Y-%m-%d %H:%M:%S"));
            return 0;
        }
        tm.tm_isdst = -1;
        lastLogTime = mktime(&tm);
        // if the time is valid (strptime not return NULL), the date value size must be 19 ,like '2013-09-11 03:11:05'
        timeStr = string(buffer + beg_index + 1, 19);

        microTime = (int64_t)lastLogTime * 1000000 + GetApsaraLogMicroTime(buffer);
        return lastLogTime;
    }
}

void LogParser::AddUnmatchLog(StringView buffer, sls_logs::LogGroup& logGroup, uint32_t& logGroupSize) {
    Log* logPtr = logGroup.add_logs();
<<<<<<< HEAD
    logPtr->set_time(time(NULL));
    AddLog(logPtr, UNMATCH_LOG_KEY, buffer.to_string(), logGroupSize);
=======
    timespec ts;
    clock_gettime(CLOCK_REALTIME_COARSE, &ts);
    SetLogTime(logPtr, ts.tv_sec, ts.tv_nsec);
    AddLog(logPtr, UNMATCH_LOG_KEY, buffer, logGroupSize);
>>>>>>> c9f0a36f
}

#if defined(_MSC_VER)
static bool StdRegexMatch(const char* buffer, const std::regex& re, std::string& exception, std::cmatch& match) {
    try {
        if (std::regex_search(buffer, match, re) && match.size() > 1)
            return true;
        return false;
    } catch (std::regex_error& e) {
        exception = "std::regex_error: ";
        exception += e.what();
    } catch (std::exception& e) {
        exception = "std::exception: ";
        exception += e.what();
    } catch (...) {
        exception = "unknown error";
    }

    return false;
}

static bool StdRegexLogLineParser(const char* buffer,
                                  const std::string& regStr,
                                  LogGroup& logGroup,
                                  bool discardUnmatch,
                                  const vector<string>& keys,
                                  const string& category,
                                  const char* timeFormat,
                                  const PreciseTimestampConfig& preciseTimestampConfig,
                                  const uint32_t timeIndex,
                                  string& timeStr,
                                  time_t& logTime,
                                  int32_t specifiedYear,
                                  const string& projectName,
                                  const string& region,
                                  const string& logPath,
                                  ParseLogError& error,
                                  uint32_t& logGroupSize,
                                  int32_t tzOffsetSecond) {
    std::regex stdReg;
    std::string exception;
    try {
        stdReg = std::regex(regStr);
    } catch (std::regex_error& e) {
        exception = "during construct regex" + regStr + ", std::regex_error: ";
        exception += e.what();
    } catch (std::exception& e) {
        exception = "during construct regex" + regStr + ", std::exception: ";
        exception += e.what();
    } catch (...) {
        exception = "during construct regex" + regStr + ", unknown error";
    }

    std::cmatch match;
    bool parseSuccess = true;
    uint64_t preciseTimestamp = 0;
    if (!exception.empty() || !StdRegexMatch(buffer, stdReg, exception, match)) {
        if (!exception.empty()) {
            if (AppConfig::GetInstance()->IsLogParseAlarmValid()) {
                if (LogtailAlarm::GetInstance()->IsLowLevelAlarmValid()) {
                    LOG_ERROR(sLogger,
                              ("parse regex log fail", buffer)("exception", exception)("project", projectName)(
                                  "logstore", category)("file", logPath));
                }
                LogtailAlarm::GetInstance()->SendAlarm(REGEX_MATCH_ALARM,
                                                       "errorlog:" + string(buffer)
                                                           + " | exception:" + string(exception),
                                                       projectName,
                                                       category,
                                                       region);
            }
        } else {
            if (AppConfig::GetInstance()->IsLogParseAlarmValid()) {
                if (LogtailAlarm::GetInstance()->IsLowLevelAlarmValid()) {
                    LOG_WARNING(sLogger,
                                ("parse regex log fail", buffer)("project", projectName)("logstore",
                                                                                         category)("file", logPath));
                }
                LogtailAlarm::GetInstance()->SendAlarm(
                    REGEX_MATCH_ALARM, "errorlog:" + string(buffer), projectName, category, region);
            }
        }
        error = PARSE_LOG_REGEX_ERROR;
        parseSuccess = false;
    } else if (match.size() <= keys.size()) {
        if (AppConfig::GetInstance()->IsLogParseAlarmValid()) {
            if (LogtailAlarm::GetInstance()->IsLowLevelAlarmValid()) {
                LOG_WARNING(sLogger,
                            ("parse key count not match", match.size())("parse regex log fail", buffer)(
                                "project", projectName)("logstore", category)("file", logPath));
            }
            LogtailAlarm::GetInstance()->SendAlarm(REGEX_MATCH_ALARM,
                                                   "parse key count not match" + ToString(match.size() - 1)
                                                       + "errorlog:" + string(buffer),
                                                   projectName,
                                                   category,
                                                   region);
        }

        error = PARSE_LOG_REGEX_ERROR;
        parseSuccess = false;
    } else if (!LogParser::ParseLogTime(buffer,
                                        timeStr,
                                        logTime,
                                        preciseTimestamp,
                                        match.str(timeIndex + 1),
                                        timeFormat,
                                        preciseTimestampConfig,
                                        specifiedYear,
                                        projectName,
                                        category,
                                        region,
                                        logPath,
                                        error,
                                        tzOffsetSecond)) {
        parseSuccess = false;
        if (error == PARSE_LOG_HISTORY_ERROR)
            return false;
    }

    if (parseSuccess) {
        Log* logPtr = logGroup.add_logs();
        SetLogTime(logPtr, logTime, GetNanoSecondsFromPreciseTimestamp(preciseTimestamp, preciseTimestampConfig.unit));
        if (preciseTimestampConfig.enabled) {
            LogParser::AddLog(logPtr, preciseTimestampConfig.key, std::to_string(preciseTimestamp), logGroupSize);
        }

        for (uint32_t i = 0; i < keys.size(); i++) {
            LogParser::AddLog(logPtr, keys[i], match[i + 1].str(), logGroupSize);
        }
        return true;
    } else if (!discardUnmatch) {
        LogParser::AddUnmatchLog(buffer, logGroup, logGroupSize);
        return true;
    }
    return false;
}
#endif

bool LogParser::RegexLogLineParser(StringView buffer,
                                   const boost::regex& reg,
                                   LogGroup& logGroup,
                                   bool discardUnmatch,
                                   const vector<string>& keys,
                                   const string& category,
                                   const char* timeFormat,
                                   const PreciseTimestampConfig& preciseTimestampConfig,
                                   const uint32_t timeIndex,
                                   string& timeStr,
                                   time_t& logTime,
                                   int32_t specifiedYear,
                                   const string& projectName,
                                   const string& region,
                                   const string& logPath,
                                   ParseLogError& error,
                                   uint32_t& logGroupSize,
                                   int32_t tzOffsetSecond) {
    boost::match_results<const char*> what;
    string exception;
    uint64_t preciseTimestamp = 0;
    bool parseSuccess = true;
    if (!BoostRegexMatch(buffer.data(), buffer.size(), reg, exception, what, boost::match_default)) {
#if defined(_MSC_VER) // Try std::regex on Windows.
        return StdRegexLogLineParser(buffer.data(),
                                     reg.str(),
                                     logGroup,
                                     discardUnmatch,
                                     keys,
                                     category,
                                     timeFormat,
                                     preciseTimestampConfig,
                                     timeIndex,
                                     timeStr,
                                     logTime,
                                     specifiedYear,
                                     projectName,
                                     region,
                                     logPath,
                                     error,
                                     logGroupSize,
                                     tzOffsetSecond);
#endif

        if (!exception.empty()) {
            if (AppConfig::GetInstance()->IsLogParseAlarmValid()) {
                if (LogtailAlarm::GetInstance()->IsLowLevelAlarmValid()) {
                    LOG_ERROR(sLogger,
                              ("parse regex log fail", buffer)("exception", exception)("project", projectName)(
                                  "logstore", category)("file", logPath));
                }
                LogtailAlarm::GetInstance()->SendAlarm(REGEX_MATCH_ALARM,
                                                       "errorlog:" + buffer.to_string()
                                                           + " | exception:" + string(exception),
                                                       projectName,
                                                       category,
                                                       region);
            }
        } else {
            if (AppConfig::GetInstance()->IsLogParseAlarmValid()) {
                if (LogtailAlarm::GetInstance()->IsLowLevelAlarmValid()) {
                    LOG_WARNING(sLogger,
                                ("parse regex log fail", buffer)("project", projectName)("logstore",
                                                                                         category)("file", logPath));
                }
                LogtailAlarm::GetInstance()->SendAlarm(
                    REGEX_MATCH_ALARM, "errorlog:" + buffer.to_string(), projectName, category, region);
            }
        }
        error = PARSE_LOG_REGEX_ERROR;
        parseSuccess = false;
    } else if (what.size() <= keys.size()) {
        if (AppConfig::GetInstance()->IsLogParseAlarmValid()) {
            if (LogtailAlarm::GetInstance()->IsLowLevelAlarmValid()) {
                LOG_WARNING(sLogger,
                            ("parse key count not match", what.size())("parse regex log fail", buffer)(
                                "project", projectName)("logstore", category)("file", logPath));
            }
            LogtailAlarm::GetInstance()->SendAlarm(REGEX_MATCH_ALARM,
                                                   "parse key count not match" + ToString(what.size())
                                                       + "errorlog:" + buffer.to_string(),
                                                   projectName,
                                                   category,
                                                   region);
        }

        error = PARSE_LOG_REGEX_ERROR;
        parseSuccess = false;
    } else if (!ParseLogTime(buffer.data(),
                             timeStr,
                             logTime,
                             preciseTimestamp,
                             what[timeIndex + 1].str().c_str(),
                             timeFormat,
                             preciseTimestampConfig,
                             specifiedYear,
                             projectName,
                             category,
                             region,
                             logPath,
                             error,
                             tzOffsetSecond)) {
        parseSuccess = false;
        if (error == PARSE_LOG_HISTORY_ERROR)
            return false;
    }

    if (parseSuccess) {
        Log* logPtr = logGroup.add_logs();
        SetLogTime(logPtr, logTime, GetNanoSecondsFromPreciseTimestamp(preciseTimestamp, preciseTimestampConfig.unit));
        for (uint32_t i = 0; i < keys.size(); i++) {
            AddLog(logPtr, keys[i], what[i + 1].str(), logGroupSize);
        }
        if (preciseTimestampConfig.enabled) {
            AddLog(logPtr, preciseTimestampConfig.key, std::to_string(preciseTimestamp), logGroupSize);
        }
        return true;
    } else if (!discardUnmatch) {
        LogParser::AddUnmatchLog(buffer, logGroup, logGroupSize);
    }
    return false;
}

bool LogParser::RegexLogLineParser(StringView buffer,
                                   const boost::regex& reg,
                                   LogGroup& logGroup,
                                   bool discardUnmatch,
                                   const vector<string>& keys,
                                   const string& category,
                                   time_t logTime,
                                   long timeNs,
                                   const string& projectName,
                                   const string& region,
                                   const string& logPath,
                                   ParseLogError& error,
                                   uint32_t& logGroupSize) {
    boost::match_results<const char*> what;
    string exception;
    bool parseSuccess = true;
    if (!BoostRegexMatch(buffer.data(), buffer.size(), reg, exception, what, boost::match_default)) {
        if (!exception.empty()) {
            if (AppConfig::GetInstance()->IsLogParseAlarmValid()) {
                if (LogtailAlarm::GetInstance()->IsLowLevelAlarmValid()) {
                    LOG_ERROR(sLogger,
                              ("parse regex log fail", buffer)("exception", exception)("project", projectName)(
                                  "logstore", category)("file", logPath));
                }
                LogtailAlarm::GetInstance()->SendAlarm(REGEX_MATCH_ALARM,
                                                       "errorlog:" + buffer.to_string()
                                                           + " | exception:" + string(exception),
                                                       projectName,
                                                       category,
                                                       region);
            }
        } else {
            if (AppConfig::GetInstance()->IsLogParseAlarmValid()) {
                if (LogtailAlarm::GetInstance()->IsLowLevelAlarmValid()) {
                    LOG_WARNING(sLogger,
                                ("parse regex log fail", buffer)("project", projectName)("logstore",
                                                                                         category)("file", logPath));
                }
                LogtailAlarm::GetInstance()->SendAlarm(
                    REGEX_MATCH_ALARM, string("errorlog:") + buffer.to_string(), projectName, category, region);
            }
        }

        error = PARSE_LOG_REGEX_ERROR;
        parseSuccess = false;

    } else if (what.size() <= keys.size()) {
        if (AppConfig::GetInstance()->IsLogParseAlarmValid()) {
            if (LogtailAlarm::GetInstance()->IsLowLevelAlarmValid()) {
                LOG_WARNING(sLogger,
                            ("parse key count not match", what.size())("parse regex log fail", buffer)(
                                "project", projectName)("logstore", category)("file", logPath));
            }
            LogtailAlarm::GetInstance()->SendAlarm(REGEX_MATCH_ALARM,
                                                   "parse key count not match" + ToString(what.size())
                                                       + "errorlog:" + buffer.to_string(),
                                                   projectName,
                                                   category,
                                                   region);
        }

        error = PARSE_LOG_REGEX_ERROR;
        parseSuccess = false;
    }
    if (!parseSuccess) {
        if (!discardUnmatch) {
            AddUnmatchLog(buffer, logGroup, logGroupSize);
        }
        return false;
    }

    Log* logPtr = logGroup.add_logs();
    SetLogTime(logPtr, logTime, timeNs); // current system time, no need history check
    for (uint32_t i = 0; i < keys.size(); i++) {
        AddLog(logPtr, keys[i], what[i + 1].str(), logGroupSize);
    }
    return true;
}

bool LogParser::ParseLogTime(const char* buffer,
                             std::string& timeStr,
                             time_t& logTime,
                             uint64_t& preciseTimestamp,
                             const std::string& curTimeStr,
                             const char* timeFormat,
                             const PreciseTimestampConfig& preciseTimestampConfig,
                             int32_t specifiedYear,
                             const string& projectName,
                             const string& category,
                             const string& region,
                             const string& logPath,
                             ParseLogError& error,
                             int32_t tzOffsetSecond) {
    if (IsPrefixString(curTimeStr, timeStr) == false) {
        struct tm tm;
        memset(&tm, 0, sizeof(tm));
        // In order to handle timestamp not in seconds, curTimeStr will be truncated,
        // only the front 10 charaters will be used.
        // NOTE: This method can only work until 2286/11/21 1:46:39 (9999999999).
        bool keepTimeStr = (strcmp("%s", timeFormat) != 0);
        const char* strptimeResult = NULL;
        if (keepTimeStr) {
            strptimeResult = Strptime(curTimeStr.c_str(), timeFormat, &tm, specifiedYear);
        } else {
            strptimeResult = Strptime(curTimeStr.substr(0, 10).c_str(), timeFormat, &tm);
        }
        if (NULL == strptimeResult) {
            if (AppConfig::GetInstance()->IsLogParseAlarmValid()) {
                if (LogtailAlarm::GetInstance()->IsLowLevelAlarmValid()) {
                    LOG_WARNING(sLogger,
                                ("parse time fail", curTimeStr)("project", projectName)("logstore", category)(
                                    "file", logPath)("keep time str", keepTimeStr));
                }
                LogtailAlarm::GetInstance()->SendAlarm(PARSE_TIME_FAIL_ALARM,
                                                       curTimeStr + " " + timeFormat
                                                           + " flag: " + std::to_string(keepTimeStr),
                                                       projectName,
                                                       category,
                                                       region);
            }

            error = PARSE_LOG_TIMEFORMAT_ERROR;
            return false;
        }
        tm.tm_isdst = -1;
        logTime = mktime(&tm);
        timeStr = ConvertToTimeStamp(logTime, timeFormat);

        if (preciseTimestampConfig.enabled) {
            preciseTimestamp = GetPreciseTimestamp(
                logTime, strptimeResult, strlen(strptimeResult), preciseTimestampConfig, tzOffsetSecond);
        }
    } else {
        if (preciseTimestampConfig.enabled) {
<<<<<<< HEAD
            preciseTimestamp = GetPreciseTimestamp(logTime,
                                                   curTimeStr.substr(timeStr.length()).c_str(),
                                                   curTimeStr.size() - timeStr.size(),
                                                   preciseTimestampConfig,
                                                   tzOffsetSecond);
=======
            preciseTimestamp = GetPreciseTimestamp(
                logTime, curTimeStr.substr(timeStr.length()).c_str(), preciseTimestampConfig, tzOffsetSecond);
>>>>>>> c9f0a36f
        }
    }

    if (logTime <= 0
        || (BOOL_FLAG(ilogtail_discard_old_data)
            && (time(NULL) - logTime + tzOffsetSecond) > INT32_FLAG(ilogtail_discard_interval))) {
        if (AppConfig::GetInstance()->IsLogParseAlarmValid()) {
            if (LogtailAlarm::GetInstance()->IsLowLevelAlarmValid()) {
                LOG_WARNING(sLogger,
                            ("discard history data", buffer)("timestamp", logTime)("project", projectName)(
                                "logstore", category)("file", logPath));
            }
            LogtailAlarm::GetInstance()->SendAlarm(
                OUTDATED_LOG_ALARM, string("logTime: ") + ToString(logTime), projectName, category, region);
        }
        error = PARSE_LOG_HISTORY_ERROR;
        return false;
    }
    return true;
}

bool LogParser::WholeLineModeParser(
<<<<<<< HEAD
    StringView buffer, LogGroup& logGroup, const string& key, time_t logTime, uint32_t& logGroupSize) {
    Log* logPtr = logGroup.add_logs();
    logPtr->set_time(logTime); // current system time, no need history check
    AddLog(logPtr, key, buffer.to_string(), logGroupSize);
=======
    const char* buffer, LogGroup& logGroup, const string& key, time_t logTime, long timeNs, uint32_t& logGroupSize) {
    Log* logPtr = logGroup.add_logs();
    SetLogTime(logPtr, logTime, timeNs); // current system time, no need history check
    AddLog(logPtr, key, buffer, logGroupSize);
>>>>>>> c9f0a36f
    return true;
}

int32_t LogParser::GetApsaraLogMicroTime(const char* buffer) {
    int begIndex = 0;
<<<<<<< HEAD
    char tmp[6];
=======
    char tmp[7];
    tmp[6] = '\0';
>>>>>>> c9f0a36f
    while (buffer[begIndex]) {
        if (buffer[begIndex] == '.') {
            begIndex++;
            break;
        }
        begIndex++;
    }
    int index = 0;
    while (buffer[begIndex + index] && index < 6) {
        if (buffer[begIndex + index] == ']') {
            break;
        }
        tmp[index] = buffer[begIndex + index];
        index++;
    }
    if (index < 6) {
        for (int i = index; i < 6; i++) {
            tmp[i] = '0';
        }
    }
    char* endPtr;
    return strtol(tmp, &endPtr, 10);
}


static int32_t FindBaseFields(const char* buffer, int32_t beginIndexArray[], int32_t endIndexArray[]) {
    int32_t baseFieldNum = 0;
    for (int32_t i = 0; buffer[i] != 0; i++) {
        if (buffer[i] == '[') {
            beginIndexArray[baseFieldNum] = i + 1;
        } else if (buffer[i] == ']') {
            if (buffer[i + 1] == '\t' || buffer[i + 1] == '\0' || buffer[i + 1] == '\n') {
                endIndexArray[baseFieldNum] = i;
                baseFieldNum++;
            }
            if (baseFieldNum >= MAX_BASE_FIELD_NUM) {
                break;
            }
            if (buffer[i + 1] == '\t' && buffer[i + 2] != '[') {
                break;
            }
        }
    }
    return baseFieldNum;
}
static bool IsFieldLevel(const char* buffer, int32_t beginIndex, int32_t endIndex) {
    for (int32_t i = beginIndex; i < endIndex; i++) {
        if (buffer[i] > 'Z' || buffer[i] < 'A') {
            return false;
        }
    }
    return true;
}
static bool IsFieldThread(const char* buffer, int32_t beginIndex, int32_t endIndex) {
    for (int32_t i = beginIndex; i < endIndex; i++) {
        if (buffer[i] > '9' || buffer[i] < '0') {
            return false;
        }
    }
    return true;
}
static bool IsFieldFileLine(const char* buffer, int32_t beginIndex, int32_t endIndex) {
    for (int32_t i = beginIndex; i < endIndex; i++) {
        if (buffer[i] == '/' || buffer[i] == '.') {
            return true;
        }
    }
    return false;
}
static int32_t FindColonIndex(const char* buffer, int32_t beginIndex, int32_t endIndex) {
    for (int32_t i = beginIndex; i < endIndex; i++) {
        if (buffer[i] == ':') {
            return i;
        }
    }
    return endIndex;
}

static int32_t ParseApsaraBaseFields(const char* buffer, Log* logPtr, uint32_t& logGroupSize) {
    int32_t beginIndexArray[MAX_BASE_FIELD_NUM] = {0};
    int32_t endIndexArray[MAX_BASE_FIELD_NUM] = {0};
    int32_t baseFieldNum = FindBaseFields(buffer, beginIndexArray, endIndexArray);
    if (baseFieldNum == 0) {
        return 0;
    }
    int32_t beginIndex, endIndex;
    int32_t findFieldBitMap = 0x0;
    // i=0 field is the time field.
    for (int32_t i = 1; findFieldBitMap != 0x111 && i < baseFieldNum; i++) {
        beginIndex = beginIndexArray[i];
        endIndex = endIndexArray[i];
        if ((findFieldBitMap & 0x1) == 0 && IsFieldLevel(buffer, beginIndex, endIndex)) {
            findFieldBitMap |= 0x1;
            LogParser::AddLog(logPtr, SLS_KEY_LEVEL, string(buffer + beginIndex, endIndex - beginIndex), logGroupSize);
        } else if ((findFieldBitMap & 0x10) == 0 && IsFieldThread(buffer, beginIndex, endIndex)) {
            findFieldBitMap |= 0x10;
            LogParser::AddLog(logPtr, SLS_KEY_THREAD, string(buffer + beginIndex, endIndex - beginIndex), logGroupSize);
        } else if ((findFieldBitMap & 0x100) == 0 && IsFieldFileLine(buffer, beginIndex, endIndex)) {
            findFieldBitMap |= 0x100;
            int32_t colonIndex = FindColonIndex(buffer, beginIndex, endIndex);
            LogParser::AddLog(logPtr, SLS_KEY_FILE, string(buffer + beginIndex, colonIndex - beginIndex), logGroupSize);
            if (colonIndex < endIndex) {
                LogParser::AddLog(
                    logPtr, SLS_KEY_LINE, string(buffer + colonIndex + 1, endIndex - colonIndex - 1), logGroupSize);
            }
        }
    }
    return endIndexArray[baseFieldNum - 1]; // return ']' position
}

bool LogParser::ApsaraEasyReadLogLineParser(StringView buffer,
                                            LogGroup& logGroup,
                                            bool discardUnmatch,
                                            string& timeStr,
                                            time_t& lastLogTime,
                                            const string& projectName,
                                            const string& category,
                                            const string& region,
                                            const string& logPath,
                                            ParseLogError& error,
                                            uint32_t& logGroupSize,
                                            int32_t tzOffsetSecond,
                                            bool adjustApsaraMicroTimezone) {
    int64_t logTime_in_micro = 0;
    time_t logTime = LogParser::ApsaraEasyReadLogTimeParser(buffer.data(), timeStr, lastLogTime, logTime_in_micro);
    if (logTime <= 0) // this case will handle empty apsara log line
    {
        StringView bufOut(buffer);
        if (buffer.size() > (size_t)(1024)) {
            bufOut = buffer.substr(0, 1024);
        }
        if (AppConfig::GetInstance()->IsLogParseAlarmValid()) {
            if (LogtailAlarm::GetInstance()->IsLowLevelAlarmValid()) {
                LOG_WARNING(sLogger,
                            ("discard error timeformat log", bufOut)("parsed time", logTime)("project", projectName)(
                                "logstore", category)("file", logPath));
            }
        }

        LogtailAlarm::GetInstance()->SendAlarm(
            PARSE_TIME_FAIL_ALARM, bufOut.to_string() + " $ " + ToString(logTime), projectName, category, region);
        error = PARSE_LOG_TIMEFORMAT_ERROR;

        if (!discardUnmatch) {
            AddUnmatchLog(buffer, logGroup, logGroupSize);
        }
        return false;
    }
    if (BOOL_FLAG(ilogtail_discard_old_data)
        && (time(NULL) - logTime + tzOffsetSecond) > INT32_FLAG(ilogtail_discard_interval)) {
        if (AppConfig::GetInstance()->IsLogParseAlarmValid()) {
            StringView bufOut(buffer);
            if (buffer.size() > (size_t)(1024)) {
                bufOut = buffer.substr(0, 1024);
            }
            if (LogtailAlarm::GetInstance()->IsLowLevelAlarmValid()) {
                LOG_WARNING(sLogger,
                            ("discard history data, first 1k", bufOut)("parsed time", logTime)("project", projectName)(
                                "logstore", category)("file", logPath));
            }
            LogtailAlarm::GetInstance()->SendAlarm(OUTDATED_LOG_ALARM,
                                                   string("logTime: ") + ToString(logTime)
                                                       + ", log:" + bufOut.to_string(),
                                                   projectName,
                                                   category,
                                                   region);
        }

        error = PARSE_LOG_HISTORY_ERROR;
        return false;
    }

    Log* logPtr = logGroup.add_logs();
    SetLogTime(logPtr, logTime, logTime_in_micro * 1000 % 1000000000);
    int32_t beg_index = 0;
    int32_t colon_index = -1;
    int32_t index = -1;
    index = ParseApsaraBaseFields(buffer.data(), logPtr, logGroupSize);
    if (buffer.data()[index] != 0) {
        do {
            ++index;
            if (buffer.data()[index] == '\t' || buffer.data()[index] == '\0') {
                if (colon_index >= 0) {
                    AddLog(logPtr,
                           string(buffer.data() + beg_index, colon_index - beg_index),
                           string(buffer.data() + colon_index + 1, index - colon_index - 1),
                           logGroupSize);
                    colon_index = -1;
                }
                beg_index = index + 1;
            } else if (buffer.data()[index] == ':' && colon_index == -1) {
                colon_index = index;
            }
        } while (buffer.data()[index]);
    }
    if (adjustApsaraMicroTimezone) {
        logTime_in_micro = (int64_t)logTime_in_micro - (int64_t)tzOffsetSecond * (int64_t)1000000;
    }
    char s_micro[20] = {0};
#if defined(__linux__)
    sprintf(s_micro, "%ld", logTime_in_micro);
#elif defined(_MSC_VER)
    sprintf(s_micro, "%lld", logTime_in_micro);
#endif
    AddLog(logPtr, "microtime", string(s_micro), logGroupSize);
    return true;
}

void LogParser::AddLog(Log* logPtr, const string& key, const string& value, uint32_t& logGroupSize) {
    Log_Content* logContentPtr = logPtr->add_contents();
    logContentPtr->set_key(key);
    logContentPtr->set_value(value);
    logGroupSize += key.size() + value.size() + 5;
}


void LogParser::AdjustLogTime(sls_logs::Log* logPtr, int mLogTimeZoneOffsetSecond, int timeZoneOffsetSecond) {
    logPtr->set_time(logPtr->time() - mLogTimeZoneOffsetSecond + timeZoneOffsetSecond);
}

} // namespace logtail<|MERGE_RESOLUTION|>--- conflicted
+++ resolved
@@ -120,15 +120,8 @@
 
 void LogParser::AddUnmatchLog(StringView buffer, sls_logs::LogGroup& logGroup, uint32_t& logGroupSize) {
     Log* logPtr = logGroup.add_logs();
-<<<<<<< HEAD
     logPtr->set_time(time(NULL));
     AddLog(logPtr, UNMATCH_LOG_KEY, buffer.to_string(), logGroupSize);
-=======
-    timespec ts;
-    clock_gettime(CLOCK_REALTIME_COARSE, &ts);
-    SetLogTime(logPtr, ts.tv_sec, ts.tv_nsec);
-    AddLog(logPtr, UNMATCH_LOG_KEY, buffer, logGroupSize);
->>>>>>> c9f0a36f
 }
 
 #if defined(_MSC_VER)
@@ -525,20 +518,17 @@
         }
     } else {
         if (preciseTimestampConfig.enabled) {
-<<<<<<< HEAD
             preciseTimestamp = GetPreciseTimestamp(logTime,
                                                    curTimeStr.substr(timeStr.length()).c_str(),
                                                    curTimeStr.size() - timeStr.size(),
                                                    preciseTimestampConfig,
                                                    tzOffsetSecond);
-=======
-            preciseTimestamp = GetPreciseTimestamp(
-                logTime, curTimeStr.substr(timeStr.length()).c_str(), preciseTimestampConfig, tzOffsetSecond);
->>>>>>> c9f0a36f
         }
     }
 
     if (logTime <= 0
+        || (BOOL_FLAG(ilogtail_discard_old_data)
+            && (time(NULL) - logTime + tzOffsetSecond) > INT32_FLAG(ilogtail_discard_interval))) {
         || (BOOL_FLAG(ilogtail_discard_old_data)
             && (time(NULL) - logTime + tzOffsetSecond) > INT32_FLAG(ilogtail_discard_interval))) {
         if (AppConfig::GetInstance()->IsLogParseAlarmValid()) {
@@ -557,28 +547,16 @@
 }
 
 bool LogParser::WholeLineModeParser(
-<<<<<<< HEAD
     StringView buffer, LogGroup& logGroup, const string& key, time_t logTime, uint32_t& logGroupSize) {
     Log* logPtr = logGroup.add_logs();
     logPtr->set_time(logTime); // current system time, no need history check
     AddLog(logPtr, key, buffer.to_string(), logGroupSize);
-=======
-    const char* buffer, LogGroup& logGroup, const string& key, time_t logTime, long timeNs, uint32_t& logGroupSize) {
-    Log* logPtr = logGroup.add_logs();
-    SetLogTime(logPtr, logTime, timeNs); // current system time, no need history check
-    AddLog(logPtr, key, buffer, logGroupSize);
->>>>>>> c9f0a36f
     return true;
 }
 
 int32_t LogParser::GetApsaraLogMicroTime(const char* buffer) {
     int begIndex = 0;
-<<<<<<< HEAD
     char tmp[6];
-=======
-    char tmp[7];
-    tmp[6] = '\0';
->>>>>>> c9f0a36f
     while (buffer[begIndex]) {
         if (buffer[begIndex] == '.') {
             begIndex++;
@@ -586,15 +564,20 @@
         }
         begIndex++;
     }
+    }
     int index = 0;
     while (buffer[begIndex + index] && index < 6) {
         if (buffer[begIndex + index] == ']') {
+    while (buffer[begIndex + index] && index < 6) {
+        if (buffer[begIndex + index] == ']') {
             break;
         }
         tmp[index] = buffer[begIndex + index];
         index++;
+        index++;
     }
     if (index < 6) {
+        for (int i = index; i < 6; i++) {
         for (int i = index; i < 6; i++) {
             tmp[i] = '0';
         }
@@ -701,6 +684,8 @@
                                             ParseLogError& error,
                                             uint32_t& logGroupSize,
                                             int32_t tzOffsetSecond,
+                                            uint32_t& logGroupSize,
+                                            int32_t tzOffsetSecond,
                                             bool adjustApsaraMicroTimezone) {
     int64_t logTime_in_micro = 0;
     time_t logTime = LogParser::ApsaraEasyReadLogTimeParser(buffer.data(), timeStr, lastLogTime, logTime_in_micro);
@@ -723,10 +708,13 @@
         error = PARSE_LOG_TIMEFORMAT_ERROR;
 
         if (!discardUnmatch) {
+        if (!discardUnmatch) {
             AddUnmatchLog(buffer, logGroup, logGroupSize);
         }
         return false;
     }
+    if (BOOL_FLAG(ilogtail_discard_old_data)
+        && (time(NULL) - logTime + tzOffsetSecond) > INT32_FLAG(ilogtail_discard_interval)) {
     if (BOOL_FLAG(ilogtail_discard_old_data)
         && (time(NULL) - logTime + tzOffsetSecond) > INT32_FLAG(ilogtail_discard_interval)) {
         if (AppConfig::GetInstance()->IsLogParseAlarmValid()) {
@@ -776,6 +764,7 @@
     }
     if (adjustApsaraMicroTimezone) {
         logTime_in_micro = (int64_t)logTime_in_micro - (int64_t)tzOffsetSecond * (int64_t)1000000;
+        logTime_in_micro = (int64_t)logTime_in_micro - (int64_t)tzOffsetSecond * (int64_t)1000000;
     }
     char s_micro[20] = {0};
 #if defined(__linux__)
