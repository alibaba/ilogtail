/*
 * Copyright 2022 iLogtail Authors
 *
 * Licensed under the Apache License, Version 2.0 (the "License");
 * you may not use this file except in compliance with the License.
 * You may obtain a copy of the License at
 *
 *      http://www.apache.org/licenses/LICENSE-2.0
 *
 * Unless required by applicable law or agreed to in writing, software
 * distributed under the License is distributed on an "AS IS" BASIS,
 * WITHOUT WARRANTIES OR CONDITIONS OF ANY KIND, either express or implied.
 * See the License for the specific language governing permissions and
 * limitations under the License.
 */

#pragma once
#include <utility>
#include <string>
#include <vector>
#include <unordered_set>
#include <deque>
#include <atomic>
#include "common/TimeUtil.h"
#include "common/StringTools.h"
#include "common/EncodingConverter.h"
#include "common/DevInode.h"
#include "common/LogFileOperator.h"
#include "logger/Logger.h"
#include "log_pb/sls_logs.pb.h"
#include "common/FileInfo.h"
#include "checkpoint/RangeCheckpoint.h"
#include "reader/SourceBuffer.h"
#include "reader/FileReaderOptions.h"
#include "file_server/MultilineOptions.h"
<<<<<<< HEAD
#include "file_server/FileDiscoveryOptions.h"
#include "event/Event.h"
=======
>>>>>>> 696ddb1f

namespace logtail {

struct LogBuffer;
class LogFileReader;
class DevInode;

typedef std::shared_ptr<LogFileReader> LogFileReaderPtr;
typedef std::deque<LogFileReaderPtr> LogFileReaderPtrArray;

enum SplitState { SPLIT_UNMATCH, SPLIT_BEGIN, SPLIT_CONTINUE };

// Only get the currently written log file, it will choose the last modified file to read. There are several condition
// to choose the lastmodify file:
// 1. if the last read file don't exist
// 2. if the file's first 100 bytes(file signature) is not same with the last read file's signature, which meaning the
// log file has be rolled
//
// when a new file is choosen, it will set the read position
// 1. if the time in the file's first line >= the last read log time , then set the file read position to 0 (which mean
// the file is new created)
// 2. other wise , set the position to the end of the file
// *bufferptr is null terminated.
/*
 * 1. for multiline log, "xxx" mean a string without '\n'
 * 1-1. bufferSize = 512KB:
 * "MultiLineLog_1\nMultiLineLog_2\nMultiLineLog_3\n" -> "MultiLineLog_1\nMultiLineLog_2\0"
 * "MultiLineLog_1\nMultiLineLog_2\nMultiLineLog_3_Line_1\n" -> "MultiLineLog_1\nMultiLineLog_2\0"
 * "MultiLineLog_1\nMultiLineLog_2\nMultiLineLog_3_Line_1\nxxx" -> "MultiLineLog_1\nMultiLineLog_2\0"
 * "MultiLineLog_1\nMultiLineLog_2\nMultiLineLog_3\nxxx" -> "MultiLineLog_1\nMultiLineLog_2\0"
 *
 * 1-2. bufferSize < 512KB:
 * "MultiLineLog_1\nMultiLineLog_2\nMultiLineLog_3\n" -> "MultiLineLog_1\nMultiLineLog_2\nMultiLineLog_3\0"
 * "MultiLineLog_1\nMultiLineLog_2\nMultiLineLog_3_Line_1\n" -> "MultiLineLog_1\nMultiLineLog_2\MultiLineLog_3_Line_1\0"
 * **this is not expected !** "MultiLineLog_1\nMultiLineLog_2\nMultiLineLog_3_Line_1\nxxx" ->
 * "MultiLineLog_1\nMultiLineLog_2\0" "MultiLineLog_1\nMultiLineLog_2\nMultiLineLog_3\nxxx" ->
 * "MultiLineLog_1\nMultiLineLog_2\0"
 *
 * 2. for singleline log, "xxx" mean a string without '\n'
 * "SingleLineLog_1\nSingleLineLog_2\nSingleLineLog_3\n" -> "SingleLineLog_1\nSingleLineLog_2\nSingleLineLog_3\0"
 * "SingleLineLog_1\nSingleLineLog_2\nxxx" -> "SingleLineLog_1\nSingleLineLog_2\0"
 */
class LogFileReader {
public:
    enum FileCompareResult {
        FileCompareResult_DevInodeChange,
        FileCompareResult_SigChange,
        FileCompareResult_SigSameSizeChange,
        FileCompareResult_SigSameSizeSame,
        FileCompareResult_Error
    };

    enum FileReadPolicy {
        BACKWARD_TO_BEGINNING,
        BACKWARD_TO_BOOT_TIME,
        BACKWARD_TO_FIXED_POS,
    };

    static LogFileReader* CreateLogFileReader(const std::string& hostLogPathDir,
                                              const std::string& hostLogPathFile,
                                              const DevInode& devInode,
                                              const FileReaderConfig& readerConfig,
                                              const MultilineConfig& multilineConfig,
                                              const FileDiscoveryConfig& discoveryConfig,
                                              uint32_t exactlyonceConcurrency,
                                              bool forceFromBeginning);

    LogFileReader(const std::string& hostLogPathDir,
                  const std::string& hostLogPathFile,
                  const DevInode& devInode,
                  const FileReaderConfig& readerConfig,
                  const MultilineConfig& multilineConfig);

    bool ReadLog(LogBuffer& logBuffer, const Event* event);
    time_t GetLastUpdateTime() const // actually it's the time whenever ReadLogs is called
    {
        return mLastUpdateTime;
    }
    // 转移至multilineoptions
    // // this function should only be called once
    // void SetLogMultilinePolicy(const std::string& begReg, const std::string& conReg, const std::string& endReg);

    // bool IsMultiLine() { return mLogBeginRegPtr != NULL || mLogContinueRegPtr != NULL || mLogEndRegPtr != NULL; }

    // void SetReaderFlushTimeout(int timeout) { mReaderFlushTimeout = timeout; }

    std::string GetTopicName(const std::string& topicConfig, const std::string& path);

    void SetTopicName(const std::string& topic) { mTopicName = topic; }

    FileCompareResult CompareToFile(const std::string& filePath);

    virtual int32_t
    LastMatchedLine(char* buffer, int32_t size, int32_t& rollbackLineFeedCount, bool allowRollback = true);

    size_t AlignLastCharacter(char* buffer, size_t size);

    virtual ~LogFileReader();

    // const std::string& GetRegion() const { return mRegion; }

    // void SetRegion(const std::string& region) { mRegion = region; }

    // const std::string& GetConfigName() const { return mConfigName; }

    // void SetConfigName(const std::string& configName) { mConfigName = configName; }

    // const std::string& GetProjectName() const { return mProjectName; }

    const std::string& GetTopicName() const { return mTopicName; }

    // const std::string& GetCategory() const { return mCategory; }

    /// @return e.g. `/logtail_host/var/xxx/home/admin/access.log`,
    const std::string& GetHostLogPath() const { return mHostLogPath; }

    bool GetSymbolicLinkFlag() const { return mSymbolicLinkFlag; }

    /// @return e.g. `/home/admin/access.log`
    const std::string& GetConvertedPath() const { return mDockerPath.empty() ? mHostLogPath : mDockerPath; }

    const std::string& GetHostLogPathFile() const { return mHostLogPathFile; }

    int64_t GetFileSize() const { return mLastFileSize; }

    int64_t GetLastFilePos() const { return mLastFilePos; }

    void ResetLastFilePos() { mLastFilePos = 0; }

    bool NeedSkipFirstModify() const { return mSkipFirstModify; }

    void DisableSkipFirstModify() { mSkipFirstModify = false; }

    void SetReadFromBeginning();

    // fuse, 废弃
    // bool SetReadPosForBackwardReading(LogFileOperator& op);

    void SetLastFilePos(int64_t pos) {
        if (pos > 0)
            mFirstWatched = false;
        mLastFilePos = pos;
    }
    void
    InitReader(bool tailExisted = false, FileReadPolicy policy = BACKWARD_TO_FIXED_POS, uint32_t eoConcurrency = 0);

    void DumpMetaToMem(bool checkConfigFlag = false);

    std::string GetSourceId() { return mSourceId; }

    bool IsFileDeleted() const { return mFileDeleted; }

    void SetFileDeleted(bool flag);

    time_t GetDeletedTime() const { return mDeletedTime; }

    bool IsContainerStopped() const { return mContainerStopped; }

    void SetContainerStopped();

    time_t GetContainerStoppedTime() const { return mContainerStoppedTime; }

    bool IsFileOpened() const { return mLogFileOp.IsOpen(); }

    bool ShouldForceReleaseDeletedFileFd();

    // void SetPluginFlag(bool flag) { mPluginFlag = flag; }

    // bool GetPluginFlag() const { return mPluginFlag; }

    void OnOpenFileError();

    // if update file ptr return false, then we should delete this reader
    bool UpdateFilePtr();

    bool CloseTimeoutFilePtr(int32_t curTime);

    bool CheckDevInode();

    bool CheckFileSignatureAndOffset(bool isOpenOnUpdate);

    void UpdateLogPath(const std::string& filePath) {
        if (mHostLogPath == filePath) {
            return;
        }
        mRealLogPath = filePath;
    }

    void SetSymbolicLinkFlag(bool flag) { mSymbolicLinkFlag = flag; }

    void CloseFilePtr();

    // void SetLogstoreKey(uint64_t logstoreKey) { mLogstoreKey = logstoreKey; }

    // Return the key of queues into which next read data will push.
    //
    // For normal reader, there is only one key for all read data, just return it.
    //
    // For exactly once reader, there are N keys, N is named concurrency, each
    //  read data can only enter specified queue.
    // When one of the concurrency is blocked, concurrencies after it will also be
    //  blocked. For example, N is 8, concurrency 0-7, concurrency 1 is blocked, then
    //  nex read of concurrency 2-7 will also be blocked.
    uint64_t GetLogstoreKey() const;

    void SetDevInode(const DevInode& devInode) { mDevInode = devInode; }

    DevInode GetDevInode() const { return mDevInode; }

    const std::string& GetRealLogPath() const { return mRealLogPath; }

    // void SetTimeFormat(const std::string& timeFormat) { mTimeFormat = timeFormat; }

    // std::string GetTimeFormat() const { return mTimeFormat; }

    bool IsReadToEnd() const { return GetLastReadPos() == mLastFileSize; }

    bool HasDataInCache() const { return mCache.size(); }

    LogFileReaderPtrArray* GetReaderArray();

    void SetReaderArray(LogFileReaderPtrArray* readerArray);

    // // some Reader will overide these functions (eg. JsonLogFileReader)
    // virtual bool ParseLogLine(StringView buffer,
    //                           sls_logs::LogGroup& logGroup,
    //                           ParseLogError& error,
    //                           LogtailTime& lastLogLineTime,
    //                           std::string& lastLogTimeStr,
    //                           uint32_t& logGroupSize)
    //     = 0;
    // virtual bool LogSplit(const char* buffer,
    //                       int32_t size,
    //                       int32_t& lineFeed,
    //                       std::vector<StringView>& logIndex,
    //                       std::vector<StringView>& discardIndex);

    // added by xianzhi(bowen.gbw@antfin.com)
    static bool ParseLogTime(const char* buffer,
                             const boost::regex* reg,
                             LogtailTime& logTime,
                             const std::string& timeFormat,
                             const std::string& region = "",
                             const std::string& project = "",
                             const std::string& logStore = "",
                             const std::string& logPath = "");
    static bool GetLogTimeByOffset(const char* buffer,
                                   int32_t pos,
                                   LogtailTime& logTime,
                                   const std::string& timeFormat,
                                   const std::string& region = "",
                                   const std::string& project = "",
                                   const std::string& logStore = "",
                                   const std::string& logPath = "");

    bool IsFromCheckPoint() { return mLastFileSignatureHash != 0 && mLastFileSignatureSize > (size_t)0; }

    // void SetDelayAlarmBytes(int64_t value) { mReadDelayAlarmBytes = value; }

    // int64_t GetPackId() { return ++mPackId; }

    void SetDockerPath(const std::string& dockerBasePath, size_t dockerReplaceSize);

    const std::vector<sls_logs::LogTag>& GetExtraTags() { return mExtraTags; }

    void AddExtraTags(const std::vector<sls_logs::LogTag>& tags) {
        mExtraTags.insert(mExtraTags.end(), tags.begin(), tags.end());
    }

    // void SetDelaySkipBytes(int64_t value) { mReadDelaySkipBytes = value; }

    // void SetFuseMode(bool fusemode) { mIsFuseMode = fusemode; }

    // bool GetFuseMode() const { return mIsFuseMode; }

    // void SetMarkOffsetFlag(bool markOffsetFlag) { mMarkOffsetFlag = markOffsetFlag; }

    // bool GetMarkOffsetFlag() const { return mMarkOffsetFlag; }

    // void SetFuseTrimedFilename(const std::string& filename) { mFuseTrimedFilename = filename; }

    // std::string GetFuseTrimedFilename() const { return mFuseTrimedFilename; }

    void ResetTopic(const std::string& topicFormat);

    // SetReadBufferSize set reader buffer size, which controls the max size of single log.
    static void SetReadBufferSize(int32_t bufSize);

    // void SetSpecifiedYear(int32_t y) { mSpecifiedYear = y; }

    // void SetCloseUnusedInterval(int32_t interval) { mCloseUnusedInterval = interval; }

    // void SetPreciseTimestampConfig(bool enabled, const std::string& key, TimeStampUnit unit) {
    //     mPreciseTimestampConfig.enabled = enabled;
    //     mPreciseTimestampConfig.key = key;
    //     mPreciseTimestampConfig.unit = unit;
    // }

    // void SetTzOffsetSecond(bool tzAdjust = false, int logTzOffsetSecond = 0) {
    //     if (tzAdjust) {
    //         mTzOffsetSecond = logTzOffsetSecond - GetLocalTimeZoneOffsetSecond();
    //     } else {
    //         mTzOffsetSecond = 0;
    //     }
    // }

    // void SetAdjustApsaraMicroTimezone(bool adjustApsaraMicroTimezone = false) {
    //     mAdjustApsaraMicroTimezone = adjustApsaraMicroTimezone;
    // }

    std::unique_ptr<Event> CreateFlushTimeoutEvent();

    const std::string& GetProject() const { return mReaderConfig.second->GetProjectName(); }
    const std::string& GetLogstore() const { return mReaderConfig.second->GetLogstoreName(); }
    const std::string& GetRegion() const { return mReaderConfig.second->GetRegion(); }
    const std::string& GetConfigName() const { return mReaderConfig.second->GetConfigName(); }

    int64_t GetLogGroupKey() const { return mLogGroupKey; }

protected:
    bool GetRawData(LogBuffer& logBuffer, int64_t fileSize, bool allowRollback = true);
    void ReadUTF8(LogBuffer& logBuffer, int64_t end, bool& moreData, bool allowRollback = true);
    void ReadGBK(LogBuffer& logBuffer, int64_t end, bool& moreData, bool allowRollback = true);

    size_t
    ReadFile(LogFileOperator& logFileOp, void* buf, size_t size, int64_t& offset, TruncateInfo** truncateInfo = NULL);
    int32_t ParseTimeInBuffer(LogFileOperator& logFileOp,
                              int64_t begin,
                              int64_t end,
                              int32_t bootTime,
                              const std::string& timeFormat,
                              int64_t& filePos,
                              bool& found);
    static int ParseAllLines(
        char* buffer, size_t size, int32_t bootTime, const std::string& timeFormat, int32_t& parsedTime, int& pos);
    static int32_t ParseTime(const char* buffer, const std::string& timeFormat);
    void SetFilePosBackwardToFixedPos(LogFileOperator& logFileOp);

    bool CheckForFirstOpen(FileReadPolicy policy = BACKWARD_TO_FIXED_POS);
    void FixLastFilePos(LogFileOperator& logFileOp, int64_t endOffset);
    inline int64_t GetLastReadPos() const { // pos read but may not consumed, used for read needed
        return mLastFilePos + mCache.size();
    }

    static size_t BUFFER_SIZE;
    // std::string mRegion;
    // std::string mCategory;
    // std::string mConfigName;
    std::string mHostLogPath;
    std::string mHostLogPathDir;
    std::string mHostLogPathFile;
    std::string mRealLogPath; // real log path
    bool mSymbolicLinkFlag = false;
    std::string mSourceId;
    // int32_t mTailLimit; // KB
    uint64_t mLastFileSignatureHash = 0;
    uint32_t mLastFileSignatureSize = 0;
    int64_t mLastFilePos = 0; // pos read and consumed, used for next read begin
    int64_t mLastFileSize = 0;
    time_t mLastMTime = 0;
    std::string mCache;
    // std::string mProjectName;
    std::string mTopicName;
    time_t mLastUpdateTime;
    // boost::regex* mLogBeginRegPtr;
    // boost::regex* mLogContinueRegPtr;
    // boost::regex* mLogEndRegPtr;
    // int mReaderFlushTimeout;
    bool mLastForceRead = false;
    // FileEncoding mFileEncoding;
    // bool mDiscardUnmatch;
    // LogType mLogType;
    DevInode mDevInode;
    bool mFirstWatched = true;
    bool mFileDeleted = false;
    time_t mDeletedTime = 0;
    bool mContainerStopped = false;
    time_t mContainerStoppedTime = 0;
    time_t mReadStoppedContainerAlarmTime = 0;
    int32_t mReadDelayTime = 0;
    bool mSkipFirstModify = false;
    // int64_t mReadDelayAlarmBytes;
    // bool mPluginFlag;
    // int64_t mPackId;
    // int64_t mReadDelaySkipBytes; // if <=0, discard it, default 0.
    int32_t mLastEventTime; // last time when process modify event, updated in check file sig
    // int32_t mSpecifiedYear;
    // bool mIsFuseMode = false;
    // bool mMarkOffsetFlag = false;
    // std::string mTimeFormat; // for backward reading
    LogFileOperator mLogFileOp; // encapsulate fuse & non-fuse mode
    // std::string mFuseTrimedFilename;
    LogFileReaderPtrArray* mReaderArray = nullptr;
    // uint64_t mLogstoreKey;
    // mHostLogPath is `/logtail_host/var/xxx/home/admin/access.log`,
    // mDockerPath is `/home/admin/access.log`
    // we should use mDockerPath to extract topic and set it to __tag__:__path__
    std::string mDockerPath;
    std::vector<sls_logs::LogTag> mExtraTags;
    // int32_t mCloseUnusedInterval;

    // PreciseTimestampConfig mPreciseTimestampConfig;

    // int32_t mTzOffsetSecond;
    // bool mAdjustApsaraMicroTimezone;

    FileReaderConfig mReaderConfig;
    MultilineConfig mMultilineConfig;
    int64_t mLogGroupKey = 0;

private:
    // Initialized when the exactly once feature is enabled.
    struct ExactlyOnceOption {
        std::string primaryCheckpointKey;
        LogstoreFeedBackKey fbKey;
        PrimaryCheckpointPB primaryCheckpoint;
        std::vector<RangeCheckpointPtr> rangeCheckpointPtrs;

        // Checkpoint for current read, maybe an existing checkpoint for replay or
        //  new checkpoint.
        RangeCheckpointPtr selectedCheckpoint;
        // Uncommitted checkpoints to replay.
        // Initialized by adjustParametersByRangeCheckpoints,
        // Used by selectCheckpointToReplay.
        std::deque<RangeCheckpointPtr> toReplayCheckpoints;
        // Recovered from checkpoints.
        int64_t lastComittedOffset = -1;

        uint32_t concurrency = 8;
    };
    std::shared_ptr<ExactlyOnceOption> mEOOption;

    // Select next checkpoint to recover from toReplayCheckpoints.
    // Called before read.
    //
    // It will check if the checkpoint to replay matches current file, mismatch cases:
    // - Mismatch between read offset and mLastFilePos.
    // - Mismatch between read length and the length of available file content.
    // If mismatch happened, all replay checkpoints will be dropped.
    //
    // @return nullptr if no more checkpoint need to be replayed.
    RangeCheckpointPtr selectCheckpointToReplay();

    // Adjust offset to skip hole for next checkpoint or last committed offset.
    // Called after read if current checkpoint is from replay checkpoints.
    //
    // Skip hole cases (compare to mLastFilePos):
    // 1. Next checkpoint's offset is bigger.
    // 2. No more checkpoint, but the last committed offset is bigger.
    void skipCheckpointRelayHole();

    // Return the size to read for following read.
    //
    // Complete selected checkpoint means that it is a replay checkpoint, so
    //  next read size should be specified.
    //
    // @param fileEnd: file size, ie. tell(seek(end)).
    // @param fromCpt: if the read size is recoveried from checkpoint, set it to true.
    size_t getNextReadSize(int64_t fileEnd, bool& fromCpt);

    // Update current checkpoint's read offset and length after success read.
    void setExactlyOnceCheckpointAfterRead(size_t readSize);

    // Return primary key of current reader by combining meta.
    //
    // Conflict resolve: file signature will be stored in primary checkpoint.
    std::string makePrimaryCheckpointKey() {
        std::string key;
        key.append(mReaderConfig.second->GetConfigName())
            .append("-")
            .append(mHostLogPath)
            .append("-")
            .append(std::to_string(mDevInode.dev))
            .append("-")
            .append(std::to_string(mDevInode.inode));
        return key;
    }

    // Initialize exactly once related member variables.
    void initExactlyOnce(uint32_t concurrency);

    // Validate if the primary checkpoint is ok to use by signature.
    //
    // Signature can be find in three place:
    // 1. Checkpoint v1: /tmp/logtail_check_point.
    // 2. Checkpoint v2: checkpoint database.
    // 3. Read file data and calculate.
    //
    // Validation procedure:
    // 1. Sig is found in checkpoint v2, read file data to validate.
    // 2. Sig is found in checkpoint v1, ignore the v2 checkpoint.
    // 3. Sig not found: ignore the checkpoint v2. It is safe because sig
    //  will be written before first read.
    //
    // By the way, if the v2 checkpoint is valid, set mLastFileSignatureSize/Hash.
    bool validatePrimaryCheckpoint(const PrimaryCheckpointPB& cpt);

    // Adjust parameters for first read by range checkpoints.
    //
    // Includes:
    // - mLastFilePos, GetLastReadPos
    // - mFirstWatched
    // - mEOOption->toReplayCheckpoints
    // - mEOOption->lastComittedOffset
    // These parameters will control the ReadLog.
    //
    // Replay Checkpoints Selection Algorithm
    // 1. Iterate all range checkpoints to find all uncommitted checkpoints.
    // 2. Iterate all range checkpoints to find the one with maximum read offset.
    // 3. Update member variables:
    //  3.1. nothing is found, use default value.
    //  3.2. uncommitted checkpoints are found:
    //   - Sort them by read offset
    //   - Set them as toReplayCheckpoints
    //   - Set GetLastReadPos = mLastFilePos = ReadOffsetOfFirstCheckpoint
    //   - Set mFirstWatched = false
    //   - If maximum is found and the checkpoint is committed, use it to update
    //    the last committed offset
    //  3.3. no minimum but maximum is found, it means all data in checkpoints have
    //   already been committed, so read should start from the position after it.
    //   - Set GetLastReadPos = mLastFilePos = ReadOffset(maxOffset) + ReadLength(maxOffset)
    //   - Set mFirstWatched = false
    void adjustParametersByRangeCheckpoints();

    // Update primary checkpoint when meta updated.
    void updatePrimaryCheckpointSignature();
    void updatePrimaryCheckpointRealPath();

    void handleUnmatchLogs(const char* buffer,
                           int& multiBeginIndex,
                           int endIndex,
                           std::vector<StringView>& logIndex,
                           std::vector<StringView>& discardIndex);

#ifdef APSARA_UNIT_TEST_MAIN
    friend class EventDispatcherTest;
    friend class LogFileReaderUnittest;
    friend class LogMultiBytesUnittest;
    friend class ExactlyOnceReaderUnittest;
    friend class SenderUnittest;
    friend class AppConfigUnittest;
    friend class ModifyHandlerUnittest;
    friend class LogSplitUnittest;
    friend class LogSplitDiscardUnmatchUnittest;
    friend class LogSplitNoDiscardUnmatchUnittest;
    friend class LastMatchedLineDiscardUnmatchUnittest;
    friend class LastMatchedLineNoDiscardUnmatchUnittest;
    friend class LogFileReaderCheckpointUnittest;

protected:
    void UpdateReaderManual();
#endif
};

struct LogBuffer : public SourceBuffer {
    StringView rawBuffer;
    LogFileReaderPtr logFileReader;
    FileInfoPtr fileInfo;
    TruncateInfoPtr truncateInfo;
    // Current buffer's checkpoint, for exactly once feature.
    RangeCheckpointPtr exactlyOnceCheckpoint;
    // Current buffer's offset in file, for log position meta feature.
    uint64_t readOffset = 0;
    uint64_t readLength = 0;

    LogBuffer() {}
    void SetDependecy(const LogFileReaderPtr& reader) { logFileReader = reader; }
};

} // namespace logtail<|MERGE_RESOLUTION|>--- conflicted
+++ resolved
@@ -21,6 +21,7 @@
 #include <unordered_set>
 #include <deque>
 #include <atomic>
+#include "parser/LogParser.h"
 #include "common/TimeUtil.h"
 #include "common/StringTools.h"
 #include "common/EncodingConverter.h"
@@ -33,11 +34,6 @@
 #include "reader/SourceBuffer.h"
 #include "reader/FileReaderOptions.h"
 #include "file_server/MultilineOptions.h"
-<<<<<<< HEAD
-#include "file_server/FileDiscoveryOptions.h"
-#include "event/Event.h"
-=======
->>>>>>> 696ddb1f
 
 namespace logtail {
 
@@ -217,7 +213,7 @@
 
     bool CheckDevInode();
 
-    bool CheckFileSignatureAndOffset(bool isOpenOnUpdate);
+    bool CheckFileSignatureAndOffset(int64_t& fileSize);
 
     void UpdateLogPath(const std::string& filePath) {
         if (mHostLogPath == filePath) {
@@ -397,7 +393,6 @@
     uint32_t mLastFileSignatureSize = 0;
     int64_t mLastFilePos = 0; // pos read and consumed, used for next read begin
     int64_t mLastFileSize = 0;
-    time_t mLastMTime = 0;
     std::string mCache;
     // std::string mProjectName;
     std::string mTopicName;
