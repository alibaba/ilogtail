--- conflicted
+++ resolved
@@ -1977,190 +1977,4 @@
 }
 #endif
 
-<<<<<<< HEAD
-=======
-CommonRegLogFileReader::CommonRegLogFileReader(const std::string& projectName,
-                                               const std::string& category,
-                                               const std::string& hostLogPathDir,
-                                               const std::string& hostLogPathFile,
-                                               int32_t tailLimit,
-                                               const std::string& timeFormat,
-                                               const std::string& topicFormat,
-                                               const std::string& groupTopic /* = "" */,
-                                               FileEncoding fileEncoding /* = ENCODING_UTF8 */,
-                                               bool discardUnmatch /* = true */,
-                                               bool dockerFileFlag /* = true */)
-    : LogFileReader(projectName,
-                    category,
-                    hostLogPathDir,
-                    hostLogPathFile,
-                    tailLimit,
-                    topicFormat,
-                    groupTopic,
-                    fileEncoding,
-                    discardUnmatch,
-                    dockerFileFlag) {
-    mLogType = REGEX_LOG;
-    mTimeFormat = timeFormat;
-    mTimeKey = "time";
-}
-
-void CommonRegLogFileReader::SetTimeKey(const std::string& timeKey) {
-    if (!timeKey.empty()) {
-        mTimeKey = timeKey;
-    }
-}
-
-bool CommonRegLogFileReader::AddUserDefinedFormat(const string& regStr, const string& keys) {
-    vector<string> keyParts = StringSpliter(keys, ",");
-    boost::regex reg(regStr);
-    bool isWholeLineMode = regStr == "(.*)";
-    mUserDefinedFormat.push_back(UserDefinedFormat(reg, keyParts, isWholeLineMode));
-    int32_t index = -1;
-    for (size_t i = 0; i < keyParts.size(); i++) {
-        if (ToLowerCaseString(keyParts[i]) == mTimeKey) {
-            index = i;
-            break;
-        }
-    }
-    mTimeIndex.push_back(index);
-    return true;
-}
-
-bool CommonRegLogFileReader::ParseLogLine(const char* buffer,
-                                          LogGroup& logGroup,
-                                          ParseLogError& error,
-                                          LogtailTime& lastLogLineTime,
-                                          std::string& lastLogTimeStr,
-                                          uint32_t& logGroupSize) {
-    if (logGroup.logs_size() == 0) {
-        logGroup.set_category(mCategory);
-        logGroup.set_topic(mTopicName);
-    }
-
-    for (uint32_t i = 0; i < mUserDefinedFormat.size(); ++i) {
-        const UserDefinedFormat& format = mUserDefinedFormat[i];
-        bool res = true;
-        if (mTimeIndex[i] >= 0 && !mTimeFormat.empty()) {
-            res = LogParser::RegexLogLineParser(buffer,
-                                                format.mReg,
-                                                logGroup,
-                                                mDiscardUnmatch,
-                                                format.mKeys,
-                                                mCategory,
-                                                mTimeFormat.c_str(),
-                                                mPreciseTimestampConfig,
-                                                mTimeIndex[i],
-                                                lastLogTimeStr,
-                                                lastLogLineTime,
-                                                mSpecifiedYear,
-                                                mProjectName,
-                                                mRegion,
-                                                mHostLogPath,
-                                                error,
-                                                logGroupSize,
-                                                mTzOffsetSecond);
-        } else {
-            // if "time" field not exist in user config or timeformat empty, set current system time for logs
-            LogtailTime ts = GetCurrentLogtailTime();
-            if (format.mIsWholeLineMode) {
-                res = LogParser::WholeLineModeParser(buffer,
-                                                     logGroup,
-                                                     format.mKeys.empty() ? DEFAULT_CONTENT_KEY : format.mKeys[0],
-                                                     ts,
-                                                     logGroupSize);
-            } else {
-                res = LogParser::RegexLogLineParser(buffer,
-                                                    format.mReg,
-                                                    logGroup,
-                                                    mDiscardUnmatch,
-                                                    format.mKeys,
-                                                    mCategory,
-                                                    ts,
-                                                    mProjectName,
-                                                    mRegion,
-                                                    mHostLogPath,
-                                                    error,
-                                                    logGroupSize);
-            }
-        }
-        if (res) {
-            return true;
-        }
-    }
-
-    return false;
-}
-
-ApsaraLogFileReader::ApsaraLogFileReader(const std::string& projectName,
-                                         const std::string& category,
-                                         const std::string& hostLogPathDir,
-                                         const std::string& hostLogPathFile,
-                                         int32_t tailLimit,
-                                         const std::string topicFormat,
-                                         const std::string& groupTopic,
-                                         FileEncoding fileEncoding,
-                                         bool discardUnmatch,
-                                         bool dockerFileFlag)
-    : LogFileReader(projectName, category, hostLogPathDir, hostLogPathFile, tailLimit, discardUnmatch, dockerFileFlag) {
-    mLogType = APSARA_LOG;
-    const std::string lowerConfig = ToLowerCaseString(topicFormat);
-    if (lowerConfig == "none" || lowerConfig == "customized") {
-        mTopicName = "";
-    } else if (lowerConfig == "default") {
-        size_t pos_dot = mHostLogPath.rfind("."); // the "." must be founded
-        size_t pos = mHostLogPath.find("@");
-        if (pos != std::string::npos) {
-            size_t pos_slash = mHostLogPath.find(PATH_SEPARATOR, pos);
-            if (pos_slash != std::string::npos) {
-                mTopicName = mHostLogPath.substr(0, pos) + mHostLogPath.substr(pos_slash, pos_dot - pos_slash);
-            }
-        }
-        if (mTopicName.empty()) {
-            mTopicName = mHostLogPath.substr(0, pos_dot);
-        }
-        std::string lowTopic = ToLowerCaseString(mTopicName);
-        std::string logSuffix = ".log";
-
-        size_t suffixPos = lowTopic.rfind(logSuffix);
-        if (suffixPos == lowTopic.size() - logSuffix.size()) {
-            mTopicName = mTopicName.substr(0, suffixPos);
-        }
-    } else if (lowerConfig == "global_topic") {
-        static LogtailGlobalPara* sGlobalPara = LogtailGlobalPara::Instance();
-        mTopicName = sGlobalPara->GetTopic();
-    } else if (lowerConfig == "group_topic")
-        mTopicName = groupTopic;
-    else
-        mTopicName = GetTopicName(topicFormat, mHostLogPath);
-    mFileEncoding = fileEncoding;
-}
-
-bool ApsaraLogFileReader::ParseLogLine(const char* buffer,
-                                       sls_logs::LogGroup& logGroup,
-                                       ParseLogError& error,
-                                       LogtailTime& lastLogLineTime,
-                                       std::string& lastLogTimeStr,
-                                       uint32_t& logGroupSize) {
-    if (logGroup.logs_size() == 0) {
-        logGroup.set_category(mCategory);
-        logGroup.set_topic(mTopicName);
-    }
-
-    return LogParser::ApsaraEasyReadLogLineParser(buffer,
-                                                  logGroup,
-                                                  mDiscardUnmatch,
-                                                  lastLogTimeStr,
-                                                  lastLogLineTime.tv_sec,
-                                                  mProjectName,
-                                                  mCategory,
-                                                  mRegion,
-                                                  mHostLogPath,
-                                                  error,
-                                                  logGroupSize,
-                                                  mTzOffsetSecond,
-                                                  mAdjustApsaraMicroTimezone);
-}
-
->>>>>>> cb42f453
 } // namespace logtail