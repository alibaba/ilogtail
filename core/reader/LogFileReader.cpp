// Copyright 2022 iLogtail Authors
//
// Licensed under the Apache License, Version 2.0 (the "License");
// you may not use this file except in compliance with the License.
// You may obtain a copy of the License at
//
//      http://www.apache.org/licenses/LICENSE-2.0
//
// Unless required by applicable law or agreed to in writing, software
// distributed under the License is distributed on an "AS IS" BASIS,
// WITHOUT WARRANTIES OR CONDITIONS OF ANY KIND, either express or implied.
// See the License for the specific language governing permissions and
// limitations under the License.

#include "LogFileReader.h"

#if defined(_MSC_VER)
#include <fcntl.h>
#include <io.h>
#endif
#include <cityhash/city.h>
#include <time.h>

#include <algorithm>
#include <boost/filesystem.hpp>
#include <boost/regex.hpp>
#include <limits>
#include <numeric>
#include <random>

#include "GloablFileDescriptorManager.h"
#include "app_config/AppConfig.h"
#include "checkpoint/CheckPointManager.h"
#include "checkpoint/CheckpointManagerV2.h"
#include "common/Constants.h"
#include "common/ErrorUtil.h"
#include "common/FileSystemUtil.h"
#include "common/Flags.h"
#include "common/HashUtil.h"
#include "common/LogFileCollectOffsetIndicator.h"
#include "common/RandomUtil.h"
#include "common/TimeUtil.h"
#include "common/UUIDUtil.h"
#include "config_manager/ConfigManager.h"
#include "event/BlockEventManager.h"
#include "event_handler/LogInput.h"
#include "file_server/FileServer.h"
#include "fuse/UlogfsHandler.h"
#include "logger/Logger.h"
#include "monitor/LogFileProfiler.h"
#include "monitor/LogtailAlarm.h"
#include "monitor/MetricConstants.h"
#include "processor/inner/ProcessorParseContainerLogNative.h"
#include "rapidjson/document.h"
#include "reader/JsonLogFileReader.h"
#include "sdk/Common.h"
#include "sender/Sender.h"

using namespace sls_logs;
using namespace std;

// DEFINE_FLAG_INT32(delay_bytes_upperlimit,
//                   "if (total_file_size - current_readed_size) exceed uppperlimit, send READ_LOG_DELAY_ALARM, bytes",
//                   200 * 1024 * 1024);
DEFINE_FLAG_INT32(read_delay_alarm_duration,
                  "if read delay elapsed this duration, send READ_LOG_DELAY_ALARM, seconds",
                  60);
// DEFINE_FLAG_INT32(reader_close_unused_file_time, "second ", 60);
DEFINE_FLAG_INT32(skip_first_modify_time, "second ", 5 * 60);
DEFINE_FLAG_INT32(max_reader_open_files, "max fd count that reader can open max", 100000);
DEFINE_FLAG_INT32(truncate_pos_skip_bytes, "skip more xx bytes when truncate", 0);
DEFINE_FLAG_INT32(max_fix_pos_bytes, "", 128 * 1024);
DEFINE_FLAG_INT32(force_release_deleted_file_fd_timeout,
                  "force release fd if file is deleted after specified seconds, no matter read to end or not",
                  -1);
DECLARE_FLAG_INT32(reader_close_unused_file_time);
DECLARE_FLAG_INT32(logtail_alarm_interval);

namespace logtail {

#define COMMON_READER_INFO \
    ("project", GetProject())("logstore", GetLogstore())("config", GetConfigName())("log reader queue name", \
                                                                                    mHostLogPath)( \
        "file device", mDevInode.dev)("file inode", mDevInode.inode)("file signature", mLastFileSignatureHash)

size_t LogFileReader::BUFFER_SIZE = 1024 * 512; // 512KB

LogFileReader* LogFileReader::CreateLogFileReader(const string& hostLogPathDir,
                                                  const string& hostLogPathFile,
                                                  const DevInode& devInode,
                                                  const FileReaderConfig& readerConfig,
                                                  const MultilineConfig& multilineConfig,
                                                  const FileDiscoveryConfig& discoveryConfig,
                                                  uint32_t exactlyonceConcurrency,
                                                  bool forceFromBeginning) {
    LogFileReader* reader = nullptr;
    if (readerConfig.second->RequiringJsonReader()) {
        reader = new JsonLogFileReader(hostLogPathDir, hostLogPathFile, devInode, readerConfig, multilineConfig);
    } else {
        reader = new LogFileReader(hostLogPathDir, hostLogPathFile, devInode, readerConfig, multilineConfig);
    }

    if (reader) {
        if (forceFromBeginning) {
            reader->SetReadFromBeginning();
        }
        if (discoveryConfig.first->IsContainerDiscoveryEnabled()) {
            ContainerInfo* containerPath = discoveryConfig.first->GetContainerPathByLogPath(hostLogPathDir);
            if (containerPath == NULL) {
                LOG_ERROR(sLogger,
                          ("can not get container path by log path, base path",
                           discoveryConfig.first->GetBasePath())("host path", hostLogPathDir + "/" + hostLogPathFile));
            } else {
                // if config have wildcard path, use mWildcardPaths[0] as base path
                reader->SetDockerPath(!discoveryConfig.first->GetWildcardPaths().empty()
                                          ? discoveryConfig.first->GetWildcardPaths()[0]
                                          : discoveryConfig.first->GetBasePath(),
                                      containerPath->mRealBaseDir.size());
                reader->AddExtraTags(containerPath->mMetadatas);
                reader->AddExtraTags(containerPath->mTags);
            }
        }
        if (readerConfig.first->mAppendingLogPositionMeta) {
            sls_logs::LogTag inodeTag;
            inodeTag.set_key(LOG_RESERVED_KEY_INODE);
            inodeTag.set_value(std::to_string(devInode.inode));
            reader->AddExtraTags(std::vector<sls_logs::LogTag>{inodeTag});
        }

        GlobalConfig::TopicType topicType = readerConfig.second->GetGlobalConfig().mTopicType;
        const string& topicFormat = readerConfig.second->GetGlobalConfig().mTopicFormat;
        string topicName;
        if (topicType == GlobalConfig::TopicType::CUSTOM || topicType == GlobalConfig::TopicType::MACHINE_GROUP_TOPIC) {
            topicName = topicFormat;
        } else if (topicType == GlobalConfig::TopicType::FILEPATH) {
            topicName = reader->GetTopicName(topicFormat, reader->GetHostLogPath());
        } else if (topicType == GlobalConfig::TopicType::DEFAULT && readerConfig.second->IsFirstProcessorApsara()) {
            size_t pos_dot = reader->GetHostLogPath().rfind("."); // the "." must be founded
            size_t pos = reader->GetHostLogPath().find("@");
            if (pos != std::string::npos) {
                size_t pos_slash = reader->GetHostLogPath().find(PATH_SEPARATOR, pos);
                if (pos_slash != std::string::npos) {
                    topicName = reader->GetHostLogPath().substr(0, pos)
                        + reader->GetHostLogPath().substr(pos_slash, pos_dot - pos_slash);
                }
            }
            if (topicName.empty()) {
                topicName = reader->GetHostLogPath().substr(0, pos_dot);
            }
            std::string lowTopic = ToLowerCaseString(topicName);
            std::string logSuffix = ".log";

            size_t suffixPos = lowTopic.rfind(logSuffix);
            if (suffixPos == lowTopic.size() - logSuffix.size()) {
                topicName = topicName.substr(0, suffixPos);
            }
        }
        reader->SetTopicName(topicName);

#ifndef _MSC_VER // Unnecessary on platforms without symbolic.
        fsutil::PathStat buf;
        if (!fsutil::PathStat::lstat(reader->GetHostLogPath(), buf)) {
            // should not happen
            reader->SetSymbolicLinkFlag(false);
            LOG_ERROR(sLogger,
                      ("failed to stat file", reader->GetHostLogPath())("set symbolic link flag to false", ""));
        } else {
            reader->SetSymbolicLinkFlag(buf.IsLink());
        }
#endif
        reader->SetMetrics();

        reader->InitReader(
            readerConfig.first->mTailingAllMatchedFiles, LogFileReader::BACKWARD_TO_FIXED_POS, exactlyonceConcurrency);
    }
    return reader;
}

LogFileReader::LogFileReader(const std::string& hostLogPathDir,
                             const std::string& hostLogPathFile,
                             const DevInode& devInode,
                             const FileReaderConfig& readerConfig,
                             const MultilineConfig& multilineConfig)
    : mHostLogPathDir(hostLogPathDir),
      mHostLogPathFile(hostLogPathFile),
      mDevInode(devInode),
      mReaderConfig(readerConfig),
      mMultilineConfig(multilineConfig) {
    mHostLogPath = PathJoin(hostLogPathDir, hostLogPathFile);
    mLastUpdateTime = time(NULL);
    mLastEventTime = mLastUpdateTime;
    mProject = readerConfig.second->GetProjectName();
    mLogstore = readerConfig.second->GetLogstoreName();
    mConfigName = readerConfig.second->GetConfigName();
    mRegion = readerConfig.second->GetRegion();
    mMetricInited = false;

    BaseLineParse* baseLineParsePtr = nullptr;
    baseLineParsePtr = GetParser<RawTextParser>(0);
    mLineParsers.emplace_back(baseLineParsePtr);
}

void LogFileReader::SetMetrics() {
<<<<<<< HEAD
    mMetricInited = false;
=======
>>>>>>> aaa462f0
    mMetricLabels = {{METRIC_LABEL_FILE_NAME, GetConvertedPath()},
                     {METRIC_LABEL_FILE_DEV, std::to_string(GetDevInode().dev)},
                     {METRIC_LABEL_FILE_INODE, std::to_string(GetDevInode().inode)}};
    mMetricsRecordRef = FileServer::GetInstance()->GetOrCreateReentrantMetricsRecordRef(GetConfigName(), mMetricLabels);
    if (mMetricsRecordRef == nullptr) {
        LOG_ERROR(sLogger,
                  ("failed to init metrics", "cannot get config's metricRecordRef")("config name", GetConfigName()));
<<<<<<< HEAD
        return;
    }

=======
        mMetricsEnabled = false;
        return;
    }

    mMetricsEnabled = true;

>>>>>>> aaa462f0
    mInputRecordsSizeBytesCounter = mMetricsRecordRef->GetCounter(METRIC_INPUT_RECORDS_SIZE_BYTES);
    mInputReadTotalCounter = mMetricsRecordRef->GetCounter(METRIC_INPUT_READ_TOTAL);
    mInputFileSizeBytesGauge = mMetricsRecordRef->GetIntGauge(METRIC_INPUT_FILE_SIZE_BYTES);
    mInputFileOffsetBytesGauge = mMetricsRecordRef->GetIntGauge(METRIC_INPUT_FILE_OFFSET_BYTES);
<<<<<<< HEAD
    mMetricInited = true;
=======
>>>>>>> aaa462f0
}

void LogFileReader::DumpMetaToMem(bool checkConfigFlag, int32_t idxInReaderArray) {
    if (checkConfigFlag) {
        size_t index = mHostLogPath.rfind(PATH_SEPARATOR);
        if (index == string::npos || index == mHostLogPath.size() - 1) {
            LOG_INFO(sLogger,
                     ("skip dump reader meta", "invalid log reader queue name")("project", GetProject())(
                         "logstore", GetLogstore())("config", GetConfigName())("log reader queue name", mHostLogPath)(
                         "file device", ToString(mDevInode.dev))("file inode", ToString(mDevInode.inode))(
                         "file signature", mLastFileSignatureHash)("file signature size", mLastFileSignatureSize));
            return;
        }
        string dirPath = mHostLogPath.substr(0, index);
        string fileName = mHostLogPath.substr(index + 1, mHostLogPath.size() - index - 1);
        if (!ConfigManager::GetInstance()->FindBestMatch(dirPath, fileName).first) {
            LOG_INFO(sLogger,
                     ("skip dump reader meta", "no config matches the file path")("project", GetProject())(
                         "logstore", GetLogstore())("config", GetConfigName())("log reader queue name", mHostLogPath)(
                         "file device", ToString(mDevInode.dev))("file inode", ToString(mDevInode.inode))(
                         "file signature", mLastFileSignatureHash)("file signature size", mLastFileSignatureSize));
            return;
        }
        LOG_INFO(sLogger,
                 ("dump log reader meta, project", GetProject())("logstore", GetLogstore())("config", GetConfigName())(
                     "log reader queue name", mHostLogPath)("file device", ToString(mDevInode.dev))(
                     "file inode", ToString(mDevInode.inode))("file signature", mLastFileSignatureHash)(
                     "file signature size", mLastFileSignatureSize)("real file path", mRealLogPath)(
                     "file size", mLastFileSize)("last file position", mLastFilePos)("is file opened",
                                                                                     ToString(mLogFileOp.IsOpen())));
    }
    CheckPoint* checkPointPtr = new CheckPoint(mHostLogPath,
                                               mLastFilePos,
                                               mLastFileSignatureSize,
                                               mLastFileSignatureHash,
                                               mDevInode,
                                               GetConfigName(),
                                               mRealLogPath,
                                               mLogFileOp.IsOpen(),
                                               mContainerStopped,
                                               mLastForceRead);
    // use last event time as checkpoint's last update time
    checkPointPtr->mLastUpdateTime = mLastEventTime;
    checkPointPtr->mCache = mCache;
    checkPointPtr->mIdxInReaderArray = idxInReaderArray;
    CheckPointManager::Instance()->AddCheckPoint(checkPointPtr);
}

void LogFileReader::SetFileDeleted(bool flag) {
    mFileDeleted = flag;
    if (flag) {
        mDeletedTime = time(NULL);
    }
}

void LogFileReader::SetContainerStopped() {
    if (!mContainerStopped) {
        mContainerStopped = true;
        mContainerStoppedTime = time(NULL);
    }
}

bool LogFileReader::ShouldForceReleaseDeletedFileFd() {
    time_t now = time(NULL);
    return INT32_FLAG(force_release_deleted_file_fd_timeout) >= 0
        && ((IsFileDeleted() && now - GetDeletedTime() >= INT32_FLAG(force_release_deleted_file_fd_timeout))
            || (IsContainerStopped()
                && now - GetContainerStoppedTime() >= INT32_FLAG(force_release_deleted_file_fd_timeout)));
}

void LogFileReader::InitReader(bool tailExisted, FileReadPolicy policy, uint32_t eoConcurrency) {
    string buffer = LogFileProfiler::mIpAddr + "_" + mHostLogPath + "_" + CalculateRandomUUID();
    uint64_t cityHash = CityHash64(buffer.c_str(), buffer.size());
    mSourceId = ToHexString(cityHash);
    FileDiscoveryConfig config
        = FileServer::GetInstance()->GetFileDiscoveryConfig(mReaderConfig.second->GetConfigName());
    mLogGroupKey = HashString(mReaderConfig.second->GetProjectName() + "_" + mReaderConfig.second->GetLogstoreName()
                              + "_" + mTopicName + "_" + LogFileProfiler::mIpAddr + "_"
                              + (config.first->GetBasePath() + config.first->GetFilePattern()) + "_" + mSourceId);

    if (!tailExisted) {
        static CheckPointManager* checkPointManagerPtr = CheckPointManager::Instance();
        // hold on checkPoint share ptr, so this check point will not be delete in this block
        CheckPointPtr checkPointSharePtr;
        if (checkPointManagerPtr->GetCheckPoint(mDevInode, GetConfigName(), checkPointSharePtr)) {
            CheckPoint* checkPointPtr = checkPointSharePtr.get();
            mLastFilePos = checkPointPtr->mOffset;
            mLastForceRead = checkPointPtr->mLastForceRead;
            mCache = checkPointPtr->mCache;
            mLastFileSignatureHash = checkPointPtr->mSignatureHash;
            mLastFileSignatureSize = checkPointPtr->mSignatureSize;
            mRealLogPath = checkPointPtr->mRealFileName;
            mLastEventTime = checkPointPtr->mLastUpdateTime;
            mContainerStopped = checkPointPtr->mContainerStopped;
            // new property to recover reader exactly from checkpoint
            mIdxInReaderArrayFromLastCpt = checkPointPtr->mIdxInReaderArray;
            LOG_INFO(sLogger,
                     ("recover log reader status from checkpoint, project", GetProject())("logstore", GetLogstore())(
                         "config", GetConfigName())("log reader queue name", mHostLogPath)("file device",
                                                                                           ToString(mDevInode.dev))(
                         "file inode", ToString(mDevInode.inode))("file signature", mLastFileSignatureHash)(
                         "file signature size", mLastFileSignatureSize)("real file path", mRealLogPath)(
                         "last file position", mLastFilePos)("index in reader array", mIdxInReaderArrayFromLastCpt));
            // if file is open or
            // last update time is new and the file's container is not stopped we
            // we should use first modify
            if (checkPointPtr->mFileOpenFlag
                || ((int32_t)time(NULL) - checkPointPtr->mLastUpdateTime < INT32_FLAG(skip_first_modify_time)
                    && !mContainerStopped)) {
                mSkipFirstModify = false;
            } else {
                mSkipFirstModify = true;
            }
            // delete checkpoint at last
            checkPointManagerPtr->DeleteCheckPoint(mDevInode, GetConfigName());
            // because the reader is initialized by checkpoint, so set first watch to false
            mFirstWatched = false;
        }
    }

    if (eoConcurrency > 0) {
        initExactlyOnce(eoConcurrency);
    }

    if (mFirstWatched) {
        CheckForFirstOpen(policy);
    }
}

namespace detail {

    void updatePrimaryCheckpoint(const std::string& key, PrimaryCheckpointPB& cpt, const std::string& field) {
        cpt.set_update_time(time(NULL));
        if (CheckpointManagerV2::GetInstance()->SetPB(key, cpt)) {
            LOG_INFO(sLogger, ("update primary checkpoint", key)("field", field)("checkpoint", cpt.DebugString()));
        } else {
            LOG_WARNING(sLogger,
                        ("update primary checkpoint error", key)("field", field)("checkpoint", cpt.DebugString()));
        }
    }

    std::pair<size_t, size_t> getPartitionRange(size_t idx, size_t concurrency, size_t totalPartitionCount) {
        auto base = totalPartitionCount / concurrency;
        auto extra = totalPartitionCount % concurrency;
        if (extra == 0) {
            return std::make_pair(idx * base, (idx + 1) * base - 1);
        }
        size_t min = idx <= extra ? idx * (base + 1) : extra * (base + 1) + (idx - extra) * base;
        size_t max = idx < extra ? min + base : min + base - 1;
        return std::make_pair(min, max);
    }

} // namespace detail

void LogFileReader::initExactlyOnce(uint32_t concurrency) {
    mEOOption.reset(new ExactlyOnceOption);

    // Primary key.
    auto& primaryCptKey = mEOOption->primaryCheckpointKey;
    primaryCptKey = makePrimaryCheckpointKey();

    // Recover primary checkpoint from local if have.
    PrimaryCheckpointPB primaryCpt;
    static auto sCptM = CheckpointManagerV2::GetInstance();
    bool hasCheckpoint = sCptM->GetPB(primaryCptKey, primaryCpt);
    if (hasCheckpoint) {
        hasCheckpoint = validatePrimaryCheckpoint(primaryCpt);
        if (!hasCheckpoint) {
            LOG_WARNING(sLogger,
                        COMMON_READER_INFO("ignore primary checkpoint and delete range checkpoints", primaryCptKey));
            std::vector<std::string> rangeCptKeys;
            CheckpointManagerV2::AppendRangeKeys(primaryCptKey, concurrency, rangeCptKeys);
            sCptM->DeleteCheckpoints(rangeCptKeys);
        }
    }
    mEOOption->concurrency = hasCheckpoint ? primaryCpt.concurrency() : concurrency;
    if (!hasCheckpoint) {
        primaryCpt.set_concurrency(mEOOption->concurrency);
        primaryCpt.set_sig_hash(mLastFileSignatureHash);
        primaryCpt.set_sig_size(mLastFileSignatureSize);
        primaryCpt.set_config_name(GetConfigName());
        primaryCpt.set_log_path(mHostLogPath);
        primaryCpt.set_real_path(mRealLogPath.empty() ? mHostLogPath : mRealLogPath);
        primaryCpt.set_dev(mDevInode.dev);
        primaryCpt.set_inode(mDevInode.inode);
        detail::updatePrimaryCheckpoint(mEOOption->primaryCheckpointKey, primaryCpt, "all (new)");
    }
    mEOOption->primaryCheckpoint.Swap(&primaryCpt);
    LOG_INFO(sLogger,
             ("primary checkpoint", primaryCptKey)("old", hasCheckpoint)("checkpoint",
                                                                         mEOOption->primaryCheckpoint.DebugString()));

    // Randomize range checkpoints index for load balance.
    std::vector<uint32_t> concurrencySequence(mEOOption->concurrency);
    std::iota(concurrencySequence.begin(), concurrencySequence.end(), 0);
    std::random_device rd;
    std::mt19937 g(rd());
    std::shuffle(concurrencySequence.begin(), concurrencySequence.end(), g);
    // Initialize range checkpoints (recover from local if have).
    mEOOption->rangeCheckpointPtrs.resize(mEOOption->concurrency);
    std::string baseHashKey;
    for (size_t idx = 0; idx < concurrencySequence.size(); ++idx) {
        const uint32_t partIdx = concurrencySequence[idx];
        auto& rangeCpt = mEOOption->rangeCheckpointPtrs[idx];
        rangeCpt.reset(new RangeCheckpoint);
        rangeCpt->index = idx;
        rangeCpt->key = CheckpointManagerV2::MakeRangeKey(mEOOption->primaryCheckpointKey, partIdx);

        // No checkpoint, generate random hash key.
        bool newCpt = !hasCheckpoint || !sCptM->GetPB(rangeCpt->key, rangeCpt->data);
        if (newCpt) {
            if (baseHashKey.empty()) {
                baseHashKey = GenerateRandomHashKey();
            }

            // Map to partition range so that it can fits the case that the number of
            //  logstore's shards is bigger than concurreny.
            const size_t kPartitionCount = 512;
            auto partitionRange = detail::getPartitionRange(partIdx, mEOOption->concurrency, kPartitionCount);
            auto partitionID = partitionRange.first + rand() % (partitionRange.second - partitionRange.first + 1);
            rangeCpt->data.set_hash_key(GenerateHashKey(baseHashKey, partitionID, kPartitionCount));
            rangeCpt->data.set_sequence_id(sdk::kFirstHashKeySeqID);
            rangeCpt->data.set_committed(false);
        }
        LOG_DEBUG(sLogger,
                  ("range checkpoint", rangeCpt->key)("index", idx)("new", newCpt)("checkpoint",
                                                                                   rangeCpt->data.DebugString()));
    }

    // Initialize feedback queues.
    mEOOption->fbKey = QueueManager::GetInstance()->InitializeExactlyOnceQueues(
        GetProject(),
        mEOOption->primaryCheckpointKey + mEOOption->rangeCheckpointPtrs[0]->data.hash_key(),
        mEOOption->rangeCheckpointPtrs);
    for (auto& cpt : mEOOption->rangeCheckpointPtrs) {
        cpt->fbKey = mEOOption->fbKey;
    }

    adjustParametersByRangeCheckpoints();
}

bool LogFileReader::validatePrimaryCheckpoint(const PrimaryCheckpointPB& cpt) {
#define METHOD_LOG_PATTERN ("method", "validatePrimaryCheckpoint")("checkpoint", cpt.DebugString())
    auto const sigSize = cpt.sig_size();
    auto const sigHash = cpt.sig_hash();
    if (sigSize > 0) {
        auto filePath = cpt.real_path().empty() ? cpt.log_path() : cpt.real_path();
        auto hasFileBeenRotated = [&]() {
            auto devInode = GetFileDevInode(filePath);
            if (devInode == mDevInode) {
                return false;
            }

            auto dirPath = boost::filesystem::path(filePath).parent_path();
            const auto searchResult = SearchFilePathByDevInodeInDirectory(dirPath.string(), 0, mDevInode, nullptr);
            if (!searchResult) {
                LOG_WARNING(sLogger, METHOD_LOG_PATTERN("can not find file with dev inode", mDevInode.inode));
                return false;
            }
            const auto& newFilePath = searchResult.value();
            LOG_INFO(sLogger,
                     METHOD_LOG_PATTERN("file has been rotated from", "")("from", filePath)("to", newFilePath));
            filePath = newFilePath;
            return true;
        };
        if (CheckFileSignature(filePath, sigHash, sigSize, false)
            || (hasFileBeenRotated() && CheckFileSignature(filePath, sigHash, sigSize, false))) {
            mLastFileSignatureSize = sigSize;
            mLastFileSignatureHash = sigHash;
            mRealLogPath = filePath;
            return true;
        }
        LOG_WARNING(sLogger, METHOD_LOG_PATTERN("mismatch with local file content", filePath));
        return false;
    }
    if (mLastFileSignatureSize > 0) {
        LOG_WARNING(
            sLogger,
            METHOD_LOG_PATTERN("mismatch with checkpoint v1 signature, sig size", sigSize)("sig hash", sigHash));
        return false;
    }
    return false;
#undef METHOD_LOG_PATTERN
}

void LogFileReader::adjustParametersByRangeCheckpoints() {
    auto& uncommittedCheckpoints = mEOOption->toReplayCheckpoints;
    uint32_t maxOffsetIndex = mEOOption->concurrency;
    for (uint32_t idx = 0; idx < mEOOption->concurrency; ++idx) {
        auto& rangeCpt = mEOOption->rangeCheckpointPtrs[idx];
        if (!rangeCpt->data.has_read_offset()) {
            continue;
        } // Skip new checkpoint.

        if (!rangeCpt->data.committed()) {
            uncommittedCheckpoints.push_back(rangeCpt);
        } else {
            rangeCpt->IncreaseSequenceID();
        }

        const int64_t maxReadOffset = maxOffsetIndex != mEOOption->concurrency
            ? mEOOption->rangeCheckpointPtrs[maxOffsetIndex]->data.read_offset()
            : -1;
        if (static_cast<int64_t>(rangeCpt->data.read_offset()) > maxReadOffset) {
            maxOffsetIndex = idx;
        }
    }

    // Find uncommitted checkpoints, sort them by offset for replay.
    if (!uncommittedCheckpoints.empty()) {
        std::sort(uncommittedCheckpoints.begin(),
                  uncommittedCheckpoints.end(),
                  [](const RangeCheckpointPtr& lhs, const RangeCheckpointPtr& rhs) {
                      return lhs->data.read_offset() < rhs->data.read_offset();
                  });
        auto& firstCpt = uncommittedCheckpoints.front()->data;
        mLastFilePos = firstCpt.read_offset();
        mCache.clear();
        mFirstWatched = false;

        // Set skip position if there are comitted checkpoints.
        if (maxOffsetIndex != mEOOption->concurrency) {
            auto& cpt = mEOOption->rangeCheckpointPtrs[maxOffsetIndex]->data;
            if (cpt.committed()) {
                mEOOption->lastComittedOffset = static_cast<int64_t>(cpt.read_offset() + cpt.read_length());
            }
        }

        LOG_INFO(
            sLogger,
            ("initialize reader", "uncommitted checkpoints")COMMON_READER_INFO("count", uncommittedCheckpoints.size())(
                "first checkpoint", firstCpt.DebugString())("last committed offset", mEOOption->lastComittedOffset));
    }
    // All checkpoints are committed, skip them.
    else if (maxOffsetIndex != mEOOption->concurrency) {
        auto& cpt = mEOOption->rangeCheckpointPtrs[maxOffsetIndex]->data;
        mLastFilePos = cpt.read_offset() + cpt.read_length();
        mCache.clear();
        mFirstWatched = false;
        LOG_INFO(sLogger,
                 ("initialize reader", "checkpoint with max offset")COMMON_READER_INFO("max index", maxOffsetIndex)(
                     "checkpoint", cpt.DebugString()));
    } else {
        LOG_INFO(sLogger,
                 ("initialize reader", "no available checkpoint")COMMON_READER_INFO("first watch", mFirstWatched));
    }
}

void LogFileReader::updatePrimaryCheckpointSignature() {
    auto& cpt = mEOOption->primaryCheckpoint;
    cpt.set_sig_size(mLastFileSignatureSize);
    cpt.set_sig_hash(mLastFileSignatureHash);
    detail::updatePrimaryCheckpoint(mEOOption->primaryCheckpointKey, cpt, "signature");
}

void LogFileReader::updatePrimaryCheckpointRealPath() {
    auto& cpt = mEOOption->primaryCheckpoint;
    cpt.set_real_path(mRealLogPath);
    detail::updatePrimaryCheckpoint(mEOOption->primaryCheckpointKey, cpt, "real_path");
}

void LogFileReader::SetDockerPath(const std::string& dockerBasePath, size_t dockerReplaceSize) {
    if (dockerReplaceSize > (size_t)0 && mHostLogPath.size() > dockerReplaceSize && !dockerBasePath.empty()) {
        if (dockerBasePath.size() == (size_t)1) {
            mDockerPath = mHostLogPath.substr(dockerReplaceSize);
        } else {
            mDockerPath = dockerBasePath + mHostLogPath.substr(dockerReplaceSize);
        }

        LOG_DEBUG(sLogger, ("convert docker file path", "")("host path", mHostLogPath)("docker path", mDockerPath));
    }
}

void LogFileReader::SetReadFromBeginning() {
    mLastFilePos = 0;
    mCache.clear();
    LOG_INFO(
        sLogger,
        ("force reading file from the beginning, project", GetProject())("logstore", GetLogstore())(
            "config", GetConfigName())("log reader queue name", mHostLogPath)("file device", ToString(mDevInode.dev))(
            "file inode", ToString(mDevInode.inode))("file signature", mLastFileSignatureHash)(
            "file signature size", mLastFileSignatureSize)("file size", mLastFileSize));
    mFirstWatched = false;
}

int32_t LogFileReader::ParseTime(const char* buffer, const std::string& timeFormat) {
    struct tm tm;
    memset(&tm, 0, sizeof(tm));
    long nanosecond = 0;
    int nanosecondLength;
    const char* result = strptime_ns(buffer, timeFormat.c_str(), &tm, &nanosecond, &nanosecondLength);
    tm.tm_isdst = -1;
    if (result != NULL) {
        time_t logTime = mktime(&tm);
        return logTime;
    }
    return -1;
}

bool LogFileReader::CheckForFirstOpen(FileReadPolicy policy) {
    mFirstWatched = false;
    if (mLastFilePos != 0)
        return false;

    // here we should NOT use mLogFileOp to open file, because LogFileReader may be created from checkpoint
    // we just want to set file pos, then a TEMPORARY object for LogFileOperator is needed here, not a class member
    // LogFileOperator we should open file via UpdateFilePtr, then start reading
    LogFileOperator op;
    op.Open(mHostLogPath.c_str(), false);
    if (op.IsOpen() == false) {
        mLastFilePos = 0;
        mCache.clear();
        LOG_INFO(sLogger,
                 ("force reading file from the beginning",
                  "open file failed when trying to find the start position for reading")("project", GetProject())(
                     "logstore", GetLogstore())("config", GetConfigName())("log reader queue name", mHostLogPath)(
                     "file device", ToString(mDevInode.dev))("file inode", ToString(mDevInode.inode))(
                     "file signature", mLastFileSignatureHash)("file signature size",
                                                               mLastFileSignatureSize)("file size", mLastFileSize));
        auto error = GetErrno();
        if (fsutil::Dir::IsENOENT(error))
            return true;
        else {
            LOG_ERROR(sLogger, ("open log file fail", mHostLogPath)("errno", ErrnoToString(error)));
            LogtailAlarm::GetInstance()->SendAlarm(OPEN_LOGFILE_FAIL_ALARM,
                                                   string("Failed to open log file: ") + mHostLogPath
                                                       + "; errono:" + ErrnoToString(error),
                                                   GetProject(),
                                                   GetLogstore(),
                                                   GetRegion());
            return false;
        }
    }

    if (policy == BACKWARD_TO_FIXED_POS) {
        SetFilePosBackwardToFixedPos(op);
        // } else if (policy == BACKWARD_TO_BOOT_TIME) {
        //     bool succeeded = SetReadPosForBackwardReading(op);
        //     if (!succeeded) {
        //         // fallback
        //         SetFilePosBackwardToFixedPos(op);
        //     }
    } else if (policy == BACKWARD_TO_BEGINNING) {
        mLastFilePos = 0;
        mCache.clear();
    } else {
        LOG_ERROR(sLogger, ("invalid file read policy for file", mHostLogPath));
        return false;
    }
    LOG_INFO(
        sLogger,
        ("set the starting position for reading, project", GetProject())("logstore", GetLogstore())(
            "config", GetConfigName())("log reader queue name", mHostLogPath)("file device", ToString(mDevInode.dev))(
            "file inode", ToString(mDevInode.inode))("file signature", mLastFileSignatureHash)(
            "file signature size", mLastFileSignatureSize)("start position", mLastFilePos));
    return true;
}

void LogFileReader::SetFilePosBackwardToFixedPos(LogFileOperator& op) {
    int64_t endOffset = op.GetFileSize();
    mLastFilePos = endOffset <= ((int64_t)mReaderConfig.first->mTailSizeKB * 1024)
        ? 0
        : (endOffset - ((int64_t)mReaderConfig.first->mTailSizeKB * 1024));
    mCache.clear();
    FixLastFilePos(op, endOffset);
}

void LogFileReader::checkContainerType(LogFileOperator& op) {
    // 判断container类型
    char containerBOMBuffer[1] = {0};
    size_t readBOMByte = 1;
    int64_t filePos = 0;
    TruncateInfo* truncateInfo = NULL;
    ReadFile(op, containerBOMBuffer, readBOMByte, filePos, &truncateInfo);
    BaseLineParse* baseLineParsePtr = nullptr;
    if (containerBOMBuffer[0] == '{') {
        mFileLogFormat = LogFormat::DOCKER_JSON_FILE;
        baseLineParsePtr = GetParser<DockerJsonFileParser>(0);
    } else {
        mFileLogFormat = LogFormat::CONTAINERD_TEXT;
        baseLineParsePtr = GetParser<ContainerdTextParser>(LogFileReader::BUFFER_SIZE);
    }
    mLineParsers.emplace_back(baseLineParsePtr);
    mHasReadContainerBom = true;
}

void LogFileReader::FixLastFilePos(LogFileOperator& op, int64_t endOffset) {
    if (mLastFilePos == 0 || op.IsOpen() == false) {
        return;
    }
    if (mReaderConfig.first->mInputType == FileReaderOptions::InputType::InputContainerStdio && !mHasReadContainerBom
        && endOffset > 0) {
        checkContainerType(op);
    }
    int32_t readSize = endOffset - mLastFilePos < INT32_FLAG(max_fix_pos_bytes) ? endOffset - mLastFilePos
                                                                                : INT32_FLAG(max_fix_pos_bytes);
    char* readBuf = (char*)malloc(readSize + 1);
    memset(readBuf, 0, readSize + 1);
    size_t readSizeReal = ReadFile(op, readBuf, readSize, mLastFilePos);
    if (readSizeReal == (size_t)0) {
        free(readBuf);
        return;
    }
    if (mReaderConfig.first->mInputType == FileReaderOptions::InputType::InputContainerStdio) {
        if (mMultilineConfig.first->GetStartPatternReg() == nullptr) {
            for (size_t i = 0; i < readSizeReal - 1; ++i) {
                if (readBuf[i] == '\n') {
                    mLastFilePos += i + 1;
                    mCache.clear();
                    free(readBuf);
                    return;
                }
            }
        } else {
            string exception;
            for (size_t endPs = 0; endPs < readSizeReal - 1; ++endPs) {
                if (readBuf[endPs] == '\n') {
                    LineInfo line = NewGetLastLine(StringView(readBuf, readSizeReal - 1), endPs, true);
                    if (BoostRegexSearch(line.data.data(),
                                         line.data.size(),
                                         *mMultilineConfig.first->GetStartPatternReg(),
                                         exception)) {
                        mLastFilePos += line.lineBegin;
                        mCache.clear();
                        free(readBuf);
                        return;
                    }
                }
            }
        }
    } else {
        for (size_t i = 0; i < readSizeReal - 1; ++i) {
            if (readBuf[i] == '\n') {
                if (!mMultilineConfig.first->GetStartPatternReg()) {
                    mLastFilePos += i + 1;
                    mCache.clear();
                    free(readBuf);
                    return;
                }
                // cast '\n' to '\0'
                readBuf[i] = '\0';
            }
        }
        string exception;
        if (mMultilineConfig.first->GetStartPatternReg()) {
            for (size_t i = 0; i < readSizeReal - 1; ++i) {
                if (readBuf[i] == '\0'
                    && BoostRegexSearch(
                        readBuf + i + 1, readSize - i - 1, *mMultilineConfig.first->GetStartPatternReg(), exception)) {
                    mLastFilePos += i + 1;
                    mCache.clear();
                    free(readBuf);
                    return;
                }
            }
        }
    }

    LOG_WARNING(sLogger,
                ("no begin line found", "most likely to have parse error when reading begins")("project", GetProject())(
                    "logstore", GetLogstore())("config", GetConfigName())("log reader queue name", mHostLogPath)(
                    "file device", ToString(mDevInode.dev))("file inode", ToString(mDevInode.inode))(
                    "file signature", mLastFileSignatureHash)("file signature size", mLastFileSignatureSize)(
                    "search start position", mLastFilePos)("search end position", mLastFilePos + readSizeReal));

    free(readBuf);
    return;
}

std::string LogFileReader::GetTopicName(const std::string& topicConfig, const std::string& path) {
    std::string finalPath = mDockerPath.size() > 0 ? mDockerPath : path;
    size_t len = finalPath.size();
    // ignore the ".1" like suffix when the log file is roll back
    if (len > 2 && finalPath[len - 2] == '.' && finalPath[len - 1] > '0' && finalPath[len - 1] < '9') {
        finalPath = finalPath.substr(0, len - 2);
    }

    {
        string res;
        std::vector<string> keys;
        std::vector<string> values;
        if (ExtractTopics(finalPath, topicConfig, keys, values)) {
            size_t matchedSize = values.size();
            if (matchedSize == (size_t)1) {
                // != default topic name
                if (keys[0] != "__topic_1__") {
                    sls_logs::LogTag tag;
                    tag.set_key(keys[0]);
                    tag.set_value(values[0]);
                    mExtraTags.push_back(tag);
                }
                return values[0];
            } else {
                for (size_t i = 0; i < matchedSize; ++i) {
                    if (res.empty()) {
                        res = values[i];
                    } else {
                        res = res + "_" + values[i];
                    }
                    sls_logs::LogTag tag;
                    tag.set_key(keys[i]);
                    tag.set_value(values[i]);
                    mExtraTags.push_back(tag);
                }
            }
            return res;
        }
    }

    boost::match_results<const char*> what;
    string res, exception;
    // catch exception
    boost::regex topicRegex;
    try {
        topicRegex = boost::regex(topicConfig.c_str());
        if (BoostRegexMatch(finalPath.c_str(), finalPath.length(), topicRegex, exception, what, boost::match_default)) {
            size_t matchedSize = what.size();
            for (size_t i = 1; i < matchedSize; ++i) {
                if (res.empty()) {
                    res = what[i];
                } else {
                    res = res + "_" + what[i];
                }
                if (matchedSize > 2) {
                    sls_logs::LogTag tag;
                    tag.set_key(string("__topic_") + ToString(i) + "__");
                    tag.set_value(what[i]);
                    mExtraTags.push_back(tag);
                }
            }
        } else {
            if (!exception.empty())
                LOG_ERROR(sLogger,
                          ("extract topic by regex", "fail")("exception", exception)("project", GetProject())(
                              "logstore", GetLogstore())("path", finalPath)("regx", topicConfig));
            else
                LOG_WARNING(sLogger,
                            ("extract topic by regex", "fail")("project", GetProject())("logstore", GetLogstore())(
                                "path", finalPath)("regx", topicConfig));

            LogtailAlarm::GetInstance()->SendAlarm(CATEGORY_CONFIG_ALARM,
                                                   string("extract topic by regex fail, exception:") + exception
                                                       + ", path:" + finalPath + ", regex:" + topicConfig,
                                                   GetProject(),
                                                   GetLogstore(),
                                                   GetRegion());
        }
    } catch (...) {
        LOG_ERROR(sLogger,
                  ("extract topic by regex", "fail")("exception", exception)("project", GetProject())(
                      "logstore", GetLogstore())("path", finalPath)("regx", topicConfig));
        LogtailAlarm::GetInstance()->SendAlarm(CATEGORY_CONFIG_ALARM,
                                               string("extract topic by regex fail, exception:") + exception
                                                   + ", path:" + finalPath + ", regex:" + topicConfig,
                                               GetProject(),
                                               GetLogstore(),
                                               GetRegion());
    }

    return res;
}

RangeCheckpointPtr LogFileReader::selectCheckpointToReplay() {
    if (mEOOption->toReplayCheckpoints.empty()) {
        return nullptr;
    }

    do {
        auto& last = mEOOption->toReplayCheckpoints.back()->data;
        if (static_cast<int64_t>(last.read_offset() + last.read_length()) > mLastFileSize) {
            LOG_ERROR(sLogger,
                      ("current file size does not match last checkpoint",
                       "")COMMON_READER_INFO("file size", mLastFileSize)("checkpoint", last.DebugString()));
            break;
        }
        auto& first = mEOOption->toReplayCheckpoints.front()->data;
        if (static_cast<int64_t>(first.read_offset()) != mLastFilePos) {
            LOG_ERROR(sLogger,
                      ("current offset does not match first checkpoint",
                       "")COMMON_READER_INFO("offset", mLastFilePos)("checkpoint", first.DebugString()));
            break;
        }

        auto cpt = mEOOption->toReplayCheckpoints.front();
        mEOOption->toReplayCheckpoints.pop_front();
        return cpt;
    } while (false);

    LOG_ERROR(sLogger, COMMON_READER_INFO("delete all checkpoints to replay", mEOOption->toReplayCheckpoints.size()));
    for (auto& cpt : mEOOption->toReplayCheckpoints) {
        cpt->IncreaseSequenceID();
    }
    mEOOption->toReplayCheckpoints.clear();
    return nullptr;
}

void LogFileReader::skipCheckpointRelayHole() {
    if (mEOOption->toReplayCheckpoints.empty()) {
        if (mEOOption->lastComittedOffset != -1 && mEOOption->lastComittedOffset > mLastFilePos) {
            LOG_INFO(sLogger,
                     COMMON_READER_INFO("no more checkpoint to replay", "skip to last committed offset")(
                         "offset", mEOOption->lastComittedOffset)("current", mLastFilePos));
            mLastFilePos = mEOOption->lastComittedOffset;
            mEOOption->lastComittedOffset = -1;
        }
        return;
    }

    auto& next = mEOOption->toReplayCheckpoints.front()->data;
    auto const readOffset = static_cast<int64_t>(next.read_offset());
    if (readOffset == mLastFilePos) {
        return;
    }
    LOG_INFO(sLogger,
             ("skip replay hole for next checkpoint, size", readOffset - mLastFilePos)
                 COMMON_READER_INFO("offset", mLastFilePos)("checkpoint", next.DebugString()));
    mLastFilePos = readOffset;
}

bool LogFileReader::ReadLog(LogBuffer& logBuffer, const Event* event) {
    // when event is read timeout and the file cannot be opened, simply flush the cache.
    if (!mLogFileOp.IsOpen() && (event == nullptr || !event->IsReaderFlushTimeout())) {
        if (!ShouldForceReleaseDeletedFileFd()) {
            // should never happen
            LOG_ERROR(sLogger, ("unknow error, log file not open", mHostLogPath));
        }
        return false;
    }
    if (AppConfig::GetInstance()->IsInputFlowControl())
        LogInput::GetInstance()->FlowControl();

    if ((event == nullptr || !event->IsReaderFlushTimeout()) && mFirstWatched && (mLastFilePos == 0))
        CheckForFirstOpen();

    // Init checkpoint for this read, new if no checkpoint to replay.
    if (mEOOption) {
        mEOOption->selectedCheckpoint = selectCheckpointToReplay();
        if (!mEOOption->selectedCheckpoint) {
            mEOOption->selectedCheckpoint.reset(new RangeCheckpoint);
            mEOOption->selectedCheckpoint->fbKey = mEOOption->fbKey;
        }
    }

    size_t lastFilePos = mLastFilePos;
    bool tryRollback = true;
    if (event != nullptr && event->IsReaderFlushTimeout()) {
        // If flush timeout event, we should filter whether the event is legacy.
        if (event->GetLastReadPos() == GetLastReadPos() && event->GetLastFilePos() == mLastFilePos
            && event->GetInode() == mDevInode.inode) {
            tryRollback = false;
        } else {
            return false;
        }
    }
    bool moreData = GetRawData(logBuffer, mLastFileSize, tryRollback);
    if (!logBuffer.rawBuffer.empty() > 0) {
        if (mEOOption) {
            // This read was replayed by checkpoint, adjust mLastFilePos to skip hole.
            if (mEOOption->selectedCheckpoint->IsComplete()) {
                skipCheckpointRelayHole();
            }
            logBuffer.exactlyOnceCheckpoint = mEOOption->selectedCheckpoint;
        }
    }
    if (!tryRollback && !moreData) {
        // For the scenario: log rotation, the last line needs to be read by timeout, which is a normal situation.
        // So here only local warning is given, don't raise alarm.
        LOG_WARNING(sLogger,
                    ("read log timeout", "force read")("project", GetProject())("logstore", GetLogstore())(
                        "config", GetConfigName())("log reader queue name", mHostLogPath)("log path", mRealLogPath)(
                        "file device", ToString(mDevInode.dev))("file inode", ToString(mDevInode.inode))(
                        "file signature", mLastFileSignatureHash)("file signature size", mLastFileSignatureSize)(
                        "last file position", mLastFilePos)("last file size", mLastFileSize)(
                        "read size", mLastFilePos - lastFilePos)("log", logBuffer.rawBuffer));
    }
    LOG_DEBUG(sLogger,
              ("read log file", mRealLogPath)("last file pos", mLastFilePos)("last file size", mLastFileSize)(
                  "read size", mLastFilePos - lastFilePos));
    if (HasDataInCache() && GetLastReadPos() == mLastFileSize) {
        LOG_DEBUG(sLogger, ("add timeout event", mRealLogPath));
        auto event = CreateFlushTimeoutEvent();
        BlockedEventManager::GetInstance()->UpdateBlockEvent(
            GetLogstoreKey(), GetConfigName(), *event, mDevInode, time(NULL) + mReaderConfig.first->mFlushTimeoutSecs);
    }
    return moreData;
}

void LogFileReader::OnOpenFileError() {
    switch (errno) {
        case ENOENT:
            LOG_INFO(sLogger,
                     ("open file failed", " log file not exist, probably caused by rollback")("project", GetProject())(
                         "logstore", GetLogstore())("config", GetConfigName())("log reader queue name", mHostLogPath)(
                         "log path", mRealLogPath)("file device", ToString(mDevInode.dev))(
                         "file inode", ToString(mDevInode.inode))("file signature", mLastFileSignatureHash)(
                         "file signature size", mLastFileSignatureSize)("last file position", mLastFilePos));
            break;
        case EACCES:
            LOG_ERROR(sLogger,
                      ("open file failed", "open log file fail because of permission")("project", GetProject())(
                          "logstore", GetLogstore())("config", GetConfigName())("log reader queue name", mHostLogPath)(
                          "log path", mRealLogPath)("file device", ToString(mDevInode.dev))(
                          "file inode", ToString(mDevInode.inode))("file signature", mLastFileSignatureHash)(
                          "file signature size", mLastFileSignatureSize)("last file position", mLastFilePos));
            LogtailAlarm::GetInstance()->SendAlarm(LOGFILE_PERMINSSION_ALARM,
                                                   string("Failed to open log file because of permission: ")
                                                       + mHostLogPath,
                                                   GetProject(),
                                                   GetLogstore(),
                                                   GetRegion());
            break;
        case EMFILE:
            LOG_ERROR(sLogger,
                      ("open file failed", "too many open file")("project", GetProject())("logstore", GetLogstore())(
                          "config", GetConfigName())("log reader queue name", mHostLogPath)("log path", mRealLogPath)(
                          "file device", ToString(mDevInode.dev))("file inode", ToString(mDevInode.inode))(
                          "file signature", mLastFileSignatureHash)("file signature size", mLastFileSignatureSize)(
                          "last file position", mLastFilePos));
            LogtailAlarm::GetInstance()->SendAlarm(OPEN_LOGFILE_FAIL_ALARM,
                                                   string("Failed to open log file because of : Too many open files")
                                                       + mHostLogPath,
                                                   GetProject(),
                                                   GetLogstore(),
                                                   GetRegion());
            break;
        default:
            LOG_ERROR(sLogger,
                      ("open file failed, errno", ErrnoToString(GetErrno()))("logstore", GetLogstore())(
                          "config", GetConfigName())("log reader queue name", mHostLogPath)("log path", mRealLogPath)(
                          "file device", ToString(mDevInode.dev))("file inode", ToString(mDevInode.inode))(
                          "file signature", mLastFileSignatureHash)("file signature size", mLastFileSignatureSize)(
                          "last file position", mLastFilePos));
            LogtailAlarm::GetInstance()->SendAlarm(OPEN_LOGFILE_FAIL_ALARM,
                                                   string("Failed to open log file: ") + mHostLogPath
                                                       + "; errono:" + ErrnoToString(GetErrno()),
                                                   GetProject(),
                                                   GetLogstore(),
                                                   GetRegion());
    }
}

bool LogFileReader::UpdateFilePtr() {
    // move last update time before check IsValidToPush
    mLastUpdateTime = time(NULL);
    if (mLogFileOp.IsOpen() == false) {
        // In several cases we should revert file deletion flag:
        // 1. File is appended after deletion. This happens when app is still logging, but a user deleted the log file.
        // 2. File was rename/moved, but is rename/moved back later.
        // 3. Log rotated. But iLogtail's logic will not remove the reader from readerArray on delete event.
        //    It will be removed while the new file has modify event. The reader is still the head of readerArray,
        //    thus it will be open again for reading.
        // However, if the user explicitly set a delete timeout. We should not revert the flag.
        if (INT32_FLAG(force_release_deleted_file_fd_timeout) < 0) {
            SetFileDeleted(false);
        }
        if (GloablFileDescriptorManager::GetInstance()->GetOpenedFilePtrSize() > INT32_FLAG(max_reader_open_files)) {
            LOG_ERROR(sLogger,
                      ("open file failed, opened fd exceed limit, too many open files",
                       GloablFileDescriptorManager::GetInstance()->GetOpenedFilePtrSize())(
                          "limit", INT32_FLAG(max_reader_open_files))("project", GetProject())(
                          "logstore", GetLogstore())("config", GetConfigName())("log reader queue name", mHostLogPath)(
                          "file device", ToString(mDevInode.dev))("file inode", ToString(mDevInode.inode))(
                          "file signature", mLastFileSignatureHash)("file signature size", mLastFileSignatureSize)(
                          "last file position", mLastFilePos));
            LogtailAlarm::GetInstance()->SendAlarm(OPEN_FILE_LIMIT_ALARM,
                                                   string("Failed to open log file: ") + mHostLogPath
                                                       + " limit:" + ToString(INT32_FLAG(max_reader_open_files)),
                                                   GetProject(),
                                                   GetLogstore(),
                                                   GetRegion());
            // set errno to "too many open file"
            errno = EMFILE;
            return false;
        }
        int32_t tryTime = 0;
        LOG_DEBUG(sLogger, ("UpdateFilePtr open log file ", mHostLogPath));
        if (mRealLogPath.size() > 0) {
            while (tryTime++ < 5) {
                mLogFileOp.Open(mRealLogPath.c_str(), false);
                if (mLogFileOp.IsOpen() == false) {
                    usleep(100);
                } else {
                    break;
                }
            }
            if (mLogFileOp.IsOpen() == false) {
                OnOpenFileError();
            } else if (CheckDevInode()) {
                GloablFileDescriptorManager::GetInstance()->OnFileOpen(this);
                LOG_INFO(sLogger,
                         ("open file succeeded, project", GetProject())("logstore", GetLogstore())(
                             "config", GetConfigName())("log reader queue name", mHostLogPath)(
                             "real file path", mRealLogPath)("file device", ToString(mDevInode.dev))(
                             "file inode", ToString(mDevInode.inode))("file signature", mLastFileSignatureHash)(
                             "file signature size", mLastFileSignatureSize)("last file position",
                                                                            mLastFilePos)("reader id", long(this)));
                return true;
            } else {
                mLogFileOp.Close();
            }
        }
        if (mRealLogPath == mHostLogPath) {
            LOG_INFO(sLogger,
                     ("open file failed, log file dev inode changed or file deleted ",
                      "prepare to delete reader or put reader into rotated map")("project", GetProject())(
                         "logstore", GetLogstore())("config", GetConfigName())("log reader queue name", mHostLogPath)(
                         "log path", mRealLogPath)("file device", ToString(mDevInode.dev))(
                         "file inode", ToString(mDevInode.inode))("file signature", mLastFileSignatureHash)(
                         "file signature size", mLastFileSignatureSize)("last file position", mLastFilePos));
            return false;
        }
        tryTime = 0;
        while (tryTime++ < 5) {
            mLogFileOp.Open(mHostLogPath.c_str(), false);
            if (mLogFileOp.IsOpen() == false) {
                usleep(100);
            } else {
                break;
            }
        }
        if (mLogFileOp.IsOpen() == false) {
            OnOpenFileError();
            return false;
        } else if (CheckDevInode()) {
            // the mHostLogPath's dev inode equal to mDevInode, so real log path is mHostLogPath
            mRealLogPath = mHostLogPath;
            GloablFileDescriptorManager::GetInstance()->OnFileOpen(this);
            LOG_INFO(
                sLogger,
                ("open file succeeded, project", GetProject())("logstore", GetLogstore())("config", GetConfigName())(
                    "log reader queue name", mHostLogPath)("real file path", mRealLogPath)(
                    "file device", ToString(mDevInode.dev))("file inode", ToString(mDevInode.inode))(
                    "file signature", mLastFileSignatureHash)("file signature size", mLastFileSignatureSize)(
                    "last file position", mLastFilePos)("reader id", long(this)));
            return true;
        } else {
            mLogFileOp.Close();
        }
        LOG_INFO(sLogger,
                 ("open file failed, log file dev inode changed or file deleted ",
                  "prepare to delete reader")("project", GetProject())("logstore", GetLogstore())(
                     "config", GetConfigName())("log reader queue name", mHostLogPath)("log path", mRealLogPath)(
                     "file device", ToString(mDevInode.dev))("file inode", ToString(mDevInode.inode))(
                     "file signature", mLastFileSignatureHash)("file signature size", mLastFileSignatureSize)(
                     "last file position", mLastFilePos));
        return false;
    }
    return true;
}

bool LogFileReader::CloseTimeoutFilePtr(int32_t curTime) {
    int32_t timeOut = (int32_t)(mReaderConfig.first->mCloseUnusedReaderIntervalSec / 100.f * (100 + rand() % 50));
    if (mLogFileOp.IsOpen() && curTime - mLastUpdateTime > timeOut) {
        fsutil::PathStat buf;
        if (mLogFileOp.Stat(buf) != 0) {
            return false;
        }
        if ((int64_t)buf.GetFileSize() == mLastFilePos) {
            LOG_INFO(sLogger,
                     ("close the file",
                      "current log file has not been updated for some time and has been read")("project", GetProject())(
                         "logstore", GetLogstore())("config", GetConfigName())("log reader queue name", mHostLogPath)(
                         "file device", ToString(mDevInode.dev))("file inode", ToString(mDevInode.inode))(
                         "file signature", mLastFileSignatureHash)("file signature size", mLastFileSignatureSize)(
                         "file size", mLastFileSize)("last file position", mLastFilePos));
            CloseFilePtr();
            // delete item in LogFileCollectOffsetIndicator map
            LogFileCollectOffsetIndicator::GetInstance()->DeleteItem(mHostLogPath, mDevInode);
            return true;
        }
    }
    return false;
}

void LogFileReader::CloseFilePtr() {
    if (mLogFileOp.IsOpen()) {
        mCache.shrink_to_fit();
        LOG_DEBUG(sLogger, ("start close LogFileReader", mHostLogPath));

        // if mHostLogPath is symbolic link, then we should not update it accrding to /dev/fd/xx
        if (!mSymbolicLinkFlag) {
            // retrieve file path from file descriptor in order to open it later
            // this is important when file is moved when rotating
            string curRealLogPath = mLogFileOp.GetFilePath();
            if (!curRealLogPath.empty()) {
                LOG_INFO(sLogger,
                         ("update the real file path of the log reader during closing, project",
                          GetProject())("logstore", GetLogstore())("config", GetConfigName())("log reader queue name",
                                                                                              mHostLogPath)(
                             "file device", ToString(mDevInode.dev))("file inode", ToString(mDevInode.inode))(
                             "file signature", mLastFileSignatureHash)("file signature size", mLastFileSignatureSize)(
                             "original file path", mRealLogPath)("new file path", curRealLogPath));
                mRealLogPath = curRealLogPath;
                if (mEOOption && mRealLogPath != mEOOption->primaryCheckpoint.real_path()) {
                    updatePrimaryCheckpointRealPath();
                }
            } else {
                LOG_WARNING(sLogger, ("failed to get real log path", mHostLogPath));
            }
        }

        if (mLogFileOp.Close() != 0) {
            int fd = mLogFileOp.GetFd();
            LOG_WARNING(
                sLogger,
                ("close file error", strerror(errno))("fd", fd)("project", GetProject())("logstore", GetLogstore())(
                    "config", GetConfigName())("log reader queue name", mHostLogPath)("real file path", mRealLogPath)(
                    "file device", ToString(mDevInode.dev))("file inode", ToString(mDevInode.inode))(
                    "file signature", mLastFileSignatureHash)("file signature size", mLastFileSignatureSize)(
                    "file size", mLastFileSize)("last file position", mLastFilePos)("reader id", long(this)));
            LogtailAlarm::GetInstance()->SendAlarm(OPEN_LOGFILE_FAIL_ALARM,
                                                   string("close file error because of ") + strerror(errno)
                                                       + ", file path: " + mHostLogPath + ", inode: "
                                                       + ToString(mDevInode.inode) + ", inode: " + ToString(fd),
                                                   GetProject(),
                                                   GetLogstore(),
                                                   GetRegion());
        } else {
            LOG_INFO(
                sLogger,
                ("close file succeeded, project", GetProject())("logstore", GetLogstore())("config", GetConfigName())(
                    "log reader queue name", mHostLogPath)("real file path", mRealLogPath)(
                    "file device", ToString(mDevInode.dev))("file inode", ToString(mDevInode.inode))(
                    "file signature", mLastFileSignatureHash)("file signature size", mLastFileSignatureSize)(
                    "file size", mLastFileSize)("last file position", mLastFilePos)("reader id", long(this)));
        }
        // always call OnFileClose
        GloablFileDescriptorManager::GetInstance()->OnFileClose(this);
    }
}

uint64_t LogFileReader::GetLogstoreKey() const {
    return mEOOption ? mEOOption->fbKey : mReaderConfig.second->GetLogstoreKey();
}

bool LogFileReader::CheckDevInode() {
    fsutil::PathStat statBuf;
    if (mLogFileOp.Stat(statBuf) != 0) {
        if (errno == ENOENT) {
            LOG_WARNING(sLogger, ("file deleted ", "unknow error")("path", mHostLogPath)("fd", mLogFileOp.GetFd()));
        } else {
            LOG_WARNING(sLogger,
                        ("get file info error, ", strerror(errno))("path", mHostLogPath)("fd", mLogFileOp.GetFd()));
        }
        return false;
    } else {
        DevInode devInode = statBuf.GetDevInode();
        return devInode == mDevInode;
    }
}

bool LogFileReader::CheckFileSignatureAndOffset(bool isOpenOnUpdate) {
    mLastEventTime = time(NULL);
    int64_t endSize = mLogFileOp.GetFileSize();
    if (endSize < 0) {
        int lastErrNo = errno;
        if (mLogFileOp.Close() == 0) {
            LOG_INFO(sLogger,
                     ("close file succeeded, project", GetProject())("logstore", GetLogstore())(
                         "config", GetConfigName())("log reader queue name", mHostLogPath)(
                         "file device", ToString(mDevInode.dev))("file inode", ToString(mDevInode.inode))(
                         "file signature", mLastFileSignatureHash)("file signature size", mLastFileSignatureSize)(
                         "file size", mLastFileSize)("last file position", mLastFilePos));
        }
        GloablFileDescriptorManager::GetInstance()->OnFileClose(this);
        bool reopenFlag = UpdateFilePtr();
        endSize = mLogFileOp.GetFileSize();
        LOG_WARNING(
            sLogger,
            ("tell error", mHostLogPath)("inode", mDevInode.inode)("error", strerror(lastErrNo))("reopen", reopenFlag)(
                "project", GetProject())("logstore", GetLogstore())("config", GetConfigName()));
        LogtailAlarm::GetInstance()->SendAlarm(OPEN_LOGFILE_FAIL_ALARM,
                                               string("tell error because of ") + strerror(lastErrNo) + " file path: "
                                                   + mHostLogPath + ", inode : " + ToString(mDevInode.inode),
                                               GetProject(),
                                               GetLogstore(),
                                               GetRegion());
        if (endSize < 0) {
            return false;
        }
    }
    mLastFileSize = endSize;

    // If file size is 0 and filename is changed, we cannot judge if the inode is reused by signature,
    // so we just recreate the reader to avoid filename mismatch
    if (mLastFileSignatureSize == 0 && mRealLogPath != mHostLogPath) {
        return false;
    }
    fsutil::PathStat ps;
    mLogFileOp.Stat(ps);
    time_t lastMTime = mLastMTime;
    mLastMTime = ps.GetMtime();
    if (!isOpenOnUpdate || mLastFileSignatureSize == 0 || endSize < mLastFilePos
        || (endSize == mLastFilePos && lastMTime != mLastMTime)) {
        char firstLine[1025];
        int nbytes = mLogFileOp.Pread(firstLine, 1, 1024, 0);
        if (nbytes < 0) {
            LOG_ERROR(sLogger,
                      ("fail to read file", mHostLogPath)("nbytes", nbytes)("project", GetProject())(
                          "logstore", GetLogstore())("config", GetConfigName()));
            return false;
        }
        firstLine[nbytes] = '\0';
        bool sigCheckRst = CheckAndUpdateSignature(string(firstLine), mLastFileSignatureHash, mLastFileSignatureSize);
        if (!sigCheckRst) {
            LOG_INFO(sLogger,
                     ("Check file truncate by signature, read from begin",
                      mHostLogPath)("project", GetProject())("logstore", GetLogstore())("config", GetConfigName()));
            mLastFilePos = 0;
            if (mEOOption) {
                updatePrimaryCheckpointSignature();
            }
            return false;
        } else if (mEOOption && mEOOption->primaryCheckpoint.sig_size() != mLastFileSignatureSize) {
            updatePrimaryCheckpointSignature();
        }
    }

    if (endSize < mLastFilePos) {
        LOG_INFO(sLogger,
                 ("File signature is same but size decrease, read from now fileSize",
                  mHostLogPath)(ToString(endSize), ToString(mLastFilePos))("project", GetProject())(
                     "logstore", GetLogstore())("config", GetConfigName()));

        LogtailAlarm::GetInstance()->SendAlarm(LOG_TRUNCATE_ALARM,
                                               mHostLogPath
                                                   + " signature is same but size decrease, read from now fileSize "
                                                   + ToString(endSize) + " last read pos " + ToString(mLastFilePos),
                                               GetProject(),
                                               GetLogstore(),
                                               GetRegion());

        mLastFilePos = endSize;
        // when we use truncate_pos_skip_bytes, if truncate stop and log start to append, logtail will drop less data or
        // collect more data this just work around for ant's demand
        if (INT32_FLAG(truncate_pos_skip_bytes) > 0 && mLastFilePos > (INT32_FLAG(truncate_pos_skip_bytes) + 1024)) {
            mLastFilePos -= INT32_FLAG(truncate_pos_skip_bytes);
            // after adjust mLastFilePos, we should fix last pos to assure that each log is complete
            FixLastFilePos(mLogFileOp, endSize);
        }
    }
    return true;
}

LogFileReaderPtrArray* LogFileReader::GetReaderArray() {
    return mReaderArray;
}

void LogFileReader::SetReaderArray(LogFileReaderPtrArray* readerArray) {
    mReaderArray = readerArray;
}

void LogFileReader::ResetTopic(const std::string& topicFormat) {
    const std::string lowerConfig = ToLowerCaseString(topicFormat);
    if (lowerConfig == "none" || lowerConfig == "default" || lowerConfig == "global_topic"
        || lowerConfig == "group_topic" || lowerConfig == "customized") {
        return;
    } else {
        // only reset file's topic
        mTopicName = GetTopicName(topicFormat, mHostLogPath);
    }
}

void LogFileReader::SetReadBufferSize(int32_t bufSize) {
    if (bufSize < 1024 * 10 || bufSize > 1024 * 1024 * 1024) {
        LOG_ERROR(sLogger, ("invalid read buffer size", bufSize));
        return;
    }
    LOG_INFO(sLogger, ("set max read buffer size", bufSize));
    BUFFER_SIZE = bufSize;
}

bool LogFileReader::ParseLogTime(const char* buffer,
                                 const boost::regex* reg,
                                 LogtailTime& logTime,
                                 const std::string& timeFormat,
                                 const std::string& region,
                                 const std::string& project,
                                 const std::string& logStore,
                                 const std::string& logPath) {
    std::string exception;
    boost::match_results<const char*> what;
    if (reg != NULL && BoostRegexSearch(buffer, *reg, exception, what, boost::match_default)) {
        if (!what.empty()) {
            std::string timeStr(what[0].str());
            // convert log time
            struct tm t;
            memset(&t, 0, sizeof(t));
            int nanosecondLength;
            if (strptime_ns(timeStr.c_str(), timeFormat.c_str(), &t, &logTime.tv_nsec, &nanosecondLength) == NULL) {
                LOG_ERROR(sLogger,
                          ("convert time failed, time str", timeStr)("time format", timeFormat)("project", project)(
                              "logstore", logStore)("file", logPath));
                return false;
            }

            t.tm_isdst = -1;
            logTime.tv_sec = mktime(&t);
            return true;
        }
    }
    if (AppConfig::GetInstance()->IsLogParseAlarmValid()) {
        if (LogtailAlarm::GetInstance()->IsLowLevelAlarmValid()) {
            LOG_ERROR(sLogger,
                      ("parse regex log fail, exception",
                       exception)("buffer", buffer)("project", project)("logstore", logStore)("file", logPath));
        }
        LogtailAlarm::GetInstance()->SendAlarm(
            REGEX_MATCH_ALARM, "parse regex log fail:" + exception, project, logStore, region);
    }
    return false;
}

bool LogFileReader::GetLogTimeByOffset(const char* buffer,
                                       int32_t pos,
                                       LogtailTime& logTime,
                                       const std::string& timeFormat,
                                       const std::string& region,
                                       const std::string& project,
                                       const std::string& logStore,
                                       const std::string& logPath) {
    struct tm t;
    memset(&t, 0, sizeof(t));
    long nanosecond = 0;
    int nanosecondLength = 0;
    if (strptime_ns(buffer + pos, timeFormat.c_str(), &t, &nanosecond, &nanosecondLength) == NULL) {
        if (AppConfig::GetInstance()->IsLogParseAlarmValid()) {
            if (LogtailAlarm::GetInstance()->IsLowLevelAlarmValid()) {
                LOG_WARNING(sLogger,
                            ("get time by offset fail, region", region)("project", project)("logstore",
                                                                                            logStore)("file", logPath));
            }
            LogtailAlarm::GetInstance()->SendAlarm(
                PARSE_TIME_FAIL_ALARM, "errorlog:" + string(buffer), project, logStore, region);
        }
        return false;
    }
    t.tm_isdst = -1;
    logTime.tv_sec = mktime(&t);
    return true;
}

// Only get the currently written log file, it will choose the last modified file to read. There are several condition
// to choose the lastmodify file:
// 1. if the last read file don't exist
// 2. if the file's first 100 bytes(file signature) is not same with the last read file's signature, which meaning the
// log file has be rolled
//
// when a new file is choosen, it will set the read position
// 1. if the time in the file's first line >= the last read log time , then set the file read position to 0 (which mean
// the file is new created)
// 2. other wise , set the position to the end of the file
// *bufferptr is null terminated.
/*
 * 1. for multiline log, "xxx" mean a string without '\n'
 * 1-1. bufferSize = 512KB:
 * "MultiLineLog_1\nMultiLineLog_2\nMultiLineLog_3\n" -> "MultiLineLog_1\nMultiLineLog_2\0"
 * "MultiLineLog_1\nMultiLineLog_2\nMultiLineLog_3_Line_1\n" -> "MultiLineLog_1\nMultiLineLog_2\0"
 * "MultiLineLog_1\nMultiLineLog_2\nMultiLineLog_3_Line_1\nxxx" -> "MultiLineLog_1\nMultiLineLog_2\0"
 * "MultiLineLog_1\nMultiLineLog_2\nMultiLineLog_3\nxxx" -> "MultiLineLog_1\nMultiLineLog_2\0"
 *
 * 1-2. bufferSize < 512KB:
 * "MultiLineLog_1\nMultiLineLog_2\nMultiLineLog_3\n" -> "MultiLineLog_1\nMultiLineLog_2\nMultiLineLog_3\0"
 * "MultiLineLog_1\nMultiLineLog_2\nMultiLineLog_3_Line_1\n" -> "MultiLineLog_1\nMultiLineLog_2\MultiLineLog_3_Line_1\0"
 * **this is not expected !** "MultiLineLog_1\nMultiLineLog_2\nMultiLineLog_3_Line_1\nxxx" ->
 * "MultiLineLog_1\nMultiLineLog_2\0" "MultiLineLog_1\nMultiLineLog_2\nMultiLineLog_3\nxxx" ->
 * "MultiLineLog_1\nMultiLineLog_2\0"
 *
 * 2. for singleline log, "xxx" mean a string without '\n'
 * "SingleLineLog_1\nSingleLineLog_2\nSingleLineLog_3\n" -> "SingleLineLog_1\nSingleLineLog_2\nSingleLineLog_3\0"
 * "SingleLineLog_1\nSingleLineLog_2\nxxx" -> "SingleLineLog_1\nSingleLineLog_2\0"
 */
bool LogFileReader::GetRawData(LogBuffer& logBuffer, int64_t fileSize, bool tryRollback) {
    // Truncate, return false to indicate no more data.
    if (fileSize == mLastFilePos) {
        return false;
    }

    bool moreData = false;
    if (mReaderConfig.first->mFileEncoding == FileReaderOptions::Encoding::GBK)
        ReadGBK(logBuffer, fileSize, moreData, tryRollback);
    else
        ReadUTF8(logBuffer, fileSize, moreData, tryRollback);

    int64_t delta = fileSize - mLastFilePos;
    if (delta > mReaderConfig.first->mReadDelayAlertThresholdBytes && !logBuffer.rawBuffer.empty()) {
        int32_t curTime = time(NULL);
        if (mReadDelayTime == 0)
            mReadDelayTime = curTime;
        else if (curTime - mReadDelayTime >= INT32_FLAG(read_delay_alarm_duration)) {
            mReadDelayTime = curTime;
            LOG_WARNING(sLogger,
                        ("read log delay", mHostLogPath)("fall behind bytes",
                                                         delta)("file size", fileSize)("read pos", mLastFilePos));
            LogtailAlarm::GetInstance()->SendAlarm(
                READ_LOG_DELAY_ALARM,
                std::string("fall behind ") + ToString(delta) + " bytes, file size:" + ToString(fileSize)
                    + ", now position:" + ToString(mLastFilePos) + ", path:" + mHostLogPath
                    + ", now read log content:" + logBuffer.rawBuffer.substr(0, 256).to_string(),
                GetProject(),
                GetLogstore(),
                GetRegion());
        }
    } else
        mReadDelayTime = 0;

    // if delta size > mReadDelaySkipBytes, force set file pos and send alarm
    if (mReaderConfig.first->mReadDelaySkipThresholdBytes > 0
        && delta > mReaderConfig.first->mReadDelaySkipThresholdBytes) {
        LOG_WARNING(sLogger,
                    ("read log delay and force set file pos to file size", mHostLogPath)("fall behind bytes", delta)(
                        "skip bytes config", mReaderConfig.first->mReadDelaySkipThresholdBytes)("file size", fileSize)(
                        "read pos", mLastFilePos));
        LogtailAlarm::GetInstance()->SendAlarm(
            READ_LOG_DELAY_ALARM,
            string("force set file pos to file size, fall behind ") + ToString(delta)
                + " bytes, file size:" + ToString(fileSize) + ", now position:" + ToString(mLastFilePos)
                + ", path:" + mHostLogPath + ", now read log content:" + logBuffer.rawBuffer.substr(0, 256).to_string(),
            GetProject(),
            GetLogstore(),
            GetRegion());
        mLastFilePos = fileSize;
        mCache.clear();
    }

    // if (mMarkOffsetFlag && logBuffer.rawBuffer.size() > 0) {
    //     logBuffer.fileInfo.reset(new FileInfo(mLogFileOp.GetFd(), mDevInode));
    //     FileInfoPtr& fileInfo = logBuffer.fileInfo;
    //     fileInfo->filename = mIsFuseMode ? mFuseTrimedFilename : mHostLogPath;
    //     fileInfo->offset = mLastFilePos - (int64_t)logBuffer.rawBuffer.size();
    //     fileInfo->len = (int64_t)logBuffer.rawBuffer.size();
    //     fileInfo->filePos = mLastFilePos;
    //     fileInfo->readPos = GetLastReadPos();
    //     fileInfo->fileSize = fileSize;
    // }

    // if (mIsFuseMode && logBuffer.rawBuffer.size() > 0)
    //     UlogfsHandler::GetInstance()->Sparse(logBuffer.fileInfo.get());

    if (mContainerStopped) {
        int32_t curTime = time(NULL);
        if (curTime - mContainerStoppedTime >= INT32_FLAG(logtail_alarm_interval)
            && curTime - mReadStoppedContainerAlarmTime >= INT32_FLAG(logtail_alarm_interval)) {
            mReadStoppedContainerAlarmTime = curTime;
            LOG_WARNING(sLogger,
                        ("read stopped container file", mHostLogPath)("stopped time", mContainerStoppedTime)(
                            "file size", fileSize)("read pos", mLastFilePos));
            LogtailAlarm::GetInstance()->SendAlarm(
                READ_STOPPED_CONTAINER_ALARM,
                string("path: ") + mHostLogPath + ", stopped time:" + ToString(mContainerStoppedTime)
                    + ", file size:" + ToString(fileSize) + ", now position:" + ToString(mLastFilePos),
                GetProject(),
                GetLogstore(),
                GetRegion());
        }
    }

    return moreData;
}

size_t LogFileReader::getNextReadSize(int64_t fileEnd, bool& fromCpt) {
    size_t readSize = static_cast<size_t>(fileEnd - mLastFilePos);
    bool allowMoreBufferSize = false;
    fromCpt = false;
    if (mEOOption && mEOOption->selectedCheckpoint->IsComplete()) {
        fromCpt = true;
        allowMoreBufferSize = true;
        auto& checkpoint = mEOOption->selectedCheckpoint->data;
        readSize = checkpoint.read_length();
        LOG_INFO(sLogger, ("read specified length", readSize)("offset", mLastFilePos));
    }
    if (readSize > BUFFER_SIZE && !allowMoreBufferSize) {
        readSize = BUFFER_SIZE;
    }
    return readSize;
}

void LogFileReader::setExactlyOnceCheckpointAfterRead(size_t readSize) {
    if (!mEOOption || readSize == 0) {
        return;
    }

    auto& cpt = mEOOption->selectedCheckpoint->data;
    cpt.set_read_offset(mLastFilePos);
    cpt.set_read_length(readSize);
}

void LogFileReader::ReadUTF8(LogBuffer& logBuffer, int64_t end, bool& moreData, bool tryRollback) {
    char* stringBuffer = nullptr;
    size_t nbytes = 0;

    logBuffer.readOffset = mLastFilePos;
    if (!mLogFileOp.IsOpen()) {
        // read flush timeout
        nbytes = mCache.size();
        StringBuffer stringMemory = logBuffer.sourcebuffer->AllocateStringBuffer(nbytes);
        stringBuffer = stringMemory.data;
        memcpy(stringBuffer, mCache.data(), nbytes);
        // Ignore \n if last is force read
        if (stringBuffer[0] == '\n' && mLastForceRead) {
            ++stringBuffer;
            ++mLastFilePos;
            logBuffer.readOffset = mLastFilePos;
            --nbytes;
        }
        mLastForceRead = true;
        mCache.clear();
        moreData = false;
    } else {
        bool fromCpt = false;
        size_t READ_BYTE = getNextReadSize(end, fromCpt);
        if (!READ_BYTE) {
            return;
        }
        if (mReaderConfig.first->mInputType == FileReaderOptions::InputType::InputContainerStdio
            && !mHasReadContainerBom) {
            checkContainerType(mLogFileOp);
        }
        const size_t lastCacheSize = mCache.size();
        if (READ_BYTE < lastCacheSize) {
            READ_BYTE = lastCacheSize; // this should not happen, just avoid READ_BYTE >= 0 theoratically
        }
        StringBuffer stringMemory
            = logBuffer.sourcebuffer->AllocateStringBuffer(READ_BYTE); // allocate modifiable buffer
        if (lastCacheSize) {
            READ_BYTE -= lastCacheSize; // reserve space to copy from cache if needed
        }
        TruncateInfo* truncateInfo = nullptr;
        int64_t lastReadPos = GetLastReadPos();
        nbytes = READ_BYTE
            ? ReadFile(mLogFileOp, stringMemory.data + lastCacheSize, READ_BYTE, lastReadPos, &truncateInfo)
            : 0UL;
        stringBuffer = stringMemory.data;
        bool allowRollback = true;
        // Only when there is no new log and not try rollback, then force read
        if (!tryRollback && nbytes == 0) {
            allowRollback = false;
        }
        if (nbytes == 0 && (!lastCacheSize || allowRollback)) { // read nothing, if no cached data or allow rollback the
            // reader's state cannot be changed
            return;
        }
        if (lastCacheSize) {
            memcpy(stringBuffer, mCache.data(), lastCacheSize); // copy from cache
            nbytes += lastCacheSize;
        }
        // Ignore \n if last is force read
        if (stringBuffer[0] == '\n' && mLastForceRead) {
            ++stringBuffer;
            ++mLastFilePos;
            logBuffer.readOffset = mLastFilePos;
            --nbytes;
        }
        mLastForceRead = !allowRollback;
        const size_t stringBufferLen = nbytes;
        logBuffer.truncateInfo.reset(truncateInfo);
        lastReadPos = mLastFilePos + nbytes; // this doesn't seem right when ulogfs is used and a hole is skipped
        LOG_DEBUG(sLogger, ("read bytes", nbytes)("last read pos", lastReadPos));
        moreData = (nbytes == BUFFER_SIZE);
        auto alignedBytes = nbytes;
        if (allowRollback) {
            alignedBytes = AlignLastCharacter(stringBuffer, nbytes);
        }
        if (allowRollback || mReaderConfig.second->RequiringJsonReader()) {
            int32_t rollbackLineFeedCount;
            nbytes = RemoveLastIncompleteLog(stringBuffer, alignedBytes, rollbackLineFeedCount, allowRollback);
        }

        if (nbytes == 0) {
            if (moreData) { // excessively long line without '\n' or multiline begin or valid wchar
                nbytes = alignedBytes ? alignedBytes : BUFFER_SIZE;
                if (mReaderConfig.second->RequiringJsonReader()) {
                    int32_t rollbackLineFeedCount;
                    nbytes = RemoveLastIncompleteLog(stringBuffer, nbytes, rollbackLineFeedCount, false);
                }
                LOG_WARNING(sLogger,
                            ("Log is too long and forced to be split at offset: ",
                             mLastFilePos + nbytes)("file: ", mHostLogPath)("inode: ", mDevInode.inode)(
                                "first 1024B log: ", logBuffer.rawBuffer.substr(0, 1024)));
                std::ostringstream oss;
                oss << "Log is too long and forced to be split at offset: " << ToString(mLastFilePos + nbytes)
                    << " file: " << mHostLogPath << " inode: " << ToString(mDevInode.inode)
                    << " first 1024B log: " << logBuffer.rawBuffer.substr(0, 1024) << std::endl;
                LogtailAlarm::GetInstance()->SendAlarm(
                    SPLIT_LOG_FAIL_ALARM, oss.str(), GetProject(), GetLogstore(), GetRegion());
            } else {
                // line is not finished yet nor more data, put all data in cache
                mCache.assign(stringBuffer, stringBufferLen);
                return;
            }
        }
        if (nbytes < stringBufferLen) {
            // rollback happend, put rollbacked part in cache
            mCache.assign(stringBuffer + nbytes, stringBufferLen - nbytes);
        } else {
            mCache.clear();
        }
        if (!moreData && fromCpt && lastReadPos < end) {
            moreData = true;
        }
    }

    // cache is sealed, nbytes should no change any more
    size_t stringLen = nbytes;
    if (stringLen > 0
        && (stringBuffer[stringLen - 1] == '\n'
            || stringBuffer[stringLen - 1]
                == '\0')) { // \0 is for json, such behavior make ilogtail not able to collect binary log
        --stringLen;
    }
    stringBuffer[stringLen] = '\0';

    logBuffer.rawBuffer = StringView(stringBuffer, stringLen); // set readable buffer
    logBuffer.readLength = nbytes;
    setExactlyOnceCheckpointAfterRead(nbytes);
    mLastFilePos += nbytes;

    LOG_DEBUG(sLogger, ("read size", nbytes)("last file pos", mLastFilePos));
}

void LogFileReader::ReadGBK(LogBuffer& logBuffer, int64_t end, bool& moreData, bool tryRollback) {
    std::unique_ptr<char[]> gbkMemory;
    char* gbkBuffer = nullptr;
    size_t readCharCount = 0, originReadCount = 0;
    int64_t lastReadPos = 0;
    bool logTooLongSplitFlag = false, fromCpt = false;
    bool allowRollback = true;

    logBuffer.readOffset = mLastFilePos;
    if (!mLogFileOp.IsOpen()) {
        // read flush timeout
        readCharCount = mCache.size();
        gbkMemory.reset(new char[readCharCount + 1]);
        gbkBuffer = gbkMemory.get();
        memcpy(gbkBuffer, mCache.data(), readCharCount);
        // Ignore \n if last is force read
        if (gbkBuffer[0] == '\n' && mLastForceRead) {
            ++gbkBuffer;
            ++mLastFilePos;
            logBuffer.readOffset = mLastFilePos;
            --readCharCount;
        }
        mLastForceRead = true;
        allowRollback = false;
        lastReadPos = mLastFilePos + readCharCount;
        originReadCount = readCharCount;
        moreData = false;
    } else {
        size_t READ_BYTE = getNextReadSize(end, fromCpt);
        const size_t lastCacheSize = mCache.size();
        if (READ_BYTE < lastCacheSize) {
            READ_BYTE = lastCacheSize; // this should not happen, just avoid READ_BYTE >= 0 theoratically
        }
        gbkMemory.reset(new char[READ_BYTE + 1]);
        gbkBuffer = gbkMemory.get();
        if (lastCacheSize) {
            READ_BYTE -= lastCacheSize; // reserve space to copy from cache if needed
        }
        TruncateInfo* truncateInfo = nullptr;
        lastReadPos = GetLastReadPos();
        readCharCount
            = READ_BYTE ? ReadFile(mLogFileOp, gbkBuffer + lastCacheSize, READ_BYTE, lastReadPos, &truncateInfo) : 0UL;
        // Only when there is no new log and not try rollback, then force read
        if (!tryRollback && readCharCount == 0) {
            allowRollback = false;
        }
        if (readCharCount == 0 && (!lastCacheSize || allowRollback)) { // just keep last cache
            return;
        }
        if (mReaderConfig.first->mInputType == FileReaderOptions::InputType::InputContainerStdio
            && !mHasReadContainerBom) {
            checkContainerType(mLogFileOp);
        }
        if (lastCacheSize) {
            memcpy(gbkBuffer, mCache.data(), lastCacheSize); // copy from cache
            readCharCount += lastCacheSize;
        }
        // Ignore \n if last is force read
        if (gbkBuffer[0] == '\n' && mLastForceRead) {
            ++gbkBuffer;
            --readCharCount;
            ++mLastFilePos;
            logBuffer.readOffset = mLastFilePos;
        }
        mLastForceRead = !allowRollback;
        logBuffer.truncateInfo.reset(truncateInfo);
        lastReadPos = mLastFilePos + readCharCount;
        originReadCount = readCharCount;
        moreData = (readCharCount == BUFFER_SIZE);
        auto alignedBytes = readCharCount;
        if (allowRollback) {
            alignedBytes = AlignLastCharacter(gbkBuffer, readCharCount);
        }
        if (alignedBytes == 0) {
            if (moreData) { // excessively long line without valid wchar
                logTooLongSplitFlag = true;
                alignedBytes = BUFFER_SIZE;
            } else {
                // line is not finished yet nor more data, put all data in cache
                mCache.assign(gbkBuffer, originReadCount);
                return;
            }
        }
        readCharCount = alignedBytes;
    }
    gbkBuffer[readCharCount] = '\0';

    vector<long> lineFeedPos = {-1}; // elements point to the last char of each line
    for (long idx = 0; idx < long(readCharCount - 1); ++idx) {
        if (gbkBuffer[idx] == '\n')
            lineFeedPos.push_back(idx);
    }
    lineFeedPos.push_back(readCharCount - 1);

    size_t srcLength = readCharCount;
    size_t requiredLen
        = EncodingConverter::GetInstance()->ConvertGbk2Utf8(gbkBuffer, &srcLength, nullptr, 0, lineFeedPos);
    StringBuffer stringMemory = logBuffer.sourcebuffer->AllocateStringBuffer(requiredLen + 1);
    size_t resultCharCount = EncodingConverter::GetInstance()->ConvertGbk2Utf8(
        gbkBuffer, &srcLength, stringMemory.data, stringMemory.capacity, lineFeedPos);
    char* stringBuffer = stringMemory.data; // utf8 buffer
    if (resultCharCount == 0) {
        if (readCharCount < originReadCount) {
            // skip unconvertable part, put rollbacked part in cache
            mCache.assign(gbkBuffer + readCharCount, originReadCount - readCharCount);
        } else {
            mCache.clear();
        }
        mLastFilePos += readCharCount;
        logBuffer.readOffset = mLastFilePos;
        return;
    }
    int32_t rollbackLineFeedCount = 0;
    int32_t bakResultCharCount = resultCharCount;
    if (allowRollback || mReaderConfig.second->RequiringJsonReader()) {
        resultCharCount = RemoveLastIncompleteLog(stringBuffer, resultCharCount, rollbackLineFeedCount, allowRollback);
    }
    if (resultCharCount == 0) {
        if (moreData) {
            resultCharCount = bakResultCharCount;
            rollbackLineFeedCount = 0;
            if (mReaderConfig.second->RequiringJsonReader()) {
                int32_t rollbackLineFeedCount;
                RemoveLastIncompleteLog(stringBuffer, resultCharCount, rollbackLineFeedCount, false);
            }
            // Cannot get the split position here, so just mark a flag and send alarm later
            logTooLongSplitFlag = true;
        } else {
            // line is not finished yet nor more data, put all data in cache
            mCache.assign(gbkBuffer, originReadCount);
            return;
        }
    }

    int32_t lineFeedCount = lineFeedPos.size();
    if (rollbackLineFeedCount > 0 && lineFeedCount >= (1 + rollbackLineFeedCount)) {
        readCharCount -= lineFeedPos[lineFeedCount - 1] - lineFeedPos[lineFeedCount - 1 - rollbackLineFeedCount];
    }
    if (readCharCount < originReadCount) {
        // rollback happend, put rollbacked part in cache
        mCache.assign(gbkBuffer + readCharCount, originReadCount - readCharCount);
    } else {
        mCache.clear();
    }
    // cache is sealed, readCharCount should not change any more
    size_t stringLen = resultCharCount;
    if (stringLen > 0
        && (stringBuffer[stringLen - 1] == '\n'
            || stringBuffer[stringLen - 1]
                == '\0')) { // \0 is for json, such behavior make ilogtail not able to collect binary log
        --stringLen;
    }
    stringBuffer[stringLen] = '\0';
    if (mLogFileOp.IsOpen() && !moreData && fromCpt && lastReadPos < end) {
        moreData = true;
    }
    logBuffer.rawBuffer = StringView(stringBuffer, stringLen);
    logBuffer.readLength = readCharCount;
    setExactlyOnceCheckpointAfterRead(readCharCount);
    mLastFilePos += readCharCount;
    if (logTooLongSplitFlag) {
        LOG_WARNING(sLogger,
                    ("Log is too long and forced to be split at offset: ", mLastFilePos)("file: ", mHostLogPath)(
                        "inode: ", mDevInode.inode)("first 1024B log: ", logBuffer.rawBuffer.substr(0, 1024)));
        std::ostringstream oss;
        oss << "Log is too long and forced to be split at offset: " << ToString(mLastFilePos)
            << " file: " << mHostLogPath << " inode: " << ToString(mDevInode.inode)
            << " first 1024B log: " << logBuffer.rawBuffer.substr(0, 1024) << std::endl;
        LogtailAlarm::GetInstance()->SendAlarm(
            SPLIT_LOG_FAIL_ALARM, oss.str(), GetProject(), GetLogstore(), GetRegion());
    }
    LOG_DEBUG(sLogger,
              ("read gbk buffer, offset", mLastFilePos)("origin read", originReadCount)("at last read", readCharCount));
}

size_t
LogFileReader::ReadFile(LogFileOperator& op, void* buf, size_t size, int64_t& offset, TruncateInfo** truncateInfo) {
    if (buf == NULL || size == 0 || op.IsOpen() == false) {
        LOG_WARNING(sLogger, ("invalid param", ""));
        return 0;
    }

    int nbytes = 0;
    // if (mIsFuseMode) {
    //     int64_t oriOffset = offset;
    //     nbytes = op.SkipHoleRead(buf, 1, size, &offset);
    //     if (nbytes < 0) {
    //         LOG_ERROR(sLogger,
    //                   ("SkipHoleRead fail to read log file",
    //                    mHostLogPath)("mLastFilePos", mLastFilePos)("size", size)("offset", offset));
    //         return 0;
    //     }
    //     if (oriOffset != offset && truncateInfo != NULL) {
    //         *truncateInfo = new TruncateInfo(oriOffset, offset);
    //         LOG_INFO(sLogger,
    //                  ("read fuse file with a hole, size",
    //                   offset - oriOffset)("filename", mHostLogPath)("dev", mDevInode.dev)("inode", mDevInode.inode));
    //         LogtailAlarm::GetInstance()->SendAlarm(
    //             FUSE_FILE_TRUNCATE_ALARM,
    //             string("read fuse file with a hole, size: ") + ToString(offset - oriOffset) + " filename: "
    //                 + mHostLogPath + " dev: " + ToString(mDevInode.dev) + " inode: " + ToString(mDevInode.inode),
    //             GetProject(),
    //             GetLogstore(),
    //             GetRegion());
    //     }
    // } else {
    nbytes = op.Pread(buf, 1, size, offset);
    if (nbytes < 0) {
        LOG_ERROR(sLogger,
                  ("Pread fail to read log file", mHostLogPath)("mLastFilePos", mLastFilePos)("size", size)("offset",
                                                                                                            offset));
        return 0;
    }
    // }

    *((char*)buf + nbytes) = '\0';
    return nbytes;
}

LogFileReader::FileCompareResult LogFileReader::CompareToFile(const string& filePath) {
    LogFileOperator logFileOp;
    logFileOp.Open(filePath.c_str(), false);
    if (logFileOp.IsOpen() == false) {
        return FileCompareResult_Error;
    }

    fsutil::PathStat buf;
    if (0 == logFileOp.Stat(buf)) {
        auto devInode = buf.GetDevInode();
        if (devInode != mDevInode) {
            logFileOp.Close();
            return FileCompareResult_DevInodeChange;
        }

        char sigStr[1025];
        int readSize = logFileOp.Pread(sigStr, 1, 1024, 0);
        logFileOp.Close();
        if (readSize < 0)
            return FileCompareResult_Error;
        sigStr[readSize] = '\0';
        uint64_t sigHash = mLastFileSignatureHash;
        uint32_t sigSize = mLastFileSignatureSize;
        // If file size is 0 and filename is changed, we cannot judge if the inode is reused by signature,
        // so we just recreate the reader to avoid filename mismatch
        if (sigSize == 0 && filePath != mHostLogPath) {
            return FileCompareResult_SigChange;
        }
        bool sigSameRst = CheckAndUpdateSignature(string(sigStr), sigHash, sigSize);
        if (!sigSameRst) {
            return FileCompareResult_SigChange;
        }
        if ((int64_t)buf.GetFileSize() == mLastFilePos) {
            return FileCompareResult_SigSameSizeSame;
        } else {
            return FileCompareResult_SigSameSizeChange;
        }
    }
    logFileOp.Close();
    return FileCompareResult_Error;
}

/*
    Rollback from the end to ensure that the logs before are complete.
    Here are expected behaviours of this function:
    1. The logs remained must be complete.
    2. The logs rollbacked may be complete but we cannot confirm. Leave them to the next reading.
    3. The last line without '\n' is considered as unmatch. (even if it can match END regex)
    4. The '\n' at the end is considered as part of the multiline log.
    Examples:
    1. mLogBeginRegPtr != NULL
        1. begin\nxxx\nbegin\nxxx\n -> begin\nxxx\n
    2. mLogBeginRegPtr != NULL, mLogContinueRegPtr != NULL
        1. begin\ncontinue\nxxx\n -> begin\ncontinue\n
        2. begin\ncontinue\nbegin\n -> begin\ncontinue\n
        3. begin\ncontinue\nbegin\ncontinue\n -> begin\ncontinue\n
    3. mLogBeginRegPtr != NULL, mLogEndRegPtr != NULL
        1. begin\nxxx\nend\n -> begin\nxxx\nend
        2. begin\nxxx\nend\nbegin\nxxx\n -> begin\nxxx\nend
    4. mLogContinueRegPtr != NULL, mLogEndRegPtr != NULL
        1. continue\nend\n -> continue\nxxx\nend
        2. continue\nend\ncontinue\n -> continue\nxxx\nend
        3. continue\nend\ncontinue\nend\n -> continue\nxxx\nend
    5. mLogEndRegPtr != NULL
        1. xxx\nend\n -> xxx\nend
        1. xxx\nend\nxxx\n -> xxx\nend
*/
/*
    return: the number of bytes left, including \n
*/
int32_t
LogFileReader::RemoveLastIncompleteLog(char* buffer, int32_t size, int32_t& rollbackLineFeedCount, bool allowRollback) {
    if (!allowRollback || size == 0) {
        return size;
    }
    int32_t endPs; // the position of \n or \0
    if (buffer[size - 1] == '\n') {
        endPs = size - 1;
    } else {
        endPs = size;
    }
    rollbackLineFeedCount = 0;
    if (mReaderConfig.first->mInputType == FileReaderOptions::InputType::InputContainerStdio) {
        // Multiline rollback
        if (mMultilineConfig.first->IsMultiline()) {
            std::string exception;
            while (endPs >= 0) {
                LineInfo content = NewGetLastLine(StringView(buffer, size), endPs, false);
                if (mMultilineConfig.first->GetEndPatternReg()) {
                    // start + end, continue + end, end
                    if (BoostRegexSearch(content.data.data(),
                                         content.data.size(),
                                         *mMultilineConfig.first->GetEndPatternReg(),
                                         exception)) {
                        // Ensure the end line is complete
                        if (buffer[content.lineEnd] == '\n') {
                            return content.lineEnd + 1;
                        }
                    }
                } else if (mMultilineConfig.first->GetStartPatternReg()
                           && BoostRegexSearch(content.data.data(),
                                               content.data.size(),
                                               *mMultilineConfig.first->GetStartPatternReg(),
                                               exception)) {
                    // start + continue, start
                    rollbackLineFeedCount += content.rollbackLineFeedCount;
                    // Keep all the buffer if rollback all
                    return content.lineBegin;
                }
                rollbackLineFeedCount += content.rollbackLineFeedCount;
                endPs = content.lineBegin - 1;
            }
        }
        // Single line rollback or all unmatch rollback
        rollbackLineFeedCount = 0;
        if (buffer[size - 1] == '\n') {
            endPs = size - 1;
        } else {
            endPs = size;
        }
        LineInfo content = NewGetLastLine(StringView(buffer, size), endPs, true);
        // 最后一行是完整行,且以 \n 结尾
        if (content.fullLine && buffer[endPs] == '\n') {
            return size;
        }
        content = NewGetLastLine(StringView(buffer, size), endPs, false);
        rollbackLineFeedCount = content.rollbackLineFeedCount;
        return content.lineBegin;
    } else {
        // Multiline rollback
        if (mMultilineConfig.first->IsMultiline()) {
            std::string exception;
            while (endPs >= 0) {
                StringView content = GetLastLine(StringView(buffer, size), endPs);
                if (mMultilineConfig.first->GetEndPatternReg()) {
                    // start + end, continue + end, end
                    if (BoostRegexSearch(
                            content.data(), content.size(), *mMultilineConfig.first->GetEndPatternReg(), exception)) {
                        // Ensure the end line is complete
                        if (buffer[endPs] == '\n') {
                            return endPs + 1;
                        }
                    }
                } else if (mMultilineConfig.first->GetStartPatternReg()
                           && BoostRegexSearch(content.data(),
                                               content.size(),
                                               *mMultilineConfig.first->GetStartPatternReg(),
                                               exception)) {
                    // start + continue, start
                    ++rollbackLineFeedCount;
                    // Keep all the buffer if rollback all
                    return content.data() - buffer;
                }
                ++rollbackLineFeedCount;
                endPs = content.data() - buffer - 1;
            }
        }
        // Single line rollback or all unmatch rollback
        rollbackLineFeedCount = 0;
        if (buffer[size - 1] == '\n') {
            return size;
        }
        StringView content = GetLastLine(StringView(buffer, size), size - 1);
        ++rollbackLineFeedCount;
        return content.data() - buffer;
    }
}

/*
    params:
        buffer: all read logs
        end: the end position of current line, \n or \0
    return:
        last line (backward), without \n or \0
*/
StringView LogFileReader::GetLastLine(StringView buffer, size_t end) {
    if (end == 0) {
        return StringView(buffer.data(), 0);
    }

    for (size_t begin = end; begin > 0; --begin) {
        if (buffer[begin - 1] == '\n') {
            return StringView(buffer.data() + begin, end - begin);
        }
    }
    return StringView(buffer.data(), end);
}

LineInfo LogFileReader::NewGetLastLine(StringView buffer, int32_t end, bool needSingleLine) {
    size_t protocolFunctionIndex = mLineParsers.size() - 1;
    return mLineParsers[protocolFunctionIndex]->NewGetLastLine(
        buffer, end, protocolFunctionIndex, needSingleLine, &mLineParsers);
}

size_t LogFileReader::AlignLastCharacter(char* buffer, size_t size) {
    int n = 0;
    int endPs = size - 1;
    if (buffer[endPs] == '\n') {
        return size;
    }
    if (mReaderConfig.first->mFileEncoding == FileReaderOptions::Encoding::GBK) {
        // GB 18030 encoding rules:
        // 1. The number of byte for one character can be 1, 2, 4.
        // 2. 1 byte character: the top bit is 0.
        // 3. 2 bytes character: the 1st byte is between 0x81 and 0xFE; the 2nd byte is between 0x40 and 0xFE.
        // 4. 4 bytes character: the 1st and 3rd byte is between 0x81 and 0xFE; the 2nd and 4th byte are between
        // 0x30 and 0x39. (not supported to align)

        // 1 byte character, 2nd byte of 2 bytes, 2nd or 4th byte of 4 bytes
        if ((buffer[endPs] & 0x80) == 0 || size == 1) {
            return size;
        }
        while (endPs >= 0 && (buffer[endPs] & 0x80)) {
            --endPs;
        }
        // whether characters >= 0x80 appear in pair
        if (((size - endPs - 1) & 1) == 0) {
            return size;
        }
        return size - 1;
    } else {
        // UTF8 encoding rules:
        // 1. For single byte character, the top bit is 0.
        // 2. For N (N > 1) bytes character, the top N bit of the first byte is 1. The first and second bits of the
        // following bytes are 10.
        while (endPs >= 0) {
            char ch = buffer[endPs];
            if ((ch & 0x80) == 0) { // 1 bytes character, 0x80 -> 10000000
                n = 1;
                break;
            } else if ((ch & 0xE0) == 0xC0) { // 2 bytes character, 0xE0 -> 11100000, 0xC0 -> 11000000
                n = 2;
                break;
            } else if ((ch & 0xF0) == 0xE0) { // 3 bytes character, 0xF0 -> 11110000, 0xE0 -> 11100000
                n = 3;
                break;
            } else if ((ch & 0xF8) == 0xF0) { // 4 bytes character, 0xF8 -> 11111000, 0xF0 -> 11110000
                n = 4;
                break;
            } else if ((ch & 0xFC) == 0xF8) { // 5 bytes character, 0xFC -> 11111100, 0xF8 -> 11111000
                n = 5;
                break;
            } else if ((ch & 0xFE) == 0xFC) { // 6 bytes character, 0xFE -> 11111110, 0xFC -> 11111100
                n = 6;
                break;
            }
            endPs--;
        }
        if (endPs - 1 + n >= (int)size) {
            return endPs;
        } else {
            return size;
        }
    }
    return 0;
}

std::unique_ptr<Event> LogFileReader::CreateFlushTimeoutEvent() {
    auto result = std::unique_ptr<Event>(new Event(mHostLogPathDir,
                                                   mHostLogPathFile,
                                                   EVENT_READER_FLUSH_TIMEOUT | EVENT_MODIFY,
                                                   -1,
                                                   0,
                                                   mDevInode.dev,
                                                   mDevInode.inode));
    result->SetLastFilePos(mLastFilePos);
    result->SetLastReadPos(GetLastReadPos());
    return result;
}

void LogFileReader::ReportMetrics(uint64_t readSize) {
<<<<<<< HEAD
    if (mMetricInited) {
=======
    if (mMetricsEnabled) {
>>>>>>> aaa462f0
        mInputReadTotalCounter->Add(1);
        mInputRecordsSizeBytesCounter->Add(readSize);
        mInputFileOffsetBytesGauge->Set(GetLastFilePos());
        mInputFileSizeBytesGauge->Set(GetFileSize());
    }
}

LogFileReader::~LogFileReader() {
    // if (mLogBeginRegPtr != NULL) {
    //     delete mLogBeginRegPtr;
    //     mLogBeginRegPtr = NULL;
    // }
    // if (mLogContinueRegPtr != NULL) {
    //     delete mLogContinueRegPtr;
    //     mLogContinueRegPtr = NULL;
    // }
    // if (mLogEndRegPtr != NULL) {
    //     delete mLogEndRegPtr;
    //     mLogEndRegPtr = NULL;
    // }
    LOG_INFO(sLogger,
             ("destruct the corresponding log reader, project", GetProject())("logstore", GetLogstore())(
                 "config", GetConfigName())("log reader queue name", mHostLogPath)(
                 "file device", ToString(mDevInode.dev))("file inode", ToString(mDevInode.inode))(
                 "file signature", mLastFileSignatureHash)("file signature size", mLastFileSignatureSize)(
                 "file size", mLastFileSize)("last file position", mLastFilePos));
    CloseFilePtr();
    FileServer::GetInstance()->ReleaseReentrantMetricsRecordRef(GetConfigName(), mMetricLabels);

    // Mark GC so that corresponding resources can be released.
    // For config update, reader will be recreated, which will retrieve these
    //  resources back, then their GC flag will be removed.
    if (mEOOption) {
        static auto sQueueM = QueueManager::GetInstance();
        sQueueM->MarkGC(GetProject(),
                        mEOOption->primaryCheckpointKey + mEOOption->rangeCheckpointPtrs[0]->data.hash_key());

        static auto sCptM = CheckpointManagerV2::GetInstance();
        sCptM->MarkGC(mEOOption->primaryCheckpointKey);
    }
}

StringBuffer* BaseLineParse::GetStringBuffer() {
    return &mStringBuffer;
}

LineInfo RawTextParser::NewGetLastLine(StringView buffer,
                                       int32_t end,
                                       size_t protocolFunctionIndex,
                                       bool needSingleLine,
                                       std::vector<BaseLineParse*>* lineParsers) {
    if (end == 0) {
        return {.data = StringView(), .lineBegin = 0, .lineEnd = 0, .rollbackLineFeedCount = 0, .fullLine = false};
    }
    if (protocolFunctionIndex != 0) {
        return {.data = StringView(), .lineBegin = 0, .lineEnd = 0, .rollbackLineFeedCount = 0, .fullLine = false};
    }

    for (int32_t begin = end; begin > 0; --begin) {
        if (begin == 0 || buffer[begin - 1] == '\n') {
            return {.data = StringView(buffer.data() + begin, end - begin),
                    .lineBegin = begin,
                    .lineEnd = end,
                    .rollbackLineFeedCount = 1,
                    .fullLine = true};
        }
    }
    return {.data = StringView(buffer.data(), end),
            .lineBegin = 0,
            .lineEnd = end,
            .rollbackLineFeedCount = 1,
            .fullLine = true};
}

LineInfo DockerJsonFileParser::NewGetLastLine(StringView buffer,
                                              int32_t end,
                                              size_t protocolFunctionIndex,
                                              bool needSingleLine,
                                              std::vector<BaseLineParse*>* lineParsers) {
    if (end == 0) {
        return {.data = StringView(), .lineBegin = 0, .lineEnd = 0, .rollbackLineFeedCount = 0, .fullLine = false};
    }
    if (protocolFunctionIndex == 0) {
        // 异常情况, DockerJsonFileParse不允许在最后一个解析器
        return {.data = StringView(), .lineBegin = 0, .lineEnd = 0, .rollbackLineFeedCount = 0, .fullLine = false};
    }

    size_t nextProtocolFunctionIndex = protocolFunctionIndex - 1;
    LineInfo finalLine;
    while (!finalLine.fullLine) {
        LineInfo rawLine = (*lineParsers)[nextProtocolFunctionIndex]->NewGetLastLine(
            buffer, end, nextProtocolFunctionIndex, needSingleLine, lineParsers);
        if (rawLine.data.back() == '\n') {
            rawLine.data = StringView(rawLine.data.data(), rawLine.data.size() - 1);
        }

        LineInfo line;
        parseLine(rawLine, line);
        finalLine.data = line.data;
        finalLine.fullLine = line.fullLine;
        finalLine.lineBegin = line.lineBegin;
        finalLine.rollbackLineFeedCount += line.rollbackLineFeedCount;
        finalLine.dataRaw = line.dataRaw;
        if (finalLine.lineEnd == 0) {
            finalLine.lineEnd = line.lineEnd;
        }
        if (!finalLine.fullLine) {
            if (finalLine.lineBegin == 0) {
                finalLine.data = StringView();
                return finalLine;
            }
            end = finalLine.lineBegin - 1;
        }
    }
    return finalLine;
}

bool DockerJsonFileParser::parseLine(LineInfo rawLine, LineInfo& paseLine) {
    paseLine = rawLine;
    paseLine.fullLine = false;

    rapidjson::Document doc;
    doc.Parse(rawLine.data.data(), rawLine.data.size());

    if (doc.HasParseError()) {
        return false;
    } else if (!doc.IsObject()) {
        return false;
    }
    auto it = doc.FindMember(ProcessorParseContainerLogNative::DOCKER_JSON_TIME.c_str());
    if (it == doc.MemberEnd() || !it->value.IsString()) {
        return false;
    }
    it = doc.FindMember(ProcessorParseContainerLogNative::DOCKER_JSON_STREAM_TYPE.c_str());
    if (it == doc.MemberEnd() || !it->value.IsString()) {
        return false;
    }
    it = doc.FindMember(ProcessorParseContainerLogNative::DOCKER_JSON_LOG.c_str());
    if (it == doc.MemberEnd() || !it->value.IsString()) {
        return false;
    }
    StringView content = it->value.GetString();
    if (content.size() > 0 && content[content.size() - 1] == '\n') {
        content = StringView(content.data(), content.size() - 1);
    }

    paseLine.dataRaw = content.to_string();
    paseLine.data = paseLine.dataRaw;
    paseLine.fullLine = true;
    return true;
}

LineInfo ContainerdTextParser::NewGetLastLine(StringView buffer,
                                              int32_t end,
                                              size_t protocolFunctionIndex,
                                              bool needSingleLine,
                                              std::vector<BaseLineParse*>* lineParsers) {
    if (end == 0) {
        return {.data = StringView(), .lineBegin = 0, .lineEnd = 0, .rollbackLineFeedCount = 0, .fullLine = false};
    }
    if (protocolFunctionIndex == 0) {
        // 异常情况, DockerJsonFileParse不允许在最后一个解析器
        return {.data = StringView(), .lineBegin = 0, .lineEnd = 0, .rollbackLineFeedCount = 0, .fullLine = false};
    }
    LineInfo finalLine;
    finalLine.fullLine = false;
    // 跳过最后的连续P
    size_t nextProtocolFunctionIndex = protocolFunctionIndex - 1;

    while (!finalLine.fullLine) {
        LineInfo rawLine = (*lineParsers)[nextProtocolFunctionIndex]->NewGetLastLine(
            buffer, end, nextProtocolFunctionIndex, needSingleLine, lineParsers);
        if (rawLine.data.back() == '\n') {
            rawLine.data = StringView(rawLine.data.data(), rawLine.data.size() - 1);
        }

        LineInfo line;
        parseLine(rawLine, line);
        // containerd 不需要外层协议的 dataRaw
        finalLine.data = line.data;
        finalLine.fullLine = line.fullLine;
        finalLine.lineBegin = line.lineBegin;
        finalLine.rollbackLineFeedCount += line.rollbackLineFeedCount;
        mergeLines(finalLine, finalLine, true);
        if (finalLine.lineEnd == 0) {
            finalLine.lineEnd = line.lineEnd;
        }
        if (!finalLine.fullLine) {
            if (finalLine.lineBegin == 0) {
                finalLine.data = StringView();
                return finalLine;
            }
            end = finalLine.lineBegin - 1;
        }
    }

    if (finalLine.lineBegin == 0) {
        finalLine.fullLine = true;
        return finalLine;
    }
    if (needSingleLine) {
        return finalLine;
    }

    while (true) {
        if (finalLine.lineBegin == 0) {
            finalLine.fullLine = true;
            break;
        }

        LineInfo previousLine;
        LineInfo rawLine = (*lineParsers)[nextProtocolFunctionIndex]->NewGetLastLine(
            buffer, finalLine.lineBegin - 1, nextProtocolFunctionIndex, needSingleLine, lineParsers);
        if (rawLine.data.back() == '\n') {
            rawLine.data = StringView(rawLine.data.data(), rawLine.data.size() - 1);
        }

        parseLine(rawLine, previousLine);
        if (previousLine.fullLine) {
            finalLine.fullLine = true;
            return finalLine;
        }

        finalLine.rollbackLineFeedCount += previousLine.rollbackLineFeedCount;
        finalLine.lineBegin = previousLine.lineBegin;

        mergeLines(finalLine, previousLine, false);
    }

    return finalLine;
}

void ContainerdTextParser::mergeLines(LineInfo& resultLine, const LineInfo& additionalLine, bool shouldResetBuffer) {
    StringBuffer* buffer = GetStringBuffer();
    if (shouldResetBuffer) {
        buffer->size = 0;
    }
    char* newDataPosition = buffer->data + buffer->capacity - buffer->size - additionalLine.data.size();

    memcpy(newDataPosition, additionalLine.data.data(), additionalLine.data.size());

    buffer->size += additionalLine.data.size();

    resultLine.data = StringView(newDataPosition, buffer->size);
}

void ContainerdTextParser::parseLine(LineInfo rawLine, LineInfo& paseLine) {
    const char* lineEnd = rawLine.data.data() + rawLine.data.size();
    paseLine = rawLine;
    paseLine.fullLine = true;

    // 寻找第一个分隔符位置 time
    StringView timeValue;
    const char* pch1 = std::find(rawLine.data.data(), lineEnd, ProcessorParseContainerLogNative::CONTAINERD_DELIMITER);
    if (pch1 == lineEnd) {
        return;
    }
    // 寻找第二个分隔符位置 source
    const char* pch2 = std::find(pch1 + 1, lineEnd, ProcessorParseContainerLogNative::CONTAINERD_DELIMITER);
    if (pch2 == lineEnd) {
        return;
    }
    StringView sourceValue = StringView(pch1 + 1, pch2 - pch1 - 1);
    if (sourceValue != "stdout" && sourceValue != "stderr") {
        paseLine.fullLine = false;
        return;
    }
    // 如果既不以 P 开头,也不以 F 开头
    if (*(pch2 + 1) != ProcessorParseContainerLogNative::CONTAINERD_PART_TAG
        && *(pch2 + 1) != ProcessorParseContainerLogNative::CONTAINERD_FULL_TAG) {
        paseLine.data = StringView(pch2 + 1, lineEnd - pch2 - 1);
        return;
    }
    // 寻找第三个分隔符位置 content
    const char* pch3 = std::find(pch2 + 1, lineEnd, ProcessorParseContainerLogNative::CONTAINERD_DELIMITER);
    if (pch3 == lineEnd || pch3 != pch2 + 2) {
        paseLine.data = StringView(pch2 + 1, lineEnd - pch2 - 1);
        paseLine.fullLine = false;
        return;
    }
    if (*(pch2 + 1) == ProcessorParseContainerLogNative::CONTAINERD_FULL_TAG) {
        // F
        paseLine.data = StringView(pch3 + 1, lineEnd - pch3 - 1);
        return;
    } else {
        // P
        paseLine.fullLine = false;
        paseLine.data = StringView(pch3 + 1, lineEnd - pch3 - 1);
        return;
    }
}

#ifdef APSARA_UNIT_TEST_MAIN
void LogFileReader::UpdateReaderManual() {
    if (mLogFileOp.IsOpen()) {
        mLogFileOp.Close();
    }
    mLogFileOp.Open(mHostLogPath.c_str(), false);
    mDevInode = GetFileDevInode(mHostLogPath);
    mRealLogPath = mHostLogPath;
}
#endif

} // namespace logtail<|MERGE_RESOLUTION|>--- conflicted
+++ resolved
@@ -50,6 +50,7 @@
 #include "monitor/LogFileProfiler.h"
 #include "monitor/LogtailAlarm.h"
 #include "monitor/MetricConstants.h"
+#include "monitor/MetricConstants.h"
 #include "processor/inner/ProcessorParseContainerLogNative.h"
 #include "rapidjson/document.h"
 #include "reader/JsonLogFileReader.h"
@@ -168,6 +169,7 @@
             reader->SetSymbolicLinkFlag(buf.IsLink());
         }
 #endif
+        reader->SetMetrics();
         reader->SetMetrics();
 
         reader->InitReader(
@@ -201,10 +203,7 @@
 }
 
 void LogFileReader::SetMetrics() {
-<<<<<<< HEAD
     mMetricInited = false;
-=======
->>>>>>> aaa462f0
     mMetricLabels = {{METRIC_LABEL_FILE_NAME, GetConvertedPath()},
                      {METRIC_LABEL_FILE_DEV, std::to_string(GetDevInode().dev)},
                      {METRIC_LABEL_FILE_INODE, std::to_string(GetDevInode().inode)}};
@@ -212,26 +211,14 @@
     if (mMetricsRecordRef == nullptr) {
         LOG_ERROR(sLogger,
                   ("failed to init metrics", "cannot get config's metricRecordRef")("config name", GetConfigName()));
-<<<<<<< HEAD
         return;
     }
 
-=======
-        mMetricsEnabled = false;
-        return;
-    }
-
-    mMetricsEnabled = true;
-
->>>>>>> aaa462f0
     mInputRecordsSizeBytesCounter = mMetricsRecordRef->GetCounter(METRIC_INPUT_RECORDS_SIZE_BYTES);
     mInputReadTotalCounter = mMetricsRecordRef->GetCounter(METRIC_INPUT_READ_TOTAL);
     mInputFileSizeBytesGauge = mMetricsRecordRef->GetIntGauge(METRIC_INPUT_FILE_SIZE_BYTES);
     mInputFileOffsetBytesGauge = mMetricsRecordRef->GetIntGauge(METRIC_INPUT_FILE_OFFSET_BYTES);
-<<<<<<< HEAD
     mMetricInited = true;
-=======
->>>>>>> aaa462f0
 }
 
 void LogFileReader::DumpMetaToMem(bool checkConfigFlag, int32_t idxInReaderArray) {
@@ -735,6 +722,7 @@
         free(readBuf);
         return;
     }
+    if (mReaderConfig.first->mInputType == FileReaderOptions::InputType::InputContainerStdio) {
     if (mReaderConfig.first->mInputType == FileReaderOptions::InputType::InputContainerStdio) {
         if (mMultilineConfig.first->GetStartPatternReg() == nullptr) {
             for (size_t i = 0; i < readSizeReal - 1; ++i) {
@@ -2065,12 +2053,19 @@
                                          content.data.size(),
                                          *mMultilineConfig.first->GetEndPatternReg(),
                                          exception)) {
+                                         content.data.size(),
+                                         *mMultilineConfig.first->GetEndPatternReg(),
+                                         exception)) {
                         // Ensure the end line is complete
                         if (buffer[content.lineEnd] == '\n') {
                             return content.lineEnd + 1;
                         }
                     }
                 } else if (mMultilineConfig.first->GetStartPatternReg()
+                           && BoostRegexSearch(content.data.data(),
+                                               content.data.size(),
+                                               *mMultilineConfig.first->GetStartPatternReg(),
+                                               exception)) {
                            && BoostRegexSearch(content.data.data(),
                                                content.data.size(),
                                                *mMultilineConfig.first->GetStartPatternReg(),
@@ -2115,6 +2110,10 @@
                         }
                     }
                 } else if (mMultilineConfig.first->GetStartPatternReg()
+                           && BoostRegexSearch(content.data(),
+                                               content.size(),
+                                               *mMultilineConfig.first->GetStartPatternReg(),
+                                               exception)) {
                            && BoostRegexSearch(content.data(),
                                                content.size(),
                                                *mMultilineConfig.first->GetStartPatternReg(),
@@ -2242,11 +2241,7 @@
 }
 
 void LogFileReader::ReportMetrics(uint64_t readSize) {
-<<<<<<< HEAD
     if (mMetricInited) {
-=======
-    if (mMetricsEnabled) {
->>>>>>> aaa462f0
         mInputReadTotalCounter->Add(1);
         mInputRecordsSizeBytesCounter->Add(readSize);
         mInputFileOffsetBytesGauge->Set(GetLastFilePos());
@@ -2298,6 +2293,10 @@
                                        size_t protocolFunctionIndex,
                                        bool needSingleLine,
                                        std::vector<BaseLineParse*>* lineParsers) {
+                                       int32_t end,
+                                       size_t protocolFunctionIndex,
+                                       bool needSingleLine,
+                                       std::vector<BaseLineParse*>* lineParsers) {
     if (end == 0) {
         return {.data = StringView(), .lineBegin = 0, .lineEnd = 0, .rollbackLineFeedCount = 0, .fullLine = false};
     }
@@ -2322,6 +2321,10 @@
 }
 
 LineInfo DockerJsonFileParser::NewGetLastLine(StringView buffer,
+                                              int32_t end,
+                                              size_t protocolFunctionIndex,
+                                              bool needSingleLine,
+                                              std::vector<BaseLineParse*>* lineParsers) {
                                               int32_t end,
                                               size_t protocolFunctionIndex,
                                               bool needSingleLine,
@@ -2400,6 +2403,10 @@
 }
 
 LineInfo ContainerdTextParser::NewGetLastLine(StringView buffer,
+                                              int32_t end,
+                                              size_t protocolFunctionIndex,
+                                              bool needSingleLine,
+                                              std::vector<BaseLineParse*>* lineParsers) {
                                               int32_t end,
                                               size_t protocolFunctionIndex,
                                               bool needSingleLine,
