// Copyright 2022 iLogtail Authors
//
// Licensed under the Apache License, Version 2.0 (the "License");
// you may not use this file except in compliance with the License.
// You may obtain a copy of the License at
//
//      http://www.apache.org/licenses/LICENSE-2.0
//
// Unless required by applicable law or agreed to in writing, software
// distributed under the License is distributed on an "AS IS" BASIS,
// WITHOUT WARRANTIES OR CONDITIONS OF ANY KIND, either express or implied.
// See the License for the specific language governing permissions and
// limitations under the License.

#include "LogFileReader.h"

#if defined(_MSC_VER)
#include <fcntl.h>
#include <io.h>
#endif
#include <cityhash/city.h>
#include <time.h>

#include <algorithm>
#include <boost/filesystem.hpp>
#include <boost/regex.hpp>
#include <limits>
#include <numeric>
#include <random>

#include "GloablFileDescriptorManager.h"
#include "app_config/AppConfig.h"
#include "checkpoint/CheckPointManager.h"
#include "checkpoint/CheckpointManagerV2.h"
#include "common/Constants.h"
#include "common/ErrorUtil.h"
#include "common/FileSystemUtil.h"
#include "common/Flags.h"
#include "common/HashUtil.h"
#include "common/LogFileCollectOffsetIndicator.h"
#include "common/RandomUtil.h"
#include "common/TimeUtil.h"
#include "common/UUIDUtil.h"
#include "config_manager/ConfigManager.h"
#include "event/BlockEventManager.h"
#include "event_handler/LogInput.h"
#include "file_server/FileServer.h"
#include "fuse/UlogfsHandler.h"
#include "logger/Logger.h"
#include "monitor/LogFileProfiler.h"
#include "monitor/LogtailAlarm.h"
#include "processor/inner/ProcessorParseContainerLogNative.h"
#include "rapidjson/document.h"
#include "reader/JsonLogFileReader.h"
#include "sdk/Common.h"
#include "sender/Sender.h"

using namespace sls_logs;
using namespace std;

// DEFINE_FLAG_INT32(delay_bytes_upperlimit,
//                   "if (total_file_size - current_readed_size) exceed uppperlimit, send READ_LOG_DELAY_ALARM, bytes",
//                   200 * 1024 * 1024);
DEFINE_FLAG_INT32(read_delay_alarm_duration,
                  "if read delay elapsed this duration, send READ_LOG_DELAY_ALARM, seconds",
                  60);
// DEFINE_FLAG_INT32(reader_close_unused_file_time, "second ", 60);
DEFINE_FLAG_INT32(skip_first_modify_time, "second ", 5 * 60);
DEFINE_FLAG_INT32(max_reader_open_files, "max fd count that reader can open max", 100000);
DEFINE_FLAG_INT32(truncate_pos_skip_bytes, "skip more xx bytes when truncate", 0);
DEFINE_FLAG_INT32(max_fix_pos_bytes, "", 128 * 1024);
DEFINE_FLAG_INT32(force_release_deleted_file_fd_timeout,
                  "force release fd if file is deleted after specified seconds, no matter read to end or not",
                  -1);
DECLARE_FLAG_INT32(reader_close_unused_file_time);
DECLARE_FLAG_INT32(logtail_alarm_interval);

namespace logtail {

#define COMMON_READER_INFO \
    ("project", GetProject())("logstore", GetLogstore())("config", GetConfigName())("log reader queue name", \
                                                                                    mHostLogPath)( \
        "file device", mDevInode.dev)("file inode", mDevInode.inode)("file signature", mLastFileSignatureHash)

size_t LogFileReader::BUFFER_SIZE = 1024 * 512; // 512KB

LogFileReader* LogFileReader::CreateLogFileReader(const string& hostLogPathDir,
                                                  const string& hostLogPathFile,
                                                  const DevInode& devInode,
                                                  const FileReaderConfig& readerConfig,
                                                  const MultilineConfig& multilineConfig,
                                                  const FileDiscoveryConfig& discoveryConfig,
                                                  uint32_t exactlyonceConcurrency,
                                                  bool forceFromBeginning) {
    LogFileReader* reader = nullptr;
    if (readerConfig.second->RequiringJsonReader()) {
        reader = new JsonLogFileReader(hostLogPathDir, hostLogPathFile, devInode, readerConfig, multilineConfig);
    } else {
        reader = new LogFileReader(hostLogPathDir, hostLogPathFile, devInode, readerConfig, multilineConfig);
    }

    if (reader) {
        if (forceFromBeginning) {
            reader->SetReadFromBeginning();
        }
        if (discoveryConfig.first->IsContainerDiscoveryEnabled()) {
            ContainerInfo* containerPath = discoveryConfig.first->GetContainerPathByLogPath(hostLogPathDir);
            if (containerPath == NULL) {
                LOG_ERROR(sLogger,
                          ("can not get container path by log path, base path",
                           discoveryConfig.first->GetBasePath())("host path", hostLogPathDir + "/" + hostLogPathFile));
            } else {
                // if config have wildcard path, use mWildcardPaths[0] as base path
                reader->SetDockerPath(!discoveryConfig.first->GetWildcardPaths().empty()
                                          ? discoveryConfig.first->GetWildcardPaths()[0]
                                          : discoveryConfig.first->GetBasePath(),
                                      containerPath->mRealBaseDir.size());
                reader->AddExtraTags(containerPath->mMetadatas);
                reader->AddExtraTags(containerPath->mTags);
            }
        }
        if (readerConfig.first->mAppendingLogPositionMeta) {
            sls_logs::LogTag inodeTag;
            inodeTag.set_key(LOG_RESERVED_KEY_INODE);
            inodeTag.set_value(std::to_string(devInode.inode));
            reader->AddExtraTags(std::vector<sls_logs::LogTag>{inodeTag});
        }

        GlobalConfig::TopicType topicType = readerConfig.second->GetGlobalConfig().mTopicType;
        const string& topicFormat = readerConfig.second->GetGlobalConfig().mTopicFormat;
        string topicName;
        if (topicType == GlobalConfig::TopicType::CUSTOM || topicType == GlobalConfig::TopicType::MACHINE_GROUP_TOPIC) {
            topicName = topicFormat;
        } else if (topicType == GlobalConfig::TopicType::FILEPATH) {
            topicName = reader->GetTopicName(topicFormat, reader->GetHostLogPath());
        } else if (topicType == GlobalConfig::TopicType::DEFAULT && readerConfig.second->IsFirstProcessorApsara()) {
            size_t pos_dot = reader->GetHostLogPath().rfind("."); // the "." must be founded
            size_t pos = reader->GetHostLogPath().find("@");
            if (pos != std::string::npos) {
                size_t pos_slash = reader->GetHostLogPath().find(PATH_SEPARATOR, pos);
                if (pos_slash != std::string::npos) {
                    topicName = reader->GetHostLogPath().substr(0, pos)
                        + reader->GetHostLogPath().substr(pos_slash, pos_dot - pos_slash);
                }
            }
            if (topicName.empty()) {
                topicName = reader->GetHostLogPath().substr(0, pos_dot);
            }
            std::string lowTopic = ToLowerCaseString(topicName);
            std::string logSuffix = ".log";

            size_t suffixPos = lowTopic.rfind(logSuffix);
            if (suffixPos == lowTopic.size() - logSuffix.size()) {
                topicName = topicName.substr(0, suffixPos);
            }
        }
        reader->SetTopicName(topicName);

#ifndef _MSC_VER // Unnecessary on platforms without symbolic.
        fsutil::PathStat buf;
        if (!fsutil::PathStat::lstat(reader->GetHostLogPath(), buf)) {
            // should not happen
            reader->SetSymbolicLinkFlag(false);
            LOG_ERROR(sLogger,
                      ("failed to stat file", reader->GetHostLogPath())("set symbolic link flag to false", ""));
        } else {
            reader->SetSymbolicLinkFlag(buf.IsLink());
        }
#endif

        reader->InitReader(
            readerConfig.first->mTailingAllMatchedFiles, LogFileReader::BACKWARD_TO_FIXED_POS, exactlyonceConcurrency);
    }
    return reader;
}

LogFileReader::LogFileReader(const std::string& hostLogPathDir,
                             const std::string& hostLogPathFile,
                             const DevInode& devInode,
                             const FileReaderConfig& readerConfig,
                             const MultilineConfig& multilineConfig)
    : mHostLogPathDir(hostLogPathDir),
      mHostLogPathFile(hostLogPathFile),
      mDevInode(devInode),
      mReaderConfig(readerConfig),
      mMultilineConfig(multilineConfig) {
    mHostLogPath = PathJoin(hostLogPathDir, hostLogPathFile);
    mLastUpdateTime = time(NULL);
    mLastEventTime = mLastUpdateTime;
    mProject = readerConfig.second->GetProjectName();
    mLogstore = readerConfig.second->GetLogstoreName();
    mConfigName = readerConfig.second->GetConfigName();
    mRegion = readerConfig.second->GetRegion();

    BaseLineParse* baseLineParsePtr = nullptr;
    baseLineParsePtr = GetParser<RawTextParser>(0);
    mLineParsers.emplace_back(baseLineParsePtr);
}

void LogFileReader::DumpMetaToMem(bool checkConfigFlag) {
    if (checkConfigFlag) {
        size_t index = mHostLogPath.rfind(PATH_SEPARATOR);
        if (index == string::npos || index == mHostLogPath.size() - 1) {
            LOG_INFO(sLogger,
                     ("skip dump reader meta", "invalid log reader queue name")("project", GetProject())(
                         "logstore", GetLogstore())("config", GetConfigName())("log reader queue name", mHostLogPath)(
                         "file device", ToString(mDevInode.dev))("file inode", ToString(mDevInode.inode))(
                         "file signature", mLastFileSignatureHash)("file signature size", mLastFileSignatureSize));
            return;
        }
        string dirPath = mHostLogPath.substr(0, index);
        string fileName = mHostLogPath.substr(index + 1, mHostLogPath.size() - index - 1);
        if (!ConfigManager::GetInstance()->FindBestMatch(dirPath, fileName).first) {
            LOG_INFO(sLogger,
                     ("skip dump reader meta", "no config matches the file path")("project", GetProject())(
                         "logstore", GetLogstore())("config", GetConfigName())("log reader queue name", mHostLogPath)(
                         "file device", ToString(mDevInode.dev))("file inode", ToString(mDevInode.inode))(
                         "file signature", mLastFileSignatureHash)("file signature size", mLastFileSignatureSize));
            return;
        }
        LOG_INFO(sLogger,
                 ("dump log reader meta, project", GetProject())("logstore", GetLogstore())("config", GetConfigName())(
                     "log reader queue name", mHostLogPath)("file device", ToString(mDevInode.dev))(
                     "file inode", ToString(mDevInode.inode))("file signature", mLastFileSignatureHash)(
                     "file signature size", mLastFileSignatureSize)("real file path", mRealLogPath)(
                     "file size", mLastFileSize)("last file position", mLastFilePos)("is file opened",
                                                                                     ToString(mLogFileOp.IsOpen())));
    }
    CheckPoint* checkPointPtr = new CheckPoint(mHostLogPath,
                                               mLastFilePos,
                                               mLastFileSignatureSize,
                                               mLastFileSignatureHash,
                                               mDevInode,
                                               GetConfigName(),
                                               mRealLogPath,
                                               mLogFileOp.IsOpen(),
                                               mContainerStopped,
                                               mLastForceRead);
    // use last event time as checkpoint's last update time
    checkPointPtr->mLastUpdateTime = mLastEventTime;
    checkPointPtr->mCache = mCache;
    CheckPointManager::Instance()->AddCheckPoint(checkPointPtr);
}

void LogFileReader::SetFileDeleted(bool flag) {
    mFileDeleted = flag;
    if (flag) {
        mDeletedTime = time(NULL);
    }
}

void LogFileReader::SetContainerStopped() {
    if (!mContainerStopped) {
        mContainerStopped = true;
        mContainerStoppedTime = time(NULL);
    }
}

bool LogFileReader::ShouldForceReleaseDeletedFileFd() {
    time_t now = time(NULL);
    return INT32_FLAG(force_release_deleted_file_fd_timeout) >= 0
        && ((IsFileDeleted() && now - GetDeletedTime() >= INT32_FLAG(force_release_deleted_file_fd_timeout))
            || (IsContainerStopped()
                && now - GetContainerStoppedTime() >= INT32_FLAG(force_release_deleted_file_fd_timeout)));
}

void LogFileReader::InitReader(bool tailExisted, FileReadPolicy policy, uint32_t eoConcurrency) {
    string buffer = LogFileProfiler::mIpAddr + "_" + mHostLogPath + "_" + CalculateRandomUUID();
    uint64_t cityHash = CityHash64(buffer.c_str(), buffer.size());
    mSourceId = ToHexString(cityHash);
    FileDiscoveryConfig config
        = FileServer::GetInstance()->GetFileDiscoveryConfig(mReaderConfig.second->GetConfigName());
    mLogGroupKey = HashString(mReaderConfig.second->GetProjectName() + "_" + mReaderConfig.second->GetLogstoreName()
                              + "_" + mTopicName + "_" + LogFileProfiler::mIpAddr + "_"
                              + (config.first->GetBasePath() + config.first->GetFilePattern()) + "_" + mSourceId);

    if (!tailExisted) {
        static CheckPointManager* checkPointManagerPtr = CheckPointManager::Instance();
        // hold on checkPoint share ptr, so this check point will not be delete in this block
        CheckPointPtr checkPointSharePtr;
        if (checkPointManagerPtr->GetCheckPoint(mDevInode, GetConfigName(), checkPointSharePtr)) {
            CheckPoint* checkPointPtr = checkPointSharePtr.get();
            mLastFilePos = checkPointPtr->mOffset;
            mLastForceRead = checkPointPtr->mLastForceRead;
            mCache = checkPointPtr->mCache;
            mLastFileSignatureHash = checkPointPtr->mSignatureHash;
            mLastFileSignatureSize = checkPointPtr->mSignatureSize;
            mRealLogPath = checkPointPtr->mRealFileName;
            mLastEventTime = checkPointPtr->mLastUpdateTime;
            mContainerStopped = checkPointPtr->mContainerStopped;
            LOG_INFO(sLogger,
                     ("recover log reader status from checkpoint, project", GetProject())("logstore", GetLogstore())(
                         "config", GetConfigName())("log reader queue name", mHostLogPath)(
                         "file device", ToString(mDevInode.dev))("file inode", ToString(mDevInode.inode))(
                         "file signature", mLastFileSignatureHash)("file signature size", mLastFileSignatureSize)(
                         "real file path", mRealLogPath)("last file position", mLastFilePos));
            // if file is open or
            // last update time is new and the file's container is not stopped we
            // we should use first modify
            if (checkPointPtr->mFileOpenFlag
                || ((int32_t)time(NULL) - checkPointPtr->mLastUpdateTime < INT32_FLAG(skip_first_modify_time)
                    && !mContainerStopped)) {
                mSkipFirstModify = false;
            } else {
                mSkipFirstModify = true;
            }
            // delete checkpoint at last
            checkPointManagerPtr->DeleteCheckPoint(mDevInode, GetConfigName());
            // because the reader is initialized by checkpoint, so set first watch to false
            mFirstWatched = false;
        }
    }

    if (eoConcurrency > 0) {
        initExactlyOnce(eoConcurrency);
    }

    if (mFirstWatched) {
        CheckForFirstOpen(policy);
    }
}

namespace detail {

    void updatePrimaryCheckpoint(const std::string& key, PrimaryCheckpointPB& cpt, const std::string& field) {
        cpt.set_update_time(time(NULL));
        if (CheckpointManagerV2::GetInstance()->SetPB(key, cpt)) {
            LOG_INFO(sLogger, ("update primary checkpoint", key)("field", field)("checkpoint", cpt.DebugString()));
        } else {
            LOG_WARNING(sLogger,
                        ("update primary checkpoint error", key)("field", field)("checkpoint", cpt.DebugString()));
        }
    }

    std::pair<size_t, size_t> getPartitionRange(size_t idx, size_t concurrency, size_t totalPartitionCount) {
        auto base = totalPartitionCount / concurrency;
        auto extra = totalPartitionCount % concurrency;
        if (extra == 0) {
            return std::make_pair(idx * base, (idx + 1) * base - 1);
        }
        size_t min = idx <= extra ? idx * (base + 1) : extra * (base + 1) + (idx - extra) * base;
        size_t max = idx < extra ? min + base : min + base - 1;
        return std::make_pair(min, max);
    }

} // namespace detail

void LogFileReader::initExactlyOnce(uint32_t concurrency) {
    mEOOption.reset(new ExactlyOnceOption);

    // Primary key.
    auto& primaryCptKey = mEOOption->primaryCheckpointKey;
    primaryCptKey = makePrimaryCheckpointKey();

    // Recover primary checkpoint from local if have.
    PrimaryCheckpointPB primaryCpt;
    static auto sCptM = CheckpointManagerV2::GetInstance();
    bool hasCheckpoint = sCptM->GetPB(primaryCptKey, primaryCpt);
    if (hasCheckpoint) {
        hasCheckpoint = validatePrimaryCheckpoint(primaryCpt);
        if (!hasCheckpoint) {
            LOG_WARNING(sLogger,
                        COMMON_READER_INFO("ignore primary checkpoint and delete range checkpoints", primaryCptKey));
            std::vector<std::string> rangeCptKeys;
            CheckpointManagerV2::AppendRangeKeys(primaryCptKey, concurrency, rangeCptKeys);
            sCptM->DeleteCheckpoints(rangeCptKeys);
        }
    }
    mEOOption->concurrency = hasCheckpoint ? primaryCpt.concurrency() : concurrency;
    if (!hasCheckpoint) {
        primaryCpt.set_concurrency(mEOOption->concurrency);
        primaryCpt.set_sig_hash(mLastFileSignatureHash);
        primaryCpt.set_sig_size(mLastFileSignatureSize);
        primaryCpt.set_config_name(GetConfigName());
        primaryCpt.set_log_path(mHostLogPath);
        primaryCpt.set_real_path(mRealLogPath.empty() ? mHostLogPath : mRealLogPath);
        primaryCpt.set_dev(mDevInode.dev);
        primaryCpt.set_inode(mDevInode.inode);
        detail::updatePrimaryCheckpoint(mEOOption->primaryCheckpointKey, primaryCpt, "all (new)");
    }
    mEOOption->primaryCheckpoint.Swap(&primaryCpt);
    LOG_INFO(sLogger,
             ("primary checkpoint", primaryCptKey)("old", hasCheckpoint)("checkpoint",
                                                                         mEOOption->primaryCheckpoint.DebugString()));

    // Randomize range checkpoints index for load balance.
    std::vector<uint32_t> concurrencySequence(mEOOption->concurrency);
    std::iota(concurrencySequence.begin(), concurrencySequence.end(), 0);
    std::random_device rd;
    std::mt19937 g(rd());
    std::shuffle(concurrencySequence.begin(), concurrencySequence.end(), g);
    // Initialize range checkpoints (recover from local if have).
    mEOOption->rangeCheckpointPtrs.resize(mEOOption->concurrency);
    std::string baseHashKey;
    for (size_t idx = 0; idx < concurrencySequence.size(); ++idx) {
        const uint32_t partIdx = concurrencySequence[idx];
        auto& rangeCpt = mEOOption->rangeCheckpointPtrs[idx];
        rangeCpt.reset(new RangeCheckpoint);
        rangeCpt->index = idx;
        rangeCpt->key = CheckpointManagerV2::MakeRangeKey(mEOOption->primaryCheckpointKey, partIdx);

        // No checkpoint, generate random hash key.
        bool newCpt = !hasCheckpoint || !sCptM->GetPB(rangeCpt->key, rangeCpt->data);
        if (newCpt) {
            if (baseHashKey.empty()) {
                baseHashKey = GenerateRandomHashKey();
            }

            // Map to partition range so that it can fits the case that the number of
            //  logstore's shards is bigger than concurreny.
            const size_t kPartitionCount = 512;
            auto partitionRange = detail::getPartitionRange(partIdx, mEOOption->concurrency, kPartitionCount);
            auto partitionID = partitionRange.first + rand() % (partitionRange.second - partitionRange.first + 1);
            rangeCpt->data.set_hash_key(GenerateHashKey(baseHashKey, partitionID, kPartitionCount));
            rangeCpt->data.set_sequence_id(sdk::kFirstHashKeySeqID);
            rangeCpt->data.set_committed(false);
        }
        LOG_DEBUG(sLogger,
                  ("range checkpoint", rangeCpt->key)("index", idx)("new", newCpt)("checkpoint",
                                                                                   rangeCpt->data.DebugString()));
    }

    // Initialize feedback queues.
    mEOOption->fbKey = QueueManager::GetInstance()->InitializeExactlyOnceQueues(
        GetProject(),
        mEOOption->primaryCheckpointKey + mEOOption->rangeCheckpointPtrs[0]->data.hash_key(),
        mEOOption->rangeCheckpointPtrs);
    for (auto& cpt : mEOOption->rangeCheckpointPtrs) {
        cpt->fbKey = mEOOption->fbKey;
    }

    adjustParametersByRangeCheckpoints();
}

bool LogFileReader::validatePrimaryCheckpoint(const PrimaryCheckpointPB& cpt) {
#define METHOD_LOG_PATTERN ("method", "validatePrimaryCheckpoint")("checkpoint", cpt.DebugString())
    auto const sigSize = cpt.sig_size();
    auto const sigHash = cpt.sig_hash();
    if (sigSize > 0) {
        auto filePath = cpt.real_path().empty() ? cpt.log_path() : cpt.real_path();
        auto hasFileBeenRotated = [&]() {
            auto devInode = GetFileDevInode(filePath);
            if (devInode == mDevInode) {
                return false;
            }

            auto dirPath = boost::filesystem::path(filePath).parent_path();
            const auto searchResult = SearchFilePathByDevInodeInDirectory(dirPath.string(), 0, mDevInode, nullptr);
            if (!searchResult) {
                LOG_WARNING(sLogger, METHOD_LOG_PATTERN("can not find file with dev inode", mDevInode.inode));
                return false;
            }
            const auto& newFilePath = searchResult.value();
            LOG_INFO(sLogger,
                     METHOD_LOG_PATTERN("file has been rotated from", "")("from", filePath)("to", newFilePath));
            filePath = newFilePath;
            return true;
        };
        if (CheckFileSignature(filePath, sigHash, sigSize, false)
            || (hasFileBeenRotated() && CheckFileSignature(filePath, sigHash, sigSize, false))) {
            mLastFileSignatureSize = sigSize;
            mLastFileSignatureHash = sigHash;
            mRealLogPath = filePath;
            return true;
        }
        LOG_WARNING(sLogger, METHOD_LOG_PATTERN("mismatch with local file content", filePath));
        return false;
    }
    if (mLastFileSignatureSize > 0) {
        LOG_WARNING(
            sLogger,
            METHOD_LOG_PATTERN("mismatch with checkpoint v1 signature, sig size", sigSize)("sig hash", sigHash));
        return false;
    }
    return false;
#undef METHOD_LOG_PATTERN
}

void LogFileReader::adjustParametersByRangeCheckpoints() {
    auto& uncommittedCheckpoints = mEOOption->toReplayCheckpoints;
    uint32_t maxOffsetIndex = mEOOption->concurrency;
    for (uint32_t idx = 0; idx < mEOOption->concurrency; ++idx) {
        auto& rangeCpt = mEOOption->rangeCheckpointPtrs[idx];
        if (!rangeCpt->data.has_read_offset()) {
            continue;
        } // Skip new checkpoint.

        if (!rangeCpt->data.committed()) {
            uncommittedCheckpoints.push_back(rangeCpt);
        } else {
            rangeCpt->IncreaseSequenceID();
        }

        const int64_t maxReadOffset = maxOffsetIndex != mEOOption->concurrency
            ? mEOOption->rangeCheckpointPtrs[maxOffsetIndex]->data.read_offset()
            : -1;
        if (static_cast<int64_t>(rangeCpt->data.read_offset()) > maxReadOffset) {
            maxOffsetIndex = idx;
        }
    }

    // Find uncommitted checkpoints, sort them by offset for replay.
    if (!uncommittedCheckpoints.empty()) {
        std::sort(uncommittedCheckpoints.begin(),
                  uncommittedCheckpoints.end(),
                  [](const RangeCheckpointPtr& lhs, const RangeCheckpointPtr& rhs) {
                      return lhs->data.read_offset() < rhs->data.read_offset();
                  });
        auto& firstCpt = uncommittedCheckpoints.front()->data;
        mLastFilePos = firstCpt.read_offset();
        mCache.clear();
        mFirstWatched = false;

        // Set skip position if there are comitted checkpoints.
        if (maxOffsetIndex != mEOOption->concurrency) {
            auto& cpt = mEOOption->rangeCheckpointPtrs[maxOffsetIndex]->data;
            if (cpt.committed()) {
                mEOOption->lastComittedOffset = static_cast<int64_t>(cpt.read_offset() + cpt.read_length());
            }
        }

        LOG_INFO(
            sLogger,
            ("initialize reader", "uncommitted checkpoints")COMMON_READER_INFO("count", uncommittedCheckpoints.size())(
                "first checkpoint", firstCpt.DebugString())("last committed offset", mEOOption->lastComittedOffset));
    }
    // All checkpoints are committed, skip them.
    else if (maxOffsetIndex != mEOOption->concurrency) {
        auto& cpt = mEOOption->rangeCheckpointPtrs[maxOffsetIndex]->data;
        mLastFilePos = cpt.read_offset() + cpt.read_length();
        mCache.clear();
        mFirstWatched = false;
        LOG_INFO(sLogger,
                 ("initialize reader", "checkpoint with max offset")COMMON_READER_INFO("max index", maxOffsetIndex)(
                     "checkpoint", cpt.DebugString()));
    } else {
        LOG_INFO(sLogger,
                 ("initialize reader", "no available checkpoint")COMMON_READER_INFO("first watch", mFirstWatched));
    }
}

void LogFileReader::updatePrimaryCheckpointSignature() {
    auto& cpt = mEOOption->primaryCheckpoint;
    cpt.set_sig_size(mLastFileSignatureSize);
    cpt.set_sig_hash(mLastFileSignatureHash);
    detail::updatePrimaryCheckpoint(mEOOption->primaryCheckpointKey, cpt, "signature");
}

void LogFileReader::updatePrimaryCheckpointRealPath() {
    auto& cpt = mEOOption->primaryCheckpoint;
    cpt.set_real_path(mRealLogPath);
    detail::updatePrimaryCheckpoint(mEOOption->primaryCheckpointKey, cpt, "real_path");
}

void LogFileReader::SetDockerPath(const std::string& dockerBasePath, size_t dockerReplaceSize) {
    if (dockerReplaceSize > (size_t)0 && mHostLogPath.size() > dockerReplaceSize && !dockerBasePath.empty()) {
        if (dockerBasePath.size() == (size_t)1) {
            mDockerPath = mHostLogPath.substr(dockerReplaceSize);
        } else {
            mDockerPath = dockerBasePath + mHostLogPath.substr(dockerReplaceSize);
        }

        LOG_DEBUG(sLogger, ("convert docker file path", "")("host path", mHostLogPath)("docker path", mDockerPath));
    }
}

void LogFileReader::SetReadFromBeginning() {
    mLastFilePos = 0;
    mCache.clear();
    LOG_INFO(
        sLogger,
        ("force reading file from the beginning, project", GetProject())("logstore", GetLogstore())(
            "config", GetConfigName())("log reader queue name", mHostLogPath)("file device", ToString(mDevInode.dev))(
            "file inode", ToString(mDevInode.inode))("file signature", mLastFileSignatureHash)(
            "file signature size", mLastFileSignatureSize)("file size", mLastFileSize));
    mFirstWatched = false;
}

int32_t LogFileReader::ParseTimeInBuffer(LogFileOperator& op,
                                         int64_t begin,
                                         int64_t end,
                                         int32_t bootTime,
                                         const std::string& timeFormat,
                                         int64_t& filePos,
                                         bool& found) {
    if (begin >= end)
        return -1;

    if (!op.IsOpen()) {
        return -1;
    }

    // we should fix begin and end
    int64_t mid = (begin + end) / 2;
    begin = std::max(begin, (int64_t)(mid - BUFFER_SIZE));
    end = std::min((int64_t)(mid + BUFFER_SIZE), end);
    size_t size = (size_t)(end - begin) + 1;

    char* buffer = new char[size]();
    size_t nbytes = ReadFile(op, buffer, size, begin);

    // find start pos and end pos, searching for '\n'
    int lineBegin = 0, lineEnd = (int)nbytes - 1;
    // if begin is 0, we should not find \n from begin
    while (begin != 0 && lineBegin < (int)nbytes - 1) {
        if (buffer[lineBegin++] == '\n')
            break;
    }
    while (lineEnd > 0) {
        if (buffer[lineEnd] == '\n')
            break;
        --lineEnd;
    }

    if (lineBegin > lineEnd) {
        delete[] buffer;
        return -1;
    }

    // now lineBegin is the beginning of first whole line
    // and lineEnd is the end of last whole, specially, buffer[lineEnd] is \n
    // so sz is the size of whole lines
    size_t sz = (size_t)(lineEnd - lineBegin) + 1;
    int32_t parsedTime = -1, pos = -1;
    int result = ParseAllLines(buffer + lineBegin, sz, bootTime, timeFormat, parsedTime, pos);

    if (result == 1)
        filePos = begin + lineBegin + pos;
    else if (result == 2)
        filePos = begin + lineEnd + 1;
    else {
        if (result == 0) {
            found = true;
            filePos = begin + lineBegin + pos;
        }
        // if result == -1, parsedTime is -1
    }

    delete[] buffer;
    return parsedTime;
}

int LogFileReader::ParseAllLines(
    char* buffer, size_t size, int32_t bootTime, const std::string& timeFormat, int32_t& parsedTime, int& pos) {
    std::vector<int> lineFeedPos;
    int begin = 0;
    // here we push back 0 because the pos 0 must be the beginning of the first line
    lineFeedPos.push_back(begin);

    // data in buffer is between [0, size)
    for (int i = 1; i < (int)size; ++i) {
        if (buffer[i] == '\n') {
            buffer[i] = '\0';
            begin = i + 1;
            // if begin == size, we meet the end of all lines buffer
            if (begin < (int)size)
                lineFeedPos.push_back(begin);
        }
    }

    // parse first and last line
    size_t firstLogIndex = 0, lastLogIndex = lineFeedPos.size() - 1;
    int32_t firstLogTime = -1, lastLogTime = -1;
    for (size_t i = 0; i < lineFeedPos.size(); ++i) {
        firstLogTime = ParseTime(buffer + lineFeedPos[i], timeFormat);
        if (firstLogTime != -1) {
            firstLogIndex = i;
            break;
        }
    }
    if (firstLogTime >= bootTime) {
        parsedTime = firstLogTime;
        pos = lineFeedPos[firstLogIndex];
        return 1;
    }

    for (int i = (int)lineFeedPos.size() - 1; i >= 0; --i) {
        lastLogTime = ParseTime(buffer + lineFeedPos[i], timeFormat);
        if (lastLogTime != -1) {
            lastLogIndex = (size_t)i;
            break;
        }
    }
    if (lastLogTime < bootTime) {
        parsedTime = lastLogTime;
        pos = lineFeedPos[lastLogIndex];
        return 2;
    }

    // parse all lines, now fisrtLogTime < bootTime, lastLogTime >= booTime
    for (size_t i = firstLogIndex + 1; i < lastLogIndex; ++i) {
        parsedTime = ParseTime(buffer + lineFeedPos[i], timeFormat);
        if (parsedTime >= bootTime) {
            pos = lineFeedPos[i];
            return 0;
        }
    }

    parsedTime = lastLogTime;
    pos = lineFeedPos[lastLogIndex];
    return 0;
}

int32_t LogFileReader::ParseTime(const char* buffer, const std::string& timeFormat) {
    struct tm tm;
    memset(&tm, 0, sizeof(tm));
    long nanosecond = 0;
    int nanosecondLength;
    const char* result = strptime_ns(buffer, timeFormat.c_str(), &tm, &nanosecond, &nanosecondLength);
    tm.tm_isdst = -1;
    if (result != NULL) {
        time_t logTime = mktime(&tm);
        return logTime;
    }
    return -1;
}

bool LogFileReader::CheckForFirstOpen(FileReadPolicy policy) {
    mFirstWatched = false;
    if (mLastFilePos != 0)
        return false;

    // here we should NOT use mLogFileOp to open file, because LogFileReader may be created from checkpoint
    // we just want to set file pos, then a TEMPORARY object for LogFileOperator is needed here, not a class member
    // LogFileOperator we should open file via UpdateFilePtr, then start reading
    LogFileOperator op;
    op.Open(mHostLogPath.c_str(), false);
    if (op.IsOpen() == false) {
        mLastFilePos = 0;
        mCache.clear();
        LOG_INFO(sLogger,
                 ("force reading file from the beginning",
                  "open file failed when trying to find the start position for reading")("project", GetProject())(
                     "logstore", GetLogstore())("config", GetConfigName())("log reader queue name", mHostLogPath)(
                     "file device", ToString(mDevInode.dev))("file inode", ToString(mDevInode.inode))(
                     "file signature", mLastFileSignatureHash)("file signature size",
                                                               mLastFileSignatureSize)("file size", mLastFileSize));
        auto error = GetErrno();
        if (fsutil::Dir::IsENOENT(error))
            return true;
        else {
            LOG_ERROR(sLogger, ("open log file fail", mHostLogPath)("errno", ErrnoToString(error)));
            LogtailAlarm::GetInstance()->SendAlarm(OPEN_LOGFILE_FAIL_ALARM,
                                                   string("Failed to open log file: ") + mHostLogPath
                                                       + "; errono:" + ErrnoToString(error),
                                                   GetProject(),
                                                   GetLogstore(),
                                                   GetRegion());
            return false;
        }
    }

    if (policy == BACKWARD_TO_FIXED_POS) {
        SetFilePosBackwardToFixedPos(op);
        // } else if (policy == BACKWARD_TO_BOOT_TIME) {
        //     bool succeeded = SetReadPosForBackwardReading(op);
        //     if (!succeeded) {
        //         // fallback
        //         SetFilePosBackwardToFixedPos(op);
        //     }
    } else if (policy == BACKWARD_TO_BEGINNING) {
        mLastFilePos = 0;
        mCache.clear();
    } else {
        LOG_ERROR(sLogger, ("invalid file read policy for file", mHostLogPath));
        return false;
    }
    LOG_INFO(
        sLogger,
        ("set the starting position for reading, project", GetProject())("logstore", GetLogstore())(
            "config", GetConfigName())("log reader queue name", mHostLogPath)("file device", ToString(mDevInode.dev))(
            "file inode", ToString(mDevInode.inode))("file signature", mLastFileSignatureHash)(
            "file signature size", mLastFileSignatureSize)("start position", mLastFilePos));
    return true;
}

void LogFileReader::SetFilePosBackwardToFixedPos(LogFileOperator& op) {
    int64_t endOffset = op.GetFileSize();
    mLastFilePos = endOffset <= ((int64_t)mReaderConfig.first->mTailSizeKB * 1024)
        ? 0
        : (endOffset - ((int64_t)mReaderConfig.first->mTailSizeKB * 1024));
    mCache.clear();
    FixLastFilePos(op, endOffset);
}

void LogFileReader::checkContainerType(LogFileOperator& op) {
    // 判断container类型
    char containerBOMBuffer[1] = {0};
    size_t readBOMByte = 1;
    int64_t filePos = 0;
    TruncateInfo* truncateInfo = NULL;
    ReadFile(op, containerBOMBuffer, readBOMByte, filePos, &truncateInfo);
    BaseLineParse* baseLineParsePtr = nullptr;
    if (containerBOMBuffer[0] == '{') {
        mFileLogFormat = LogFormat::DOCKER_JSON_FILE;
        baseLineParsePtr = GetParser<DockerJsonFileParser>(0);
    } else {
        mFileLogFormat = LogFormat::CONTAINERD_TEXT;
        baseLineParsePtr = GetParser<ContainerdTextParser>(LogFileReader::BUFFER_SIZE);
    }
    mLineParsers.emplace_back(baseLineParsePtr);
    mHasReadContainerBom = true;
}

void LogFileReader::FixLastFilePos(LogFileOperator& op, int64_t endOffset) {
    // 此处要不要取消mLastFilePos == 0的限制
    if (mLastFilePos == 0 || op.IsOpen() == false) {
        return;
    }
    if (mReaderConfig.first->mInputType == FileReaderOptions::InputType::InputContainerStdio && !mHasReadContainerBom
        && endOffset > 0) {
        checkContainerType(op);
    }
    int32_t readSize = endOffset - mLastFilePos < INT32_FLAG(max_fix_pos_bytes) ? endOffset - mLastFilePos
                                                                                : INT32_FLAG(max_fix_pos_bytes);
    char* readBuf = (char*)malloc(readSize + 1);
    memset(readBuf, 0, readSize + 1);
    size_t readSizeReal = ReadFile(op, readBuf, readSize, mLastFilePos);
    if (readSizeReal == (size_t)0) {
        free(readBuf);
        return;
    }
    if (mMultilineConfig.first->GetStartPatternReg() == nullptr) {
        for (size_t i = 0; i < readSizeReal - 1; ++i) {
            if (readBuf[i] == '\n') {
                mLastFilePos += i + 1;
                mCache.clear();
                free(readBuf);
                return;
            }
        }
    } else {
        string exception;
        for (size_t endPs = 0; endPs < readSizeReal - 1; ++endPs) {
            if (readBuf[endPs] == '\n') {
                LineInfo line = GetLastLine(StringView(readBuf, readSizeReal - 1), endPs, true);
                if (BoostRegexSearch(
                        line.data.data(), line.data.size(), *mMultilineConfig.first->GetStartPatternReg(), exception)) {
                    mLastFilePos += line.lineBegin;
                    mCache.clear();
                    free(readBuf);
                    return;
                }
            }
        }
    }

    LOG_WARNING(sLogger,
                ("no begin line found", "most likely to have parse error when reading begins")("project", GetProject())(
                    "logstore", GetLogstore())("config", GetConfigName())("log reader queue name", mHostLogPath)(
                    "file device", ToString(mDevInode.dev))("file inode", ToString(mDevInode.inode))(
                    "file signature", mLastFileSignatureHash)("file signature size", mLastFileSignatureSize)(
                    "search start position", mLastFilePos)("search end position", mLastFilePos + readSizeReal));

    free(readBuf);
    return;
}

std::string LogFileReader::GetTopicName(const std::string& topicConfig, const std::string& path) {
    std::string finalPath = mDockerPath.size() > 0 ? mDockerPath : path;
    size_t len = finalPath.size();
    // ignore the ".1" like suffix when the log file is roll back
    if (len > 2 && finalPath[len - 2] == '.' && finalPath[len - 1] > '0' && finalPath[len - 1] < '9') {
        finalPath = finalPath.substr(0, len - 2);
    }

    {
        string res;
        std::vector<string> keys;
        std::vector<string> values;
        if (ExtractTopics(finalPath, topicConfig, keys, values)) {
            size_t matchedSize = values.size();
            if (matchedSize == (size_t)1) {
                // != default topic name
                if (keys[0] != "__topic_1__") {
                    sls_logs::LogTag tag;
                    tag.set_key(keys[0]);
                    tag.set_value(values[0]);
                    mExtraTags.push_back(tag);
                }
                return values[0];
            } else {
                for (size_t i = 0; i < matchedSize; ++i) {
                    if (res.empty()) {
                        res = values[i];
                    } else {
                        res = res + "_" + values[i];
                    }
                    sls_logs::LogTag tag;
                    tag.set_key(keys[i]);
                    tag.set_value(values[i]);
                    mExtraTags.push_back(tag);
                }
            }
            return res;
        }
    }

    boost::match_results<const char*> what;
    string res, exception;
    // catch exception
    boost::regex topicRegex;
    try {
        topicRegex = boost::regex(topicConfig.c_str());
        if (BoostRegexMatch(finalPath.c_str(), finalPath.length(), topicRegex, exception, what, boost::match_default)) {
            size_t matchedSize = what.size();
            for (size_t i = 1; i < matchedSize; ++i) {
                if (res.empty()) {
                    res = what[i];
                } else {
                    res = res + "_" + what[i];
                }
                if (matchedSize > 2) {
                    sls_logs::LogTag tag;
                    tag.set_key(string("__topic_") + ToString(i) + "__");
                    tag.set_value(what[i]);
                    mExtraTags.push_back(tag);
                }
            }
        } else {
            if (!exception.empty())
                LOG_ERROR(sLogger,
                          ("extract topic by regex", "fail")("exception", exception)("project", GetProject())(
                              "logstore", GetLogstore())("path", finalPath)("regx", topicConfig));
            else
                LOG_WARNING(sLogger,
                            ("extract topic by regex", "fail")("project", GetProject())("logstore", GetLogstore())(
                                "path", finalPath)("regx", topicConfig));

            LogtailAlarm::GetInstance()->SendAlarm(CATEGORY_CONFIG_ALARM,
                                                   string("extract topic by regex fail, exception:") + exception
                                                       + ", path:" + finalPath + ", regex:" + topicConfig,
                                                   GetProject(),
                                                   GetLogstore(),
                                                   GetRegion());
        }
    } catch (...) {
        LOG_ERROR(sLogger,
                  ("extract topic by regex", "fail")("exception", exception)("project", GetProject())(
                      "logstore", GetLogstore())("path", finalPath)("regx", topicConfig));
        LogtailAlarm::GetInstance()->SendAlarm(CATEGORY_CONFIG_ALARM,
                                               string("extract topic by regex fail, exception:") + exception
                                                   + ", path:" + finalPath + ", regex:" + topicConfig,
                                               GetProject(),
                                               GetLogstore(),
                                               GetRegion());
    }

    return res;
}

RangeCheckpointPtr LogFileReader::selectCheckpointToReplay() {
    if (mEOOption->toReplayCheckpoints.empty()) {
        return nullptr;
    }

    do {
        auto& last = mEOOption->toReplayCheckpoints.back()->data;
        if (static_cast<int64_t>(last.read_offset() + last.read_length()) > mLastFileSize) {
            LOG_ERROR(sLogger,
                      ("current file size does not match last checkpoint",
                       "")COMMON_READER_INFO("file size", mLastFileSize)("checkpoint", last.DebugString()));
            break;
        }
        auto& first = mEOOption->toReplayCheckpoints.front()->data;
        if (static_cast<int64_t>(first.read_offset()) != mLastFilePos) {
            LOG_ERROR(sLogger,
                      ("current offset does not match first checkpoint",
                       "")COMMON_READER_INFO("offset", mLastFilePos)("checkpoint", first.DebugString()));
            break;
        }

        auto cpt = mEOOption->toReplayCheckpoints.front();
        mEOOption->toReplayCheckpoints.pop_front();
        return cpt;
    } while (false);

    LOG_ERROR(sLogger, COMMON_READER_INFO("delete all checkpoints to replay", mEOOption->toReplayCheckpoints.size()));
    for (auto& cpt : mEOOption->toReplayCheckpoints) {
        cpt->IncreaseSequenceID();
    }
    mEOOption->toReplayCheckpoints.clear();
    return nullptr;
}

void LogFileReader::skipCheckpointRelayHole() {
    if (mEOOption->toReplayCheckpoints.empty()) {
        if (mEOOption->lastComittedOffset != -1 && mEOOption->lastComittedOffset > mLastFilePos) {
            LOG_INFO(sLogger,
                     COMMON_READER_INFO("no more checkpoint to replay", "skip to last committed offset")(
                         "offset", mEOOption->lastComittedOffset)("current", mLastFilePos));
            mLastFilePos = mEOOption->lastComittedOffset;
            mEOOption->lastComittedOffset = -1;
        }
        return;
    }

    auto& next = mEOOption->toReplayCheckpoints.front()->data;
    auto const readOffset = static_cast<int64_t>(next.read_offset());
    if (readOffset == mLastFilePos) {
        return;
    }
    LOG_INFO(sLogger,
             ("skip replay hole for next checkpoint, size", readOffset - mLastFilePos)
                 COMMON_READER_INFO("offset", mLastFilePos)("checkpoint", next.DebugString()));
    mLastFilePos = readOffset;
}

bool LogFileReader::ReadLog(LogBuffer& logBuffer, const Event* event) {
    // when event is read timeout and the file cannot be opened, simply flush the cache.
    if (!mLogFileOp.IsOpen() && (event == nullptr || !event->IsReaderFlushTimeout())) {
        if (!ShouldForceReleaseDeletedFileFd()) {
            // should never happen
            LOG_ERROR(sLogger, ("unknow error, log file not open", mHostLogPath));
        }
        return false;
    }
    if (AppConfig::GetInstance()->IsInputFlowControl())
        LogInput::GetInstance()->FlowControl();

    if ((event == nullptr || !event->IsReaderFlushTimeout()) && mFirstWatched && (mLastFilePos == 0))
        CheckForFirstOpen();

    // Init checkpoint for this read, new if no checkpoint to replay.
    if (mEOOption) {
        mEOOption->selectedCheckpoint = selectCheckpointToReplay();
        if (!mEOOption->selectedCheckpoint) {
            mEOOption->selectedCheckpoint.reset(new RangeCheckpoint);
            mEOOption->selectedCheckpoint->fbKey = mEOOption->fbKey;
        }
    }

    size_t lastFilePos = mLastFilePos;
    bool allowRollback = true;
    if (event != nullptr && event->IsReaderFlushTimeout()) {
        // If flush timeout event, we should filter whether the event is legacy.
        if (event->GetLastReadPos() == GetLastReadPos() && event->GetLastFilePos() == mLastFilePos
            && event->GetInode() == mDevInode.inode) {
            allowRollback = false;
        } else {
            return false;
        }
    }
    bool moreData = GetRawData(logBuffer, mLastFileSize, allowRollback);
    if (!logBuffer.rawBuffer.empty() > 0) {
        if (mEOOption) {
            // This read was replayed by checkpoint, adjust mLastFilePos to skip hole.
            if (mEOOption->selectedCheckpoint->IsComplete()) {
                skipCheckpointRelayHole();
            }
            logBuffer.exactlyOnceCheckpoint = mEOOption->selectedCheckpoint;
        }
    }
    LOG_DEBUG(sLogger,
              ("read log file", mRealLogPath)("last file pos", mLastFilePos)("last file size", mLastFileSize)(
                  "read size", mLastFilePos - lastFilePos));
    if (HasDataInCache()) {
        auto event = CreateFlushTimeoutEvent();
        BlockedEventManager::GetInstance()->UpdateBlockEvent(
            GetLogstoreKey(), GetConfigName(), *event, mDevInode, time(NULL) + mReaderConfig.first->mFlushTimeoutSecs);
    }
    return moreData;
}

void LogFileReader::OnOpenFileError() {
    switch (errno) {
        case ENOENT:
            LOG_INFO(sLogger,
                     ("open file failed", " log file not exist, probably caused by rollback")("project", GetProject())(
                         "logstore", GetLogstore())("config", GetConfigName())("log reader queue name", mHostLogPath)(
                         "log path", mRealLogPath)("file device", ToString(mDevInode.dev))(
                         "file inode", ToString(mDevInode.inode))("file signature", mLastFileSignatureHash)(
                         "file signature size", mLastFileSignatureSize)("last file position", mLastFilePos));
            break;
        case EACCES:
            LOG_ERROR(sLogger,
                      ("open file failed", "open log file fail because of permission")("project", GetProject())(
                          "logstore", GetLogstore())("config", GetConfigName())("log reader queue name", mHostLogPath)(
                          "log path", mRealLogPath)("file device", ToString(mDevInode.dev))(
                          "file inode", ToString(mDevInode.inode))("file signature", mLastFileSignatureHash)(
                          "file signature size", mLastFileSignatureSize)("last file position", mLastFilePos));
            LogtailAlarm::GetInstance()->SendAlarm(LOGFILE_PERMINSSION_ALARM,
                                                   string("Failed to open log file because of permission: ")
                                                       + mHostLogPath,
                                                   GetProject(),
                                                   GetLogstore(),
                                                   GetRegion());
            break;
        case EMFILE:
            LOG_ERROR(sLogger,
                      ("open file failed", "too many open file")("project", GetProject())("logstore", GetLogstore())(
                          "config", GetConfigName())("log reader queue name", mHostLogPath)("log path", mRealLogPath)(
                          "file device", ToString(mDevInode.dev))("file inode", ToString(mDevInode.inode))(
                          "file signature", mLastFileSignatureHash)("file signature size", mLastFileSignatureSize)(
                          "last file position", mLastFilePos));
            LogtailAlarm::GetInstance()->SendAlarm(OPEN_LOGFILE_FAIL_ALARM,
                                                   string("Failed to open log file because of : Too many open files")
                                                       + mHostLogPath,
                                                   GetProject(),
                                                   GetLogstore(),
                                                   GetRegion());
            break;
        default:
            LOG_ERROR(sLogger,
                      ("open file failed, errno", ErrnoToString(GetErrno()))("logstore", GetLogstore())(
                          "config", GetConfigName())("log reader queue name", mHostLogPath)("log path", mRealLogPath)(
                          "file device", ToString(mDevInode.dev))("file inode", ToString(mDevInode.inode))(
                          "file signature", mLastFileSignatureHash)("file signature size", mLastFileSignatureSize)(
                          "last file position", mLastFilePos));
            LogtailAlarm::GetInstance()->SendAlarm(OPEN_LOGFILE_FAIL_ALARM,
                                                   string("Failed to open log file: ") + mHostLogPath
                                                       + "; errono:" + ErrnoToString(GetErrno()),
                                                   GetProject(),
                                                   GetLogstore(),
                                                   GetRegion());
    }
}

bool LogFileReader::UpdateFilePtr() {
    // move last update time before check IsValidToPush
    mLastUpdateTime = time(NULL);
    if (mLogFileOp.IsOpen() == false) {
        // In several cases we should revert file deletion flag:
        // 1. File is appended after deletion. This happens when app is still logging, but a user deleted the log file.
        // 2. File was rename/moved, but is rename/moved back later.
        // 3. Log rotated. But iLogtail's logic will not remove the reader from readerArray on delete event.
        //    It will be removed while the new file has modify event. The reader is still the head of readerArray,
        //    thus it will be open again for reading.
        // However, if the user explicitly set a delete timeout. We should not revert the flag.
        if (INT32_FLAG(force_release_deleted_file_fd_timeout) < 0) {
            SetFileDeleted(false);
        }
        if (GloablFileDescriptorManager::GetInstance()->GetOpenedFilePtrSize() > INT32_FLAG(max_reader_open_files)) {
            LOG_ERROR(sLogger,
                      ("open file failed, opened fd exceed limit, too many open files",
                       GloablFileDescriptorManager::GetInstance()->GetOpenedFilePtrSize())(
                          "limit", INT32_FLAG(max_reader_open_files))("project", GetProject())(
                          "logstore", GetLogstore())("config", GetConfigName())("log reader queue name", mHostLogPath)(
                          "file device", ToString(mDevInode.dev))("file inode", ToString(mDevInode.inode))(
                          "file signature", mLastFileSignatureHash)("file signature size", mLastFileSignatureSize)(
                          "last file position", mLastFilePos));
            LogtailAlarm::GetInstance()->SendAlarm(OPEN_FILE_LIMIT_ALARM,
                                                   string("Failed to open log file: ") + mHostLogPath
                                                       + " limit:" + ToString(INT32_FLAG(max_reader_open_files)),
                                                   GetProject(),
                                                   GetLogstore(),
                                                   GetRegion());
            // set errno to "too many open file"
            errno = EMFILE;
            return false;
        }
        int32_t tryTime = 0;
        LOG_DEBUG(sLogger, ("UpdateFilePtr open log file ", mHostLogPath));
        if (mRealLogPath.size() > 0) {
            while (tryTime++ < 5) {
                mLogFileOp.Open(mRealLogPath.c_str(), false);
                if (mLogFileOp.IsOpen() == false) {
                    usleep(100);
                } else {
                    break;
                }
            }
            if (mLogFileOp.IsOpen() == false) {
                OnOpenFileError();
            } else if (CheckDevInode()) {
                GloablFileDescriptorManager::GetInstance()->OnFileOpen(this);
                LOG_INFO(sLogger,
                         ("open file succeeded, project", GetProject())("logstore", GetLogstore())(
                             "config", GetConfigName())("log reader queue name", mHostLogPath)(
                             "real file path", mRealLogPath)("file device", ToString(mDevInode.dev))(
                             "file inode", ToString(mDevInode.inode))("file signature", mLastFileSignatureHash)(
                             "file signature size", mLastFileSignatureSize)("last file position",
                                                                            mLastFilePos)("reader id", long(this)));
                return true;
            } else {
                mLogFileOp.Close();
            }
        }
        if (mRealLogPath == mHostLogPath) {
            LOG_INFO(sLogger,
                     ("open file failed, log file dev inode changed or file deleted ",
                      "prepare to delete reader or put reader into rotated map")("project", GetProject())(
                         "logstore", GetLogstore())("config", GetConfigName())("log reader queue name", mHostLogPath)(
                         "log path", mRealLogPath)("file device", ToString(mDevInode.dev))(
                         "file inode", ToString(mDevInode.inode))("file signature", mLastFileSignatureHash)(
                         "file signature size", mLastFileSignatureSize)("last file position", mLastFilePos));
            return false;
        }
        tryTime = 0;
        while (tryTime++ < 5) {
            mLogFileOp.Open(mHostLogPath.c_str(), false);
            if (mLogFileOp.IsOpen() == false) {
                usleep(100);
            } else {
                break;
            }
        }
        if (mLogFileOp.IsOpen() == false) {
            OnOpenFileError();
            return false;
        } else if (CheckDevInode()) {
            // the mHostLogPath's dev inode equal to mDevInode, so real log path is mHostLogPath
            mRealLogPath = mHostLogPath;
            GloablFileDescriptorManager::GetInstance()->OnFileOpen(this);
            LOG_INFO(
                sLogger,
                ("open file succeeded, project", GetProject())("logstore", GetLogstore())("config", GetConfigName())(
                    "log reader queue name", mHostLogPath)("real file path", mRealLogPath)(
                    "file device", ToString(mDevInode.dev))("file inode", ToString(mDevInode.inode))(
                    "file signature", mLastFileSignatureHash)("file signature size", mLastFileSignatureSize)(
                    "last file position", mLastFilePos)("reader id", long(this)));
            return true;
        } else {
            mLogFileOp.Close();
        }
        LOG_INFO(sLogger,
                 ("open file failed, log file dev inode changed or file deleted ",
                  "prepare to delete reader")("project", GetProject())("logstore", GetLogstore())(
                     "config", GetConfigName())("log reader queue name", mHostLogPath)("log path", mRealLogPath)(
                     "file device", ToString(mDevInode.dev))("file inode", ToString(mDevInode.inode))(
                     "file signature", mLastFileSignatureHash)("file signature size", mLastFileSignatureSize)(
                     "last file position", mLastFilePos));
        return false;
    }
    return true;
}

bool LogFileReader::CloseTimeoutFilePtr(int32_t curTime) {
    int32_t timeOut = (int32_t)(mReaderConfig.first->mCloseUnusedReaderIntervalSec / 100.f * (100 + rand() % 50));
    if (mLogFileOp.IsOpen() && curTime - mLastUpdateTime > timeOut) {
        fsutil::PathStat buf;
        if (mLogFileOp.Stat(buf) != 0) {
            return false;
        }
        if ((int64_t)buf.GetFileSize() == mLastFilePos) {
            LOG_INFO(sLogger,
                     ("close the file",
                      "current log file has not been updated for some time and has been read")("project", GetProject())(
                         "logstore", GetLogstore())("config", GetConfigName())("log reader queue name", mHostLogPath)(
                         "file device", ToString(mDevInode.dev))("file inode", ToString(mDevInode.inode))(
                         "file signature", mLastFileSignatureHash)("file signature size", mLastFileSignatureSize)(
                         "file size", mLastFileSize)("last file position", mLastFilePos));
            CloseFilePtr();
            // delete item in LogFileCollectOffsetIndicator map
            LogFileCollectOffsetIndicator::GetInstance()->DeleteItem(mHostLogPath, mDevInode);
            return true;
        }
    }
    return false;
}

void LogFileReader::CloseFilePtr() {
    if (mLogFileOp.IsOpen()) {
        mCache.shrink_to_fit();
        LOG_DEBUG(sLogger, ("start close LogFileReader", mHostLogPath));

        // if mHostLogPath is symbolic link, then we should not update it accrding to /dev/fd/xx
        if (!mSymbolicLinkFlag) {
            // retrieve file path from file descriptor in order to open it later
            // this is important when file is moved when rotating
            string curRealLogPath = mLogFileOp.GetFilePath();
            if (!curRealLogPath.empty()) {
                LOG_INFO(sLogger,
                         ("update the real file path of the log reader during closing, project",
                          GetProject())("logstore", GetLogstore())("config", GetConfigName())("log reader queue name",
                                                                                              mHostLogPath)(
                             "file device", ToString(mDevInode.dev))("file inode", ToString(mDevInode.inode))(
                             "file signature", mLastFileSignatureHash)("file signature size", mLastFileSignatureSize)(
                             "original file path", mRealLogPath)("new file path", curRealLogPath));
                mRealLogPath = curRealLogPath;
                if (mEOOption && mRealLogPath != mEOOption->primaryCheckpoint.real_path()) {
                    updatePrimaryCheckpointRealPath();
                }
            } else {
                LOG_WARNING(sLogger, ("failed to get real log path", mHostLogPath));
            }
        }

        if (mLogFileOp.Close() != 0) {
            int fd = mLogFileOp.GetFd();
            LOG_WARNING(
                sLogger,
                ("close file error", strerror(errno))("fd", fd)("project", GetProject())("logstore", GetLogstore())(
                    "config", GetConfigName())("log reader queue name", mHostLogPath)("real file path", mRealLogPath)(
                    "file device", ToString(mDevInode.dev))("file inode", ToString(mDevInode.inode))(
                    "file signature", mLastFileSignatureHash)("file signature size", mLastFileSignatureSize)(
                    "file size", mLastFileSize)("last file position", mLastFilePos)("reader id", long(this)));
            LogtailAlarm::GetInstance()->SendAlarm(OPEN_LOGFILE_FAIL_ALARM,
                                                   string("close file error because of ") + strerror(errno)
                                                       + ", file path: " + mHostLogPath + ", inode: "
                                                       + ToString(mDevInode.inode) + ", inode: " + ToString(fd),
                                                   GetProject(),
                                                   GetLogstore(),
                                                   GetRegion());
        } else {
            LOG_INFO(
                sLogger,
                ("close file succeeded, project", GetProject())("logstore", GetLogstore())("config", GetConfigName())(
                    "log reader queue name", mHostLogPath)("real file path", mRealLogPath)(
                    "file device", ToString(mDevInode.dev))("file inode", ToString(mDevInode.inode))(
                    "file signature", mLastFileSignatureHash)("file signature size", mLastFileSignatureSize)(
                    "file size", mLastFileSize)("last file position", mLastFilePos)("reader id", long(this)));
        }
        // always call OnFileClose
        GloablFileDescriptorManager::GetInstance()->OnFileClose(this);
    }
}

uint64_t LogFileReader::GetLogstoreKey() const {
    return mEOOption ? mEOOption->fbKey : mReaderConfig.second->GetLogstoreKey();
}

bool LogFileReader::CheckDevInode() {
    fsutil::PathStat statBuf;
    if (mLogFileOp.Stat(statBuf) != 0) {
        if (errno == ENOENT) {
            LOG_WARNING(sLogger, ("file deleted ", "unknow error")("path", mHostLogPath)("fd", mLogFileOp.GetFd()));
        } else {
            LOG_WARNING(sLogger,
                        ("get file info error, ", strerror(errno))("path", mHostLogPath)("fd", mLogFileOp.GetFd()));
        }
        return false;
    } else {
        DevInode devInode = statBuf.GetDevInode();
        return devInode == mDevInode;
    }
}

bool LogFileReader::CheckFileSignatureAndOffset(bool isOpenOnUpdate) {
    mLastEventTime = time(NULL);
    int64_t endSize = mLogFileOp.GetFileSize();
    if (endSize < 0) {
        int lastErrNo = errno;
        if (mLogFileOp.Close() == 0) {
            LOG_INFO(sLogger,
                     ("close file succeeded, project", GetProject())("logstore", GetLogstore())(
                         "config", GetConfigName())("log reader queue name", mHostLogPath)(
                         "file device", ToString(mDevInode.dev))("file inode", ToString(mDevInode.inode))(
                         "file signature", mLastFileSignatureHash)("file signature size", mLastFileSignatureSize)(
                         "file size", mLastFileSize)("last file position", mLastFilePos));
        }
        GloablFileDescriptorManager::GetInstance()->OnFileClose(this);
        bool reopenFlag = UpdateFilePtr();
        endSize = mLogFileOp.GetFileSize();
        LOG_WARNING(
            sLogger,
            ("tell error", mHostLogPath)("inode", mDevInode.inode)("error", strerror(lastErrNo))("reopen", reopenFlag)(
                "project", GetProject())("logstore", GetLogstore())("config", GetConfigName()));
        LogtailAlarm::GetInstance()->SendAlarm(OPEN_LOGFILE_FAIL_ALARM,
                                               string("tell error because of ") + strerror(lastErrNo) + " file path: "
                                                   + mHostLogPath + ", inode : " + ToString(mDevInode.inode),
                                               GetProject(),
                                               GetLogstore(),
                                               GetRegion());
        if (endSize < 0) {
            return false;
        }
    }
    mLastFileSize = endSize;

    // If file size is 0 and filename is changed, we cannot judge if the inode is reused by signature,
    // so we just recreate the reader to avoid filename mismatch
    if (mLastFileSignatureSize == 0 && mRealLogPath != mHostLogPath) {
        return false;
    }
    fsutil::PathStat ps;
    mLogFileOp.Stat(ps);
    time_t lastMTime = mLastMTime;
    mLastMTime = ps.GetMtime();
    if (!isOpenOnUpdate || mLastFileSignatureSize == 0 || endSize < mLastFilePos
        || (endSize == mLastFilePos && lastMTime != mLastMTime)) {
        char firstLine[1025];
        int nbytes = mLogFileOp.Pread(firstLine, 1, 1024, 0);
        if (nbytes < 0) {
            LOG_ERROR(sLogger,
                      ("fail to read file", mHostLogPath)("nbytes", nbytes)("project", GetProject())(
                          "logstore", GetLogstore())("config", GetConfigName()));
            return false;
        }
        firstLine[nbytes] = '\0';
        bool sigCheckRst = CheckAndUpdateSignature(string(firstLine), mLastFileSignatureHash, mLastFileSignatureSize);
        if (!sigCheckRst) {
            LOG_INFO(sLogger,
                     ("Check file truncate by signature, read from begin",
                      mHostLogPath)("project", GetProject())("logstore", GetLogstore())("config", GetConfigName()));
            mLastFilePos = 0;
            if (mEOOption) {
                updatePrimaryCheckpointSignature();
            }
            return false;
        } else if (mEOOption && mEOOption->primaryCheckpoint.sig_size() != mLastFileSignatureSize) {
            updatePrimaryCheckpointSignature();
        }
    }

    if (endSize < mLastFilePos) {
        LOG_INFO(sLogger,
                 ("File signature is same but size decrease, read from now fileSize",
                  mHostLogPath)(ToString(endSize), ToString(mLastFilePos))("project", GetProject())(
                     "logstore", GetLogstore())("config", GetConfigName()));

        LogtailAlarm::GetInstance()->SendAlarm(LOG_TRUNCATE_ALARM,
                                               mHostLogPath
                                                   + " signature is same but size decrease, read from now fileSize "
                                                   + ToString(endSize) + " last read pos " + ToString(mLastFilePos),
                                               GetProject(),
                                               GetLogstore(),
                                               GetRegion());

        mLastFilePos = endSize;
        // when we use truncate_pos_skip_bytes, if truncate stop and log start to append, logtail will drop less data or
        // collect more data this just work around for ant's demand
        if (INT32_FLAG(truncate_pos_skip_bytes) > 0 && mLastFilePos > (INT32_FLAG(truncate_pos_skip_bytes) + 1024)) {
            mLastFilePos -= INT32_FLAG(truncate_pos_skip_bytes);
            // after adjust mLastFilePos, we should fix last pos to assure that each log is complete
            FixLastFilePos(mLogFileOp, endSize);
        }
    }
    return true;
}

LogFileReaderPtrArray* LogFileReader::GetReaderArray() {
    return mReaderArray;
}

void LogFileReader::SetReaderArray(LogFileReaderPtrArray* readerArray) {
    mReaderArray = readerArray;
}

void LogFileReader::ResetTopic(const std::string& topicFormat) {
    const std::string lowerConfig = ToLowerCaseString(topicFormat);
    if (lowerConfig == "none" || lowerConfig == "default" || lowerConfig == "global_topic"
        || lowerConfig == "group_topic" || lowerConfig == "customized") {
        return;
    } else {
        // only reset file's topic
        mTopicName = GetTopicName(topicFormat, mHostLogPath);
    }
}

void LogFileReader::SetReadBufferSize(int32_t bufSize) {
    if (bufSize < 1024 * 10 || bufSize > 1024 * 1024 * 1024) {
        LOG_ERROR(sLogger, ("invalid read buffer size", bufSize));
        return;
    }
    LOG_INFO(sLogger, ("set max read buffer size", bufSize));
    BUFFER_SIZE = bufSize;
}

bool LogFileReader::ParseLogTime(const char* buffer,
                                 const boost::regex* reg,
                                 LogtailTime& logTime,
                                 const std::string& timeFormat,
                                 const std::string& region,
                                 const std::string& project,
                                 const std::string& logStore,
                                 const std::string& logPath) {
    std::string exception;
    boost::match_results<const char*> what;
    if (reg != NULL && BoostRegexSearch(buffer, *reg, exception, what, boost::match_default)) {
        if (!what.empty()) {
            std::string timeStr(what[0].str());
            // convert log time
            struct tm t;
            memset(&t, 0, sizeof(t));
            int nanosecondLength;
            if (strptime_ns(timeStr.c_str(), timeFormat.c_str(), &t, &logTime.tv_nsec, &nanosecondLength) == NULL) {
                LOG_ERROR(sLogger,
                          ("convert time failed, time str", timeStr)("time format", timeFormat)("project", project)(
                              "logstore", logStore)("file", logPath));
                return false;
            }

            t.tm_isdst = -1;
            logTime.tv_sec = mktime(&t);
            return true;
        }
    }
    if (AppConfig::GetInstance()->IsLogParseAlarmValid()) {
        if (LogtailAlarm::GetInstance()->IsLowLevelAlarmValid()) {
            LOG_ERROR(sLogger,
                      ("parse regex log fail, exception",
                       exception)("buffer", buffer)("project", project)("logstore", logStore)("file", logPath));
        }
        LogtailAlarm::GetInstance()->SendAlarm(
            REGEX_MATCH_ALARM, "parse regex log fail:" + exception, project, logStore, region);
    }
    return false;
}

bool LogFileReader::GetLogTimeByOffset(const char* buffer,
                                       int32_t pos,
                                       LogtailTime& logTime,
                                       const std::string& timeFormat,
                                       const std::string& region,
                                       const std::string& project,
                                       const std::string& logStore,
                                       const std::string& logPath) {
    struct tm t;
    memset(&t, 0, sizeof(t));
    long nanosecond = 0;
    int nanosecondLength = 0;
    if (strptime_ns(buffer + pos, timeFormat.c_str(), &t, &nanosecond, &nanosecondLength) == NULL) {
        if (AppConfig::GetInstance()->IsLogParseAlarmValid()) {
            if (LogtailAlarm::GetInstance()->IsLowLevelAlarmValid()) {
                LOG_WARNING(sLogger,
                            ("get time by offset fail, region", region)("project", project)("logstore",
                                                                                            logStore)("file", logPath));
            }
            LogtailAlarm::GetInstance()->SendAlarm(
                PARSE_TIME_FAIL_ALARM, "errorlog:" + string(buffer), project, logStore, region);
        }
        return false;
    }
    t.tm_isdst = -1;
    logTime.tv_sec = mktime(&t);
    return true;
}

// Only get the currently written log file, it will choose the last modified file to read. There are several condition
// to choose the lastmodify file:
// 1. if the last read file don't exist
// 2. if the file's first 100 bytes(file signature) is not same with the last read file's signature, which meaning the
// log file has be rolled
//
// when a new file is choosen, it will set the read position
// 1. if the time in the file's first line >= the last read log time , then set the file read position to 0 (which mean
// the file is new created)
// 2. other wise , set the position to the end of the file
// *bufferptr is null terminated.
/*
 * 1. for multiline log, "xxx" mean a string without '\n'
 * 1-1. bufferSize = 512KB:
 * "MultiLineLog_1\nMultiLineLog_2\nMultiLineLog_3\n" -> "MultiLineLog_1\nMultiLineLog_2\0"
 * "MultiLineLog_1\nMultiLineLog_2\nMultiLineLog_3_Line_1\n" -> "MultiLineLog_1\nMultiLineLog_2\0"
 * "MultiLineLog_1\nMultiLineLog_2\nMultiLineLog_3_Line_1\nxxx" -> "MultiLineLog_1\nMultiLineLog_2\0"
 * "MultiLineLog_1\nMultiLineLog_2\nMultiLineLog_3\nxxx" -> "MultiLineLog_1\nMultiLineLog_2\0"
 *
 * 1-2. bufferSize < 512KB:
 * "MultiLineLog_1\nMultiLineLog_2\nMultiLineLog_3\n" -> "MultiLineLog_1\nMultiLineLog_2\nMultiLineLog_3\0"
 * "MultiLineLog_1\nMultiLineLog_2\nMultiLineLog_3_Line_1\n" -> "MultiLineLog_1\nMultiLineLog_2\MultiLineLog_3_Line_1\0"
 * **this is not expected !** "MultiLineLog_1\nMultiLineLog_2\nMultiLineLog_3_Line_1\nxxx" ->
 * "MultiLineLog_1\nMultiLineLog_2\0" "MultiLineLog_1\nMultiLineLog_2\nMultiLineLog_3\nxxx" ->
 * "MultiLineLog_1\nMultiLineLog_2\0"
 *
 * 2. for singleline log, "xxx" mean a string without '\n'
 * "SingleLineLog_1\nSingleLineLog_2\nSingleLineLog_3\n" -> "SingleLineLog_1\nSingleLineLog_2\nSingleLineLog_3\0"
 * "SingleLineLog_1\nSingleLineLog_2\nxxx" -> "SingleLineLog_1\nSingleLineLog_2\0"
 */
bool LogFileReader::GetRawData(LogBuffer& logBuffer, int64_t fileSize, bool allowRollback) {
    // Truncate, return false to indicate no more data.
    if (fileSize == mLastFilePos) {
        return false;
    }

    bool moreData = false;
    if (mReaderConfig.first->mFileEncoding == FileReaderOptions::Encoding::GBK)
        ReadGBK(logBuffer, fileSize, moreData, allowRollback);
    else
        ReadUTF8(logBuffer, fileSize, moreData, allowRollback);

    int64_t delta = fileSize - mLastFilePos;
    if (delta > mReaderConfig.first->mReadDelayAlertThresholdBytes && !logBuffer.rawBuffer.empty()) {
        int32_t curTime = time(NULL);
        if (mReadDelayTime == 0)
            mReadDelayTime = curTime;
        else if (curTime - mReadDelayTime >= INT32_FLAG(read_delay_alarm_duration)) {
            mReadDelayTime = curTime;
            LOG_WARNING(sLogger,
                        ("read log delay", mHostLogPath)("fall behind bytes",
                                                         delta)("file size", fileSize)("read pos", mLastFilePos));
            LogtailAlarm::GetInstance()->SendAlarm(
                READ_LOG_DELAY_ALARM,
                std::string("fall behind ") + ToString(delta) + " bytes, file size:" + ToString(fileSize)
                    + ", now position:" + ToString(mLastFilePos) + ", path:" + mHostLogPath
                    + ", now read log content:" + logBuffer.rawBuffer.substr(0, 256).to_string(),
                GetProject(),
                GetLogstore(),
                GetRegion());
        }
    } else
        mReadDelayTime = 0;

    // if delta size > mReadDelaySkipBytes, force set file pos and send alarm
    if (mReaderConfig.first->mReadDelaySkipThresholdBytes > 0
        && delta > mReaderConfig.first->mReadDelaySkipThresholdBytes) {
        LOG_WARNING(sLogger,
                    ("read log delay and force set file pos to file size", mHostLogPath)("fall behind bytes", delta)(
                        "skip bytes config", mReaderConfig.first->mReadDelaySkipThresholdBytes)("file size", fileSize)(
                        "read pos", mLastFilePos));
        LogtailAlarm::GetInstance()->SendAlarm(
            READ_LOG_DELAY_ALARM,
            string("force set file pos to file size, fall behind ") + ToString(delta)
                + " bytes, file size:" + ToString(fileSize) + ", now position:" + ToString(mLastFilePos)
                + ", path:" + mHostLogPath + ", now read log content:" + logBuffer.rawBuffer.substr(0, 256).to_string(),
            GetProject(),
            GetLogstore(),
            GetRegion());
        mLastFilePos = fileSize;
        mCache.clear();
    }

    // if (mMarkOffsetFlag && logBuffer.rawBuffer.size() > 0) {
    //     logBuffer.fileInfo.reset(new FileInfo(mLogFileOp.GetFd(), mDevInode));
    //     FileInfoPtr& fileInfo = logBuffer.fileInfo;
    //     fileInfo->filename = mIsFuseMode ? mFuseTrimedFilename : mHostLogPath;
    //     fileInfo->offset = mLastFilePos - (int64_t)logBuffer.rawBuffer.size();
    //     fileInfo->len = (int64_t)logBuffer.rawBuffer.size();
    //     fileInfo->filePos = mLastFilePos;
    //     fileInfo->readPos = GetLastReadPos();
    //     fileInfo->fileSize = fileSize;
    // }

    // if (mIsFuseMode && logBuffer.rawBuffer.size() > 0)
    //     UlogfsHandler::GetInstance()->Sparse(logBuffer.fileInfo.get());

    if (mContainerStopped) {
        int32_t curTime = time(NULL);
        if (curTime - mContainerStoppedTime >= INT32_FLAG(logtail_alarm_interval)
            && curTime - mReadStoppedContainerAlarmTime >= INT32_FLAG(logtail_alarm_interval)) {
            mReadStoppedContainerAlarmTime = curTime;
            LOG_WARNING(sLogger,
                        ("read stopped container file", mHostLogPath)("stopped time", mContainerStoppedTime)(
                            "file size", fileSize)("read pos", mLastFilePos));
            LogtailAlarm::GetInstance()->SendAlarm(
                READ_STOPPED_CONTAINER_ALARM,
                string("path: ") + mHostLogPath + ", stopped time:" + ToString(mContainerStoppedTime)
                    + ", file size:" + ToString(fileSize) + ", now position:" + ToString(mLastFilePos),
                GetProject(),
                GetLogstore(),
                GetRegion());
        }
    }

    return moreData;
}

size_t LogFileReader::getNextReadSize(int64_t fileEnd, bool& fromCpt) {
    size_t readSize = static_cast<size_t>(fileEnd - mLastFilePos);
    bool allowMoreBufferSize = false;
    fromCpt = false;
    if (mEOOption && mEOOption->selectedCheckpoint->IsComplete()) {
        fromCpt = true;
        allowMoreBufferSize = true;
        auto& checkpoint = mEOOption->selectedCheckpoint->data;
        readSize = checkpoint.read_length();
        LOG_INFO(sLogger, ("read specified length", readSize)("offset", mLastFilePos));
    }
    if (readSize > BUFFER_SIZE && !allowMoreBufferSize) {
        readSize = BUFFER_SIZE;
    }
    return readSize;
}

void LogFileReader::setExactlyOnceCheckpointAfterRead(size_t readSize) {
    if (!mEOOption || readSize == 0) {
        return;
    }

    auto& cpt = mEOOption->selectedCheckpoint->data;
    cpt.set_read_offset(mLastFilePos);
    cpt.set_read_length(readSize);
}

void LogFileReader::ReadUTF8(LogBuffer& logBuffer, int64_t end, bool& moreData, bool allowRollback) {
    char* stringBuffer = nullptr;
    size_t nbytes = 0;

    logBuffer.readOffset = mLastFilePos;
    if (!mLogFileOp.IsOpen()) {
        // read flush timeout
        nbytes = mCache.size();
        StringBuffer stringMemory = logBuffer.sourcebuffer->AllocateStringBuffer(nbytes);
        stringBuffer = stringMemory.data;
        memcpy(stringBuffer, mCache.data(), nbytes);
        // Ignore \n if last is force read
        if (stringBuffer[0] == '\n' && mLastForceRead) {
            ++stringBuffer;
            ++mLastFilePos;
            logBuffer.readOffset = mLastFilePos;
            --nbytes;
        }
        mCache.clear();
        moreData = false;
    } else {
        bool fromCpt = false;
        size_t READ_BYTE = getNextReadSize(end, fromCpt);
        if (!READ_BYTE) {
            return;
        }
        if (mReaderConfig.first->mInputType == FileReaderOptions::InputType::InputContainerStdio
            && !mHasReadContainerBom) {
            checkContainerType(mLogFileOp);
        }
        const size_t lastCacheSize = mCache.size();
        if (READ_BYTE < lastCacheSize) {
            READ_BYTE = lastCacheSize; // this should not happen, just avoid READ_BYTE >= 0 theoratically
        }
        StringBuffer stringMemory
            = logBuffer.sourcebuffer->AllocateStringBuffer(READ_BYTE); // allocate modifiable buffer
        if (lastCacheSize) {
            READ_BYTE -= lastCacheSize; // reserve space to copy from cache if needed
        }
        TruncateInfo* truncateInfo = nullptr;
        int64_t lastReadPos = GetLastReadPos();
        nbytes = READ_BYTE
            ? ReadFile(mLogFileOp, stringMemory.data + lastCacheSize, READ_BYTE, lastReadPos, &truncateInfo)
            : 0UL;
        stringBuffer = stringMemory.data;
        if (nbytes == 0 && (!lastCacheSize || allowRollback)) { // read nothing, if no cached data or allow rollback the
            // reader's state cannot be changed
            return;
        }
        if (lastCacheSize) {
            memcpy(stringBuffer, mCache.data(), lastCacheSize); // copy from cache
            nbytes += lastCacheSize;
        }
        // Ignore \n if last is force read
        if (stringBuffer[0] == '\n' && mLastForceRead) {
            ++stringBuffer;
            ++mLastFilePos;
            logBuffer.readOffset = mLastFilePos;
            --nbytes;
        }
        const size_t stringBufferLen = nbytes;
        logBuffer.truncateInfo.reset(truncateInfo);
        lastReadPos = mLastFilePos + nbytes; // this doesn't seem right when ulogfs is used and a hole is skipped
        LOG_DEBUG(sLogger, ("read bytes", nbytes)("last read pos", lastReadPos));
        moreData = (nbytes == BUFFER_SIZE);
        auto alignedBytes = nbytes;
        if (allowRollback) {
            alignedBytes = AlignLastCharacter(stringBuffer, nbytes);
        }
        if (allowRollback || mReaderConfig.second->RequiringJsonReader()) {
            int32_t rollbackLineFeedCount;
            nbytes = RemoveLastIncompleteLog(stringBuffer, alignedBytes, rollbackLineFeedCount, allowRollback);
        }

        if (nbytes == 0) {
            if (moreData) { // excessively long line without '\n' or multiline begin or valid wchar
                nbytes = alignedBytes ? alignedBytes : BUFFER_SIZE;
                if (mReaderConfig.second->RequiringJsonReader()) {
                    int32_t rollbackLineFeedCount;
                    nbytes = RemoveLastIncompleteLog(stringBuffer, nbytes, rollbackLineFeedCount, false);
                }
                LOG_WARNING(sLogger,
                            ("Log is too long and forced to be split at offset: ",
                             mLastFilePos + nbytes)("file: ", mHostLogPath)("inode: ", mDevInode.inode)(
                                "first 1024B log: ", logBuffer.rawBuffer.substr(0, 1024)));
                std::ostringstream oss;
                oss << "Log is too long and forced to be split at offset: " << ToString(mLastFilePos + nbytes)
                    << " file: " << mHostLogPath << " inode: " << ToString(mDevInode.inode)
                    << " first 1024B log: " << logBuffer.rawBuffer.substr(0, 1024) << std::endl;
                LogtailAlarm::GetInstance()->SendAlarm(
                    SPLIT_LOG_FAIL_ALARM, oss.str(), GetProject(), GetLogstore(), GetRegion());
            } else {
                // line is not finished yet nor more data, put all data in cache
                mCache.assign(stringBuffer, stringBufferLen);
                return;
            }
        }
        if (nbytes < stringBufferLen) {
            // rollback happend, put rollbacked part in cache
            mCache.assign(stringBuffer + nbytes, stringBufferLen - nbytes);
        } else {
            mCache.clear();
        }
        if (!moreData && fromCpt && lastReadPos < end) {
            moreData = true;
        }
    }

    // cache is sealed, nbytes should no change any more
    size_t stringLen = nbytes;
    if (stringBuffer[stringLen - 1] == '\n'
        || stringBuffer[stringLen - 1]
            == '\0') { // \0 is for json, such behavior make ilogtail not able to collect binary log
        --stringLen;
    }
    stringBuffer[stringLen] = '\0';

    logBuffer.rawBuffer = StringView(stringBuffer, stringLen); // set readable buffer
    logBuffer.readLength = nbytes;
    setExactlyOnceCheckpointAfterRead(nbytes);
    mLastFilePos += nbytes;

    mLastForceRead = !allowRollback;
    LOG_DEBUG(sLogger, ("read size", nbytes)("last file pos", mLastFilePos));
}

void LogFileReader::ReadGBK(LogBuffer& logBuffer, int64_t end, bool& moreData, bool allowRollback) {
    std::unique_ptr<char[]> gbkMemory;
    char* gbkBuffer = nullptr;
    size_t readCharCount = 0, originReadCount = 0;
    int64_t lastReadPos = 0;
    bool logTooLongSplitFlag = false, fromCpt = false;

    logBuffer.readOffset = mLastFilePos;
    if (!mLogFileOp.IsOpen()) {
        // read flush timeout
        readCharCount = mCache.size();
        gbkMemory.reset(new char[readCharCount + 1]);
        gbkBuffer = gbkMemory.get();
        memcpy(gbkBuffer, mCache.data(), readCharCount);
        // Ignore \n if last is force read
        if (gbkBuffer[0] == '\n' && mLastForceRead) {
            ++gbkBuffer;
            ++mLastFilePos;
            logBuffer.readOffset = mLastFilePos;
            --readCharCount;
        }
        lastReadPos = mLastFilePos + readCharCount;
        originReadCount = readCharCount;
        moreData = false;
    } else {
        size_t READ_BYTE = getNextReadSize(end, fromCpt);
        const size_t lastCacheSize = mCache.size();
        if (READ_BYTE < lastCacheSize) {
            READ_BYTE = lastCacheSize; // this should not happen, just avoid READ_BYTE >= 0 theoratically
        }
        gbkMemory.reset(new char[READ_BYTE + 1]);
        gbkBuffer = gbkMemory.get();
        if (lastCacheSize) {
            READ_BYTE -= lastCacheSize; // reserve space to copy from cache if needed
        }
        TruncateInfo* truncateInfo = nullptr;
        lastReadPos = GetLastReadPos();
        readCharCount
            = READ_BYTE ? ReadFile(mLogFileOp, gbkBuffer + lastCacheSize, READ_BYTE, lastReadPos, &truncateInfo) : 0UL;
        if (readCharCount == 0 && (!lastCacheSize || allowRollback)) { // just keep last cache
            return;
        }
        if (mReaderConfig.first->mInputType == FileReaderOptions::InputType::InputContainerStdio
            && !mHasReadContainerBom) {
            checkContainerType(mLogFileOp);
        }
        if (lastCacheSize) {
            memcpy(gbkBuffer, mCache.data(), lastCacheSize); // copy from cache
            readCharCount += lastCacheSize;
        }
        // Ignore \n if last is force read
        if (gbkBuffer[0] == '\n' && mLastForceRead) {
            ++gbkBuffer;
            --readCharCount;
            ++mLastFilePos;
            logBuffer.readOffset = mLastFilePos;
        }
        logBuffer.truncateInfo.reset(truncateInfo);
        lastReadPos = mLastFilePos + readCharCount;
        originReadCount = readCharCount;
        moreData = (readCharCount == BUFFER_SIZE);
        auto alignedBytes = readCharCount;
        if (allowRollback) {
            alignedBytes = AlignLastCharacter(gbkBuffer, readCharCount);
        }
        if (alignedBytes == 0) {
            if (moreData) { // excessively long line without valid wchar
                logTooLongSplitFlag = true;
                alignedBytes = BUFFER_SIZE;
            } else {
                // line is not finished yet nor more data, put all data in cache
                mCache.assign(gbkBuffer, originReadCount);
                return;
            }
        }
        readCharCount = alignedBytes;
    }
    gbkBuffer[readCharCount] = '\0';

    vector<long> lineFeedPos = {-1}; // elements point to the last char of each line
    for (long idx = 0; idx < long(readCharCount - 1); ++idx) {
        if (gbkBuffer[idx] == '\n')
            lineFeedPos.push_back(idx);
    }
    lineFeedPos.push_back(readCharCount - 1);

    size_t srcLength = readCharCount;
    size_t requiredLen
        = EncodingConverter::GetInstance()->ConvertGbk2Utf8(gbkBuffer, &srcLength, nullptr, 0, lineFeedPos);
    StringBuffer stringMemory = logBuffer.sourcebuffer->AllocateStringBuffer(requiredLen + 1);
    size_t resultCharCount = EncodingConverter::GetInstance()->ConvertGbk2Utf8(
        gbkBuffer, &srcLength, stringMemory.data, stringMemory.capacity, lineFeedPos);
    char* stringBuffer = stringMemory.data; // utf8 buffer
    if (resultCharCount == 0) {
        if (readCharCount < originReadCount) {
            // skip unconvertable part, put rollbacked part in cache
            mCache.assign(gbkBuffer + readCharCount, originReadCount - readCharCount);
        } else {
            mCache.clear();
        }
        mLastFilePos += readCharCount;
        logBuffer.readOffset = mLastFilePos;
        return;
    }
    int32_t rollbackLineFeedCount = 0;
    int32_t bakResultCharCount = resultCharCount;
    if (allowRollback || mReaderConfig.second->RequiringJsonReader()) {
        resultCharCount = RemoveLastIncompleteLog(stringBuffer, resultCharCount, rollbackLineFeedCount, allowRollback);
    }
    if (resultCharCount == 0) {
        if (moreData) {
            resultCharCount = bakResultCharCount;
            rollbackLineFeedCount = 0;
            if (mReaderConfig.second->RequiringJsonReader()) {
                int32_t rollbackLineFeedCount;
                RemoveLastIncompleteLog(stringBuffer, resultCharCount, rollbackLineFeedCount, false);
            }
            // Cannot get the split position here, so just mark a flag and send alarm later
            logTooLongSplitFlag = true;
        } else {
            // line is not finished yet nor more data, put all data in cache
            mCache.assign(gbkBuffer, originReadCount);
            return;
        }
    }

    int32_t lineFeedCount = lineFeedPos.size();
    if (rollbackLineFeedCount > 0 && lineFeedCount >= (1 + rollbackLineFeedCount)) {
        readCharCount -= lineFeedPos[lineFeedCount - 1] - lineFeedPos[lineFeedCount - 1 - rollbackLineFeedCount];
    }
    if (readCharCount < originReadCount) {
        // rollback happend, put rollbacked part in cache
        mCache.assign(gbkBuffer + readCharCount, originReadCount - readCharCount);
    } else {
        mCache.clear();
    }
    // cache is sealed, readCharCount should not change any more
    size_t stringLen = resultCharCount;
    if (stringBuffer[stringLen - 1] == '\n'
        || stringBuffer[stringLen - 1]
            == '\0') { // \0 is for json, such behavior make ilogtail not able to collect binary log
        --stringLen;
    }
    stringBuffer[stringLen] = '\0';
    if (mLogFileOp.IsOpen() && !moreData && fromCpt && lastReadPos < end) {
        moreData = true;
    }
    logBuffer.rawBuffer = StringView(stringBuffer, stringLen);
    logBuffer.readLength = readCharCount;
    setExactlyOnceCheckpointAfterRead(readCharCount);
    mLastFilePos += readCharCount;
    if (logTooLongSplitFlag) {
        LOG_WARNING(sLogger,
                    ("Log is too long and forced to be split at offset: ", mLastFilePos)("file: ", mHostLogPath)(
                        "inode: ", mDevInode.inode)("first 1024B log: ", logBuffer.rawBuffer.substr(0, 1024)));
        std::ostringstream oss;
        oss << "Log is too long and forced to be split at offset: " << ToString(mLastFilePos)
            << " file: " << mHostLogPath << " inode: " << ToString(mDevInode.inode)
            << " first 1024B log: " << logBuffer.rawBuffer.substr(0, 1024) << std::endl;
        LogtailAlarm::GetInstance()->SendAlarm(
            SPLIT_LOG_FAIL_ALARM, oss.str(), GetProject(), GetLogstore(), GetRegion());
    }
    mLastForceRead = !allowRollback;
    LOG_DEBUG(sLogger,
              ("read gbk buffer, offset", mLastFilePos)("origin read", originReadCount)("at last read", readCharCount));
}

size_t
LogFileReader::ReadFile(LogFileOperator& op, void* buf, size_t size, int64_t& offset, TruncateInfo** truncateInfo) {
    if (buf == NULL || size == 0 || op.IsOpen() == false) {
        LOG_WARNING(sLogger, ("invalid param", ""));
        return 0;
    }

    int nbytes = 0;
    // if (mIsFuseMode) {
    //     int64_t oriOffset = offset;
    //     nbytes = op.SkipHoleRead(buf, 1, size, &offset);
    //     if (nbytes < 0) {
    //         LOG_ERROR(sLogger,
    //                   ("SkipHoleRead fail to read log file",
    //                    mHostLogPath)("mLastFilePos", mLastFilePos)("size", size)("offset", offset));
    //         return 0;
    //     }
    //     if (oriOffset != offset && truncateInfo != NULL) {
    //         *truncateInfo = new TruncateInfo(oriOffset, offset);
    //         LOG_INFO(sLogger,
    //                  ("read fuse file with a hole, size",
    //                   offset - oriOffset)("filename", mHostLogPath)("dev", mDevInode.dev)("inode", mDevInode.inode));
    //         LogtailAlarm::GetInstance()->SendAlarm(
    //             FUSE_FILE_TRUNCATE_ALARM,
    //             string("read fuse file with a hole, size: ") + ToString(offset - oriOffset) + " filename: "
    //                 + mHostLogPath + " dev: " + ToString(mDevInode.dev) + " inode: " + ToString(mDevInode.inode),
    //             GetProject(),
    //             GetLogstore(),
    //             GetRegion());
    //     }
    // } else {
    nbytes = op.Pread(buf, 1, size, offset);
    if (nbytes < 0) {
        LOG_ERROR(sLogger,
                  ("Pread fail to read log file", mHostLogPath)("mLastFilePos", mLastFilePos)("size", size)("offset",
                                                                                                            offset));
        return 0;
    }
    // }

    *((char*)buf + nbytes) = '\0';
    return nbytes;
}

LogFileReader::FileCompareResult LogFileReader::CompareToFile(const string& filePath) {
    LogFileOperator logFileOp;
    logFileOp.Open(filePath.c_str(), false);
    if (logFileOp.IsOpen() == false) {
        return FileCompareResult_Error;
    }

    fsutil::PathStat buf;
    if (0 == logFileOp.Stat(buf)) {
        auto devInode = buf.GetDevInode();
        if (devInode != mDevInode) {
            logFileOp.Close();
            return FileCompareResult_DevInodeChange;
        }

        char sigStr[1025];
        int readSize = logFileOp.Pread(sigStr, 1, 1024, 0);
        logFileOp.Close();
        if (readSize < 0)
            return FileCompareResult_Error;
        sigStr[readSize] = '\0';
        uint64_t sigHash = mLastFileSignatureHash;
        uint32_t sigSize = mLastFileSignatureSize;
        // If file size is 0 and filename is changed, we cannot judge if the inode is reused by signature,
        // so we just recreate the reader to avoid filename mismatch
        if (sigSize == 0 && filePath != mHostLogPath) {
            return FileCompareResult_SigChange;
        }
        bool sigSameRst = CheckAndUpdateSignature(string(sigStr), sigHash, sigSize);
        if (!sigSameRst) {
            return FileCompareResult_SigChange;
        }
        if ((int64_t)buf.GetFileSize() == mLastFilePos) {
            return FileCompareResult_SigSameSizeSame;
        } else {
            return FileCompareResult_SigSameSizeChange;
        }
    }
    logFileOp.Close();
    return FileCompareResult_Error;
}

/*
    Rollback from the end to ensure that the logs before are complete.
    Here are expected behaviours of this function:
    1. The logs remained must be complete.
    2. The logs rollbacked may be complete but we cannot confirm. Leave them to the next reading.
    3. The last line without '\n' is considered as unmatch. (even if it can match END regex)
    4. The '\n' at the end is considered as part of the multiline log.
    Examples:
    1. mLogBeginRegPtr != NULL
        1. begin\nxxx\nbegin\nxxx\n -> begin\nxxx\n
    2. mLogBeginRegPtr != NULL, mLogContinueRegPtr != NULL
        1. begin\ncontinue\nxxx\n -> begin\ncontinue\n
        2. begin\ncontinue\nbegin\n -> begin\ncontinue\n
        3. begin\ncontinue\nbegin\ncontinue\n -> begin\ncontinue\n
    3. mLogBeginRegPtr != NULL, mLogEndRegPtr != NULL
        1. begin\nxxx\nend\n -> begin\nxxx\nend
        2. begin\nxxx\nend\nbegin\nxxx\n -> begin\nxxx\nend
    4. mLogContinueRegPtr != NULL, mLogEndRegPtr != NULL
        1. continue\nend\n -> continue\nxxx\nend
        2. continue\nend\ncontinue\n -> continue\nxxx\nend
        3. continue\nend\ncontinue\nend\n -> continue\nxxx\nend
    5. mLogEndRegPtr != NULL
        1. xxx\nend\n -> xxx\nend
        1. xxx\nend\nxxx\n -> xxx\nend
*/
/*
    return: the number of bytes left, including \n
*/
int32_t
LogFileReader::RemoveLastIncompleteLog(char* buffer, int32_t size, int32_t& rollbackLineFeedCount, bool allowRollback) {
    if (!allowRollback || size == 0) {
        return size;
    }
    int32_t endPs; // the position of \n or \0
    if (buffer[size - 1] == '\n') {
        endPs = size - 1;
    } else {
        endPs = size;
    }
    rollbackLineFeedCount = 0;
    // Multiline rollback
    if (mMultilineConfig.first->IsMultiline()) {
        std::string exception;
        while (endPs >= 0) {
            LineInfo content = GetLastLine(StringView(buffer, size), endPs, false);
            if (mMultilineConfig.first->GetEndPatternReg()) {
                // start + end, continue + end, end
                if (BoostRegexSearch(content.data.data(),
                                     content.data.size(),
                                     *mMultilineConfig.first->GetEndPatternReg(),
                                     exception)) {
                    // Ensure the end line is complete
                    if (buffer[content.lineEnd] == '\n') {
                        return content.lineEnd + 1;
                    }
                }
            } else if (mMultilineConfig.first->GetStartPatternReg()
                       && BoostRegexSearch(content.data.data(),
                                           content.data.size(),
                                           *mMultilineConfig.first->GetStartPatternReg(),
                                           exception)) {
                // start + continue, start
                rollbackLineFeedCount += content.rollbackLineFeedCount;
                // Keep all the buffer if rollback all
                return content.lineBegin;
            }
            rollbackLineFeedCount += content.rollbackLineFeedCount;
            endPs = content.lineBegin - 1;
        }
    }
    // Single line rollback or all unmatch rollback
    rollbackLineFeedCount = 0;
    if (buffer[size - 1] == '\n') {
        endPs = size - 1;
    } else {
        endPs = size;
    }
    LineInfo content = GetLastLine(StringView(buffer, size), endPs, true);
    // 最后一行是完整行,且以 \n 结尾
    if (content.fullLine && buffer[endPs] == '\n') {
        return size;
    }
    content = GetLastLine(StringView(buffer, size), endPs, false);
    rollbackLineFeedCount = content.rollbackLineFeedCount;
    return content.lineBegin;
}

LineInfo LogFileReader::GetLastLine(StringView buffer, int32_t end, bool needSingleLine) {
    size_t protocolFunctionIndex = mLineParsers.size() - 1;
    return mLineParsers[protocolFunctionIndex]->GetLastLine(
        buffer, end, protocolFunctionIndex, needSingleLine, &mLineParsers);
}

size_t LogFileReader::AlignLastCharacter(char* buffer, size_t size) {
    int n = 0;
    int endPs = size - 1;
    if (buffer[endPs] == '\n') {
        return size;
    }
    if (mReaderConfig.first->mFileEncoding == FileReaderOptions::Encoding::GBK) {
        // GB 18030 encoding rules:
        // 1. The number of byte for one character can be 1, 2, 4.
        // 2. 1 byte character: the top bit is 0.
        // 3. 2 bytes character: the 1st byte is between 0x81 and 0xFE; the 2nd byte is between 0x40 and 0xFE.
        // 4. 4 bytes character: the 1st and 3rd byte is between 0x81 and 0xFE; the 2nd and 4th byte are between
        // 0x30 and 0x39. (not supported to align)

        // 1 byte character, 2nd byte of 2 bytes, 2nd or 4th byte of 4 bytes
        if ((buffer[endPs] & 0x80) == 0 || size == 1) {
            return size;
        }
        while (endPs >= 0 && (buffer[endPs] & 0x80)) {
            --endPs;
        }
        // whether characters >= 0x80 appear in pair
        if (((size - endPs - 1) & 1) == 0) {
            return size;
        }
        return size - 1;
    } else {
        // UTF8 encoding rules:
        // 1. For single byte character, the top bit is 0.
        // 2. For N (N > 1) bytes character, the top N bit of the first byte is 1. The first and second bits of the
        // following bytes are 10.
        while (endPs >= 0) {
            char ch = buffer[endPs];
            if ((ch & 0x80) == 0) { // 1 bytes character, 0x80 -> 10000000
                n = 1;
                break;
            } else if ((ch & 0xE0) == 0xC0) { // 2 bytes character, 0xE0 -> 11100000, 0xC0 -> 11000000
                n = 2;
                break;
            } else if ((ch & 0xF0) == 0xE0) { // 3 bytes character, 0xF0 -> 11110000, 0xE0 -> 11100000
                n = 3;
                break;
            } else if ((ch & 0xF8) == 0xF0) { // 4 bytes character, 0xF8 -> 11111000, 0xF0 -> 11110000
                n = 4;
                break;
            } else if ((ch & 0xFC) == 0xF8) { // 5 bytes character, 0xFC -> 11111100, 0xF8 -> 11111000
                n = 5;
                break;
            } else if ((ch & 0xFE) == 0xFC) { // 6 bytes character, 0xFE -> 11111110, 0xFC -> 11111100
                n = 6;
                break;
            }
            endPs--;
        }
        if (endPs - 1 + n >= (int)size) {
            return endPs;
        } else {
            return size;
        }
    }
    return 0;
}

std::unique_ptr<Event> LogFileReader::CreateFlushTimeoutEvent() {
    auto result = std::unique_ptr<Event>(new Event(mHostLogPathDir,
                                                   mHostLogPathFile,
                                                   EVENT_READER_FLUSH_TIMEOUT | EVENT_MODIFY,
                                                   -1,
                                                   0,
                                                   mDevInode.dev,
                                                   mDevInode.inode));
    result->SetLastFilePos(mLastFilePos);
    result->SetLastReadPos(GetLastReadPos());
    return result;
}

LogFileReader::~LogFileReader() {
    // if (mLogBeginRegPtr != NULL) {
    //     delete mLogBeginRegPtr;
    //     mLogBeginRegPtr = NULL;
    // }
    // if (mLogContinueRegPtr != NULL) {
    //     delete mLogContinueRegPtr;
    //     mLogContinueRegPtr = NULL;
    // }
    // if (mLogEndRegPtr != NULL) {
    //     delete mLogEndRegPtr;
    //     mLogEndRegPtr = NULL;
    // }
    LOG_INFO(sLogger,
             ("destruct the corresponding log reader, project", GetProject())("logstore", GetLogstore())(
                 "config", GetConfigName())("log reader queue name", mHostLogPath)(
                 "file device", ToString(mDevInode.dev))("file inode", ToString(mDevInode.inode))(
                 "file signature", mLastFileSignatureHash)("file signature size", mLastFileSignatureSize)(
                 "file size", mLastFileSize)("last file position", mLastFilePos));
    CloseFilePtr();

    // Mark GC so that corresponding resources can be released.
    // For config update, reader will be recreated, which will retrieve these
    //  resources back, then their GC flag will be removed.
    if (mEOOption) {
        static auto sQueueM = QueueManager::GetInstance();
        sQueueM->MarkGC(GetProject(),
                        mEOOption->primaryCheckpointKey + mEOOption->rangeCheckpointPtrs[0]->data.hash_key());

        static auto sCptM = CheckpointManagerV2::GetInstance();
        sCptM->MarkGC(mEOOption->primaryCheckpointKey);
    }
}

<<<<<<< HEAD
void LogFileReader::SetEventGroupMetaAndTag(PipelineEventGroup& group) {
    // we store source-specific info with fixed key in metadata
    group.SetMetadata(EventGroupMetaKey::LOG_FILE_PATH, GetConvertedPath());
    group.SetMetadata(EventGroupMetaKey::LOG_FILE_PATH_RESOLVED, GetHostLogPath());
    group.SetMetadata(EventGroupMetaKey::LOG_FILE_INODE, ToString(GetDevInode().inode));
    group.SetMetadata(EventGroupMetaKey::SOURCE_ID, ToString(GetSourceId()));
    group.SetMetadata(EventGroupMetaKey::TOPIC, GetTopicName());
    group.SetMetadata(EventGroupMetaKey::LOGGROUP_KEY, ToString(GetLogGroupKey()));

    // for source-specific info without fixed key, we store them in tags directly
    // for log, these includes:
    // 1. extra topic
    // 2. external k8s env/label tag
    // 3. inode (this is special, currently it is in both metadata and tag, since it is not a default tag; later on, it
    // should be controlled by tag processor)
    const std::vector<sls_logs::LogTag>& extraTags = GetExtraTags();
    for (size_t i = 0; i < extraTags.size(); ++i) {
        group.SetTag(extraTags[i].key(), extraTags[i].value());
=======
StringBuffer* BaseLineParse::GetStringBuffer() {
    return &mStringBuffer;
}

LineInfo RawTextParser::GetLastLine(StringView buffer,
                                   int32_t end,
                                   size_t protocolFunctionIndex,
                                   bool needSingleLine,
                                   std::vector<BaseLineParse*>* lineParsers) {
    if (end == 0) {
        return {.data = StringView(), .lineBegin = 0, .lineEnd = 0, .rollbackLineFeedCount = 0, .fullLine = false};
    }
    if (protocolFunctionIndex != 0) {
        return {.data = StringView(), .lineBegin = 0, .lineEnd = 0, .rollbackLineFeedCount = 0, .fullLine = false};
    }

    for (int32_t begin = end; begin > 0; --begin) {
        if (begin == 0 || buffer[begin - 1] == '\n') {
            return {.data = StringView(buffer.data() + begin, end - begin),
                    .lineBegin = begin,
                    .lineEnd = end,
                    .rollbackLineFeedCount = 1,
                    .fullLine = true};
        }
    }
    return {.data = StringView(buffer.data(), end),
            .lineBegin = 0,
            .lineEnd = end,
            .rollbackLineFeedCount = 1,
            .fullLine = true};
}

LineInfo DockerJsonFileParser::GetLastLine(StringView buffer,
                                          int32_t end,
                                          size_t protocolFunctionIndex,
                                          bool needSingleLine,
                                          std::vector<BaseLineParse*>* lineParsers) {
    if (end == 0) {
        return {.data = StringView(), .lineBegin = 0, .lineEnd = 0, .rollbackLineFeedCount = 0, .fullLine = false};
    }
    if (protocolFunctionIndex == 0) {
        // 异常情况, DockerJsonFileParse不允许在最后一个解析器
        return {.data = StringView(), .lineBegin = 0, .lineEnd = 0, .rollbackLineFeedCount = 0, .fullLine = false};
    }

    size_t nextProtocolFunctionIndex = protocolFunctionIndex - 1;
    LineInfo finalLine;
    while (!finalLine.fullLine) {
        LineInfo rawLine = (*lineParsers)[nextProtocolFunctionIndex]->GetLastLine(
            buffer, end, nextProtocolFunctionIndex, needSingleLine, lineParsers);
        if (rawLine.data.back() == '\n') {
            rawLine.data = StringView(rawLine.data.data(), rawLine.data.size() - 1);
        }

        LineInfo line;
        parseLine(rawLine, line);
        finalLine.data = line.data;
        finalLine.fullLine = line.fullLine;
        finalLine.lineBegin = line.lineBegin;
        finalLine.rollbackLineFeedCount += line.rollbackLineFeedCount;
        finalLine.dataRaw = line.dataRaw;
        if (finalLine.lineEnd == 0) {
            finalLine.lineEnd = line.lineEnd;
        }
        if (!finalLine.fullLine) {
            if (finalLine.lineBegin == 0) {
                finalLine.data = StringView();
                return finalLine;
            }
            end = finalLine.lineBegin - 1;
        }
    }
    return finalLine;
}

bool DockerJsonFileParser::parseLine(LineInfo rawLine, LineInfo& paseLine) {
    paseLine = rawLine;
    paseLine.fullLine = false;

    rapidjson::Document doc;
    doc.Parse(rawLine.data.data(), rawLine.data.size());

    if (doc.HasParseError()) {
        return false;
    } else if (!doc.IsObject()) {
        return false;
    }
    auto it = doc.FindMember(ProcessorParseContainerLogNative::DOCKER_JSON_TIME.c_str());
    if (it == doc.MemberEnd() || !it->value.IsString()) {
        return false;
    }
    it = doc.FindMember(ProcessorParseContainerLogNative::DOCKER_JSON_STREAM_TYPE.c_str());
    if (it == doc.MemberEnd() || !it->value.IsString()) {
        return false;
    }
    it = doc.FindMember(ProcessorParseContainerLogNative::DOCKER_JSON_LOG.c_str());
    if (it == doc.MemberEnd() || !it->value.IsString()) {
        return false;
    }
    StringView content = it->value.GetString();
    if (content.size() > 0 && content[content.size() - 1] == '\n') {
        content = StringView(content.data(), content.size() - 1);
    }

    paseLine.dataRaw = content.to_string();
    paseLine.data = paseLine.dataRaw;
    paseLine.fullLine = true;
    return true;
}

LineInfo ContainerdTextParser::GetLastLine(StringView buffer,
                                          int32_t end,
                                          size_t protocolFunctionIndex,
                                          bool needSingleLine,
                                          std::vector<BaseLineParse*>* lineParsers) {
    if (end == 0) {
        return {.data = StringView(), .lineBegin = 0, .lineEnd = 0, .rollbackLineFeedCount = 0, .fullLine = false};
    }
    if (protocolFunctionIndex == 0) {
        // 异常情况, DockerJsonFileParse不允许在最后一个解析器
        return {.data = StringView(), .lineBegin = 0, .lineEnd = 0, .rollbackLineFeedCount = 0, .fullLine = false};
    }
    LineInfo finalLine;
    finalLine.fullLine = false;
    // 跳过最后的连续P
    size_t nextProtocolFunctionIndex = protocolFunctionIndex - 1;

    while (!finalLine.fullLine) {
        LineInfo rawLine = (*lineParsers)[nextProtocolFunctionIndex]->GetLastLine(
            buffer, end, nextProtocolFunctionIndex, needSingleLine, lineParsers);
        if (rawLine.data.back() == '\n') {
            rawLine.data = StringView(rawLine.data.data(), rawLine.data.size() - 1);
        }

        LineInfo line;
        parseLine(rawLine, line);
        // containerd 不需要外层协议的 dataRaw
        finalLine.data = line.data;
        finalLine.fullLine = line.fullLine;
        finalLine.lineBegin = line.lineBegin;
        finalLine.rollbackLineFeedCount += line.rollbackLineFeedCount;
        mergeLines(finalLine, finalLine, true);
        if (finalLine.lineEnd == 0) {
            finalLine.lineEnd = line.lineEnd;
        }
        if (!finalLine.fullLine) {
            if (finalLine.lineBegin == 0) {
                finalLine.data = StringView();
                return finalLine;
            }
            end = finalLine.lineBegin - 1;
        }
    }

    if (finalLine.lineBegin == 0) {
        finalLine.fullLine = true;
        return finalLine;
    }
    if (needSingleLine) {
        return finalLine;
    }

    while (true) {
        if (finalLine.lineBegin == 0) {
            finalLine.fullLine = true;
            break;
        }

        LineInfo previousLine;
        LineInfo rawLine = (*lineParsers)[nextProtocolFunctionIndex]->GetLastLine(
            buffer, finalLine.lineBegin - 1, nextProtocolFunctionIndex, needSingleLine, lineParsers);
        if (rawLine.data.back() == '\n') {
            rawLine.data = StringView(rawLine.data.data(), rawLine.data.size() - 1);
        }

        parseLine(rawLine, previousLine);
        if (previousLine.fullLine) {
            finalLine.fullLine = true;
            return finalLine;
        }

        finalLine.rollbackLineFeedCount += previousLine.rollbackLineFeedCount;
        finalLine.lineBegin = previousLine.lineBegin;

        mergeLines(finalLine, previousLine, false);
    }

    return finalLine;
}

void ContainerdTextParser::mergeLines(LineInfo& resultLine, const LineInfo& additionalLine, bool shouldResetBuffer) {
    StringBuffer* buffer = GetStringBuffer();
    if (shouldResetBuffer) {
        buffer->size = 0;
    }
    char* newDataPosition = buffer->data + buffer->capacity - buffer->size - additionalLine.data.size();

    memcpy(newDataPosition, additionalLine.data.data(), additionalLine.data.size());

    buffer->size += additionalLine.data.size();

    resultLine.data = StringView(newDataPosition, buffer->size);
}

void ContainerdTextParser::parseLine(LineInfo rawLine, LineInfo& paseLine) {
    const char* lineEnd = rawLine.data.data() + rawLine.data.size();
    paseLine = rawLine;
    paseLine.fullLine = true;

    // 寻找第一个分隔符位置 time
    StringView timeValue;
    const char* pch1 = std::find(rawLine.data.data(), lineEnd, ProcessorParseContainerLogNative::CONTAINERD_DELIMITER);
    if (pch1 == lineEnd) {
        return;
    }
    // 寻找第二个分隔符位置 source
    const char* pch2 = std::find(pch1 + 1, lineEnd, ProcessorParseContainerLogNative::CONTAINERD_DELIMITER);
    if (pch2 == lineEnd) {
        return;
    }
    StringView sourceValue = StringView(pch1 + 1, pch2 - pch1 - 1);
    if (sourceValue != "stdout" && sourceValue != "stderr") {
        paseLine.fullLine = false;
        return;
    }
    // 如果既不以 P 开头,也不以 F 开头
    if (*(pch2 + 1) != ProcessorParseContainerLogNative::CONTAINERD_PART_TAG
        && *(pch2 + 1) != ProcessorParseContainerLogNative::CONTAINERD_FULL_TAG) {
        paseLine.data = StringView(pch2 + 1, lineEnd - pch2 - 1);
        return;
    }
    // 寻找第三个分隔符位置 content
    const char* pch3 = std::find(pch2 + 1, lineEnd, ProcessorParseContainerLogNative::CONTAINERD_DELIMITER);
    if (pch3 == lineEnd || pch3 != pch2 + 2) {
        paseLine.data = StringView(pch2 + 1, lineEnd - pch2 - 1);
        paseLine.fullLine = false;
        return;
    }
    if (*(pch2 + 1) == ProcessorParseContainerLogNative::CONTAINERD_FULL_TAG) {
        // F
        paseLine.data = StringView(pch3 + 1, lineEnd - pch3 - 1);
        return;
    } else {
        // P
        paseLine.fullLine = false;
        paseLine.data = StringView(pch3 + 1, lineEnd - pch3 - 1);
        return;
>>>>>>> 5f7612cc
    }
}

#ifdef APSARA_UNIT_TEST_MAIN
void LogFileReader::UpdateReaderManual() {
    if (mLogFileOp.IsOpen()) {
        mLogFileOp.Close();
    }
    mLogFileOp.Open(mHostLogPath.c_str(), false);
    mDevInode = GetFileDevInode(mHostLogPath);
    mRealLogPath = mHostLogPath;
}
#endif

} // namespace logtail<|MERGE_RESOLUTION|>--- conflicted
+++ resolved
@@ -2244,35 +2244,15 @@
     }
 }
 
-<<<<<<< HEAD
-void LogFileReader::SetEventGroupMetaAndTag(PipelineEventGroup& group) {
-    // we store source-specific info with fixed key in metadata
-    group.SetMetadata(EventGroupMetaKey::LOG_FILE_PATH, GetConvertedPath());
-    group.SetMetadata(EventGroupMetaKey::LOG_FILE_PATH_RESOLVED, GetHostLogPath());
-    group.SetMetadata(EventGroupMetaKey::LOG_FILE_INODE, ToString(GetDevInode().inode));
-    group.SetMetadata(EventGroupMetaKey::SOURCE_ID, ToString(GetSourceId()));
-    group.SetMetadata(EventGroupMetaKey::TOPIC, GetTopicName());
-    group.SetMetadata(EventGroupMetaKey::LOGGROUP_KEY, ToString(GetLogGroupKey()));
-
-    // for source-specific info without fixed key, we store them in tags directly
-    // for log, these includes:
-    // 1. extra topic
-    // 2. external k8s env/label tag
-    // 3. inode (this is special, currently it is in both metadata and tag, since it is not a default tag; later on, it
-    // should be controlled by tag processor)
-    const std::vector<sls_logs::LogTag>& extraTags = GetExtraTags();
-    for (size_t i = 0; i < extraTags.size(); ++i) {
-        group.SetTag(extraTags[i].key(), extraTags[i].value());
-=======
 StringBuffer* BaseLineParse::GetStringBuffer() {
     return &mStringBuffer;
 }
 
 LineInfo RawTextParser::GetLastLine(StringView buffer,
-                                   int32_t end,
-                                   size_t protocolFunctionIndex,
-                                   bool needSingleLine,
-                                   std::vector<BaseLineParse*>* lineParsers) {
+                                    int32_t end,
+                                    size_t protocolFunctionIndex,
+                                    bool needSingleLine,
+                                    std::vector<BaseLineParse*>* lineParsers) {
     if (end == 0) {
         return {.data = StringView(), .lineBegin = 0, .lineEnd = 0, .rollbackLineFeedCount = 0, .fullLine = false};
     }
@@ -2297,10 +2277,10 @@
 }
 
 LineInfo DockerJsonFileParser::GetLastLine(StringView buffer,
-                                          int32_t end,
-                                          size_t protocolFunctionIndex,
-                                          bool needSingleLine,
-                                          std::vector<BaseLineParse*>* lineParsers) {
+                                           int32_t end,
+                                           size_t protocolFunctionIndex,
+                                           bool needSingleLine,
+                                           std::vector<BaseLineParse*>* lineParsers) {
     if (end == 0) {
         return {.data = StringView(), .lineBegin = 0, .lineEnd = 0, .rollbackLineFeedCount = 0, .fullLine = false};
     }
@@ -2375,10 +2355,10 @@
 }
 
 LineInfo ContainerdTextParser::GetLastLine(StringView buffer,
-                                          int32_t end,
-                                          size_t protocolFunctionIndex,
-                                          bool needSingleLine,
-                                          std::vector<BaseLineParse*>* lineParsers) {
+                                           int32_t end,
+                                           size_t protocolFunctionIndex,
+                                           bool needSingleLine,
+                                           std::vector<BaseLineParse*>* lineParsers) {
     if (end == 0) {
         return {.data = StringView(), .lineBegin = 0, .lineEnd = 0, .rollbackLineFeedCount = 0, .fullLine = false};
     }
@@ -2511,7 +2491,39 @@
         paseLine.fullLine = false;
         paseLine.data = StringView(pch3 + 1, lineEnd - pch3 - 1);
         return;
->>>>>>> 5f7612cc
+    }
+}
+
+void LogFileReader::SetEventGroupMetaAndTag(PipelineEventGroup& group) {
+    // we store source-specific info with fixed key in metadata
+    switch (mFileLogFormat) {
+        case LogFormat::DOCKER_JSON_FILE:
+            group.SetMetadataNoCopy(EventGroupMetaKey::LOG_FORMAT, ProcessorParseContainerLogNative::DOCKER_JSON_FILE);
+            break;
+        case LogFileReader::LogFormat::CONTAINERD_TEXT:
+            group.SetMetadataNoCopy(EventGroupMetaKey::LOG_FORMAT, ProcessorParseContainerLogNative::CONTAINERD_TEXT);
+            break;
+        default:
+            break;
+    }
+    if (mFileLogFormat != LogFormat::DOCKER_JSON_FILE && mFileLogFormat != LogFormat::CONTAINERD_TEXT) {
+        group.SetMetadata(EventGroupMetaKey::LOG_FILE_PATH, GetConvertedPath());
+        group.SetMetadata(EventGroupMetaKey::LOG_FILE_PATH_RESOLVED, GetHostLogPath());
+        group.SetMetadata(EventGroupMetaKey::LOG_FILE_INODE, ToString(GetDevInode().inode));
+    }
+    group.SetMetadata(EventGroupMetaKey::SOURCE_ID, ToString(GetSourceId()));
+    group.SetMetadata(EventGroupMetaKey::TOPIC, GetTopicName());
+    group.SetMetadata(EventGroupMetaKey::LOGGROUP_KEY, ToString(GetLogGroupKey()));
+
+    // for source-specific info without fixed key, we store them in tags directly
+    // for log, these includes:
+    // 1. extra topic
+    // 2. external k8s env/label tag
+    // 3. inode (this is special, currently it is in both metadata and tag, since it is not a default tag; later on, it
+    // should be controlled by tag processor)
+    const std::vector<sls_logs::LogTag>& extraTags = GetExtraTags();
+    for (size_t i = 0; i < extraTags.size(); ++i) {
+        group.SetTag(extraTags[i].key(), extraTags[i].value());
     }
 }
 
