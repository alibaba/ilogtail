// Copyright 2022 iLogtail Authors
//
// Licensed under the Apache License, Version 2.0 (the "License");
// you may not use this file except in compliance with the License.
// You may obtain a copy of the License at
//
//      http://www.apache.org/licenses/LICENSE-2.0
//
// Unless required by applicable law or agreed to in writing, software
// distributed under the License is distributed on an "AS IS" BASIS,
// WITHOUT WARRANTIES OR CONDITIONS OF ANY KIND, either express or implied.
// See the License for the specific language governing permissions and
// limitations under the License.

#include "LogFileReader.h"

#if defined(_MSC_VER)
#include <fcntl.h>
#include <io.h>
#endif
#include <cityhash/city.h>
<<<<<<< HEAD
#include <rapidjson/document.h>
=======
>>>>>>> 74cf5606
#include <time.h>

#include <algorithm>
#include <boost/filesystem.hpp>
#include <boost/regex.hpp>
#include <limits>
#include <numeric>
#include <random>

#include "GloablFileDescriptorManager.h"
#include "app_config/AppConfig.h"
#include "checkpoint/CheckPointManager.h"
#include "checkpoint/CheckpointManagerV2.h"
#include "common/Constants.h"
#include "common/ErrorUtil.h"
#include "common/FileSystemUtil.h"
#include "common/Flags.h"
#include "common/HashUtil.h"
#include "common/LogFileCollectOffsetIndicator.h"
#include "common/RandomUtil.h"
#include "common/TimeUtil.h"
#include "common/UUIDUtil.h"
#include "config_manager/ConfigManager.h"
#include "event/BlockEventManager.h"
#include "event_handler/LogInput.h"
#include "file_server/FileServer.h"
#include "fuse/UlogfsHandler.h"
#include "logger/Logger.h"
#include "monitor/LogFileProfiler.h"
#include "monitor/LogtailAlarm.h"
#include "reader/JsonLogFileReader.h"
#include "sdk/Common.h"
#include "sender/Sender.h"

using namespace sls_logs;
using namespace std;

// DEFINE_FLAG_INT32(delay_bytes_upperlimit,
//                   "if (total_file_size - current_readed_size) exceed uppperlimit, send READ_LOG_DELAY_ALARM, bytes",
//                   200 * 1024 * 1024);
DEFINE_FLAG_INT32(read_delay_alarm_duration,
                  "if read delay elapsed this duration, send READ_LOG_DELAY_ALARM, seconds",
                  60);
// DEFINE_FLAG_INT32(reader_close_unused_file_time, "second ", 60);
DEFINE_FLAG_INT32(skip_first_modify_time, "second ", 5 * 60);
DEFINE_FLAG_INT32(max_reader_open_files, "max fd count that reader can open max", 100000);
DEFINE_FLAG_INT32(truncate_pos_skip_bytes, "skip more xx bytes when truncate", 0);
DEFINE_FLAG_INT32(max_fix_pos_bytes, "", 128 * 1024);
DEFINE_FLAG_INT32(force_release_deleted_file_fd_timeout,
                  "force release fd if file is deleted after specified seconds, no matter read to end or not",
                  -1);
DECLARE_FLAG_INT32(reader_close_unused_file_time);
DECLARE_FLAG_INT32(logtail_alarm_interval);

namespace logtail {

#define COMMON_READER_INFO \
    ("project", GetProject())("logstore", GetLogstore())("config", GetConfigName())("log reader queue name", \
                                                                                    mHostLogPath)( \
        "file device", mDevInode.dev)("file inode", mDevInode.inode)("file signature", mLastFileSignatureHash)

size_t LogFileReader::BUFFER_SIZE = 1024 * 512; // 512KB

LogFileReader* LogFileReader::CreateLogFileReader(const string& hostLogPathDir,
                                                  const string& hostLogPathFile,
                                                  const DevInode& devInode,
                                                  const FileReaderConfig& readerConfig,
                                                  const MultilineConfig& multilineConfig,
                                                  const FileDiscoveryConfig& discoveryConfig,
                                                  uint32_t exactlyonceConcurrency,
                                                  bool forceFromBeginning) {
    LogFileReader* reader = nullptr;
    if (readerConfig.second->RequiringJsonReader()) {
        reader = new JsonLogFileReader(hostLogPathDir, hostLogPathFile, devInode, readerConfig, multilineConfig);
    } else {
        reader = new LogFileReader(hostLogPathDir, hostLogPathFile, devInode, readerConfig, multilineConfig);
    }

    if (reader) {
        if (forceFromBeginning) {
            reader->SetReadFromBeginning();
        }
        if (discoveryConfig.first->IsContainerDiscoveryEnabled()) {
            DockerContainerPath* containerPath = discoveryConfig.first->GetContainerPathByLogPath(hostLogPathDir);
            if (containerPath == NULL) {
                LOG_ERROR(sLogger,
                          ("can not get container path by log path, base path",
                           discoveryConfig.first->GetBasePath())("host path", hostLogPathDir + "/" + hostLogPathFile));
            } else {
                if (containerPath->mInputType == DockerContainerPath::InputType::InputContainerLog) {
                    logtail::FileReaderOptions* ops
                        = const_cast<logtail::FileReaderOptions*>(reader->mReaderConfig.first);
                    if (containerPath->mStreamLogType == "docker_json-file") {
                        ops->mFileEncoding = FileReaderOptions::Encoding::DOCKER_JSON_FILE;
                    } else if (containerPath->mStreamLogType == "containerd_text") {
                        ops->mFileEncoding = FileReaderOptions::Encoding::CONTAINERD_TEXT;
                    }
                }
                // if config have wildcard path, use mWildcardPaths[0] as base path
                reader->SetDockerPath(!discoveryConfig.first->GetWildcardPaths().empty()
                                          ? discoveryConfig.first->GetWildcardPaths()[0]
                                          : discoveryConfig.first->GetBasePath(),
                                      containerPath->mContainerPath.size());
                reader->AddExtraTags(containerPath->mContainerTags);
            }
        }
        if (readerConfig.first->mAppendingLogPositionMeta) {
            sls_logs::LogTag inodeTag;
            inodeTag.set_key(LOG_RESERVED_KEY_INODE);
            inodeTag.set_value(std::to_string(devInode.inode));
            reader->AddExtraTags(std::vector<sls_logs::LogTag>{inodeTag});
        }

        GlobalConfig::TopicType topicType = readerConfig.second->GetGlobalConfig().mTopicType;
        const string& topicFormat = readerConfig.second->GetGlobalConfig().mTopicFormat;
        string topicName;
        if (topicType == GlobalConfig::TopicType::CUSTOM || topicType == GlobalConfig::TopicType::MACHINE_GROUP_TOPIC) {
            topicName = topicFormat;
        } else if (topicType == GlobalConfig::TopicType::FILEPATH) {
            topicName = reader->GetTopicName(topicFormat, reader->GetHostLogPath());
        } else if (topicType == GlobalConfig::TopicType::DEFAULT && readerConfig.second->IsFirstProcessorApsara()) {
            size_t pos_dot = reader->GetHostLogPath().rfind("."); // the "." must be founded
            size_t pos = reader->GetHostLogPath().find("@");
            if (pos != std::string::npos) {
                size_t pos_slash = reader->GetHostLogPath().find(PATH_SEPARATOR, pos);
                if (pos_slash != std::string::npos) {
                    topicName = reader->GetHostLogPath().substr(0, pos)
                        + reader->GetHostLogPath().substr(pos_slash, pos_dot - pos_slash);
                }
            }
            if (topicName.empty()) {
                topicName = reader->GetHostLogPath().substr(0, pos_dot);
            }
            std::string lowTopic = ToLowerCaseString(topicName);
            std::string logSuffix = ".log";

            size_t suffixPos = lowTopic.rfind(logSuffix);
            if (suffixPos == lowTopic.size() - logSuffix.size()) {
                topicName = topicName.substr(0, suffixPos);
            }
        }
        reader->SetTopicName(topicName);

#ifndef _MSC_VER // Unnecessary on platforms without symbolic.
        fsutil::PathStat buf;
        if (!fsutil::PathStat::lstat(reader->GetHostLogPath(), buf)) {
            // should not happen
            reader->SetSymbolicLinkFlag(false);
            LOG_ERROR(sLogger,
                      ("failed to stat file", reader->GetHostLogPath())("set symbolic link flag to false", ""));
        } else {
            reader->SetSymbolicLinkFlag(buf.IsLink());
        }
#endif

        reader->InitReader(
            readerConfig.first->mTailingAllMatchedFiles, LogFileReader::BACKWARD_TO_FIXED_POS, exactlyonceConcurrency);
    }
    return reader;
}

LogFileReader::LogFileReader(const std::string& hostLogPathDir,
                             const std::string& hostLogPathFile,
                             const DevInode& devInode,
                             const FileReaderConfig& readerConfig,
                             const MultilineConfig& multilineConfig)
    : mHostLogPathDir(hostLogPathDir),
      mHostLogPathFile(hostLogPathFile),
      mDevInode(devInode),
      mReaderConfig(readerConfig),
      mMultilineConfig(multilineConfig) {
    mHostLogPath = PathJoin(hostLogPathDir, hostLogPathFile);
    mLastUpdateTime = time(NULL);
    mLastEventTime = mLastUpdateTime;
    mProject = readerConfig.second->GetProjectName();
    mLogstore = readerConfig.second->GetLogstoreName();
    mConfigName = readerConfig.second->GetConfigName();
    mRegion = readerConfig.second->GetRegion();
}

void LogFileReader::DumpMetaToMem(bool checkConfigFlag) {
    if (checkConfigFlag) {
        size_t index = mHostLogPath.rfind(PATH_SEPARATOR);
        if (index == string::npos || index == mHostLogPath.size() - 1) {
            LOG_INFO(sLogger,
                     ("skip dump reader meta", "invalid log reader queue name")("project", GetProject())(
                         "logstore", GetLogstore())("config", GetConfigName())("log reader queue name", mHostLogPath)(
                         "file device", ToString(mDevInode.dev))("file inode", ToString(mDevInode.inode))(
                         "file signature", mLastFileSignatureHash)("file signature size", mLastFileSignatureSize));
            return;
        }
        string dirPath = mHostLogPath.substr(0, index);
        string fileName = mHostLogPath.substr(index + 1, mHostLogPath.size() - index - 1);
        if (!ConfigManager::GetInstance()->FindBestMatch(dirPath, fileName).first) {
            LOG_INFO(sLogger,
                     ("skip dump reader meta", "no config matches the file path")("project", GetProject())(
                         "logstore", GetLogstore())("config", GetConfigName())("log reader queue name", mHostLogPath)(
                         "file device", ToString(mDevInode.dev))("file inode", ToString(mDevInode.inode))(
                         "file signature", mLastFileSignatureHash)("file signature size", mLastFileSignatureSize));
            return;
        }
        LOG_INFO(sLogger,
                 ("dump log reader meta, project", GetProject())("logstore", GetLogstore())("config", GetConfigName())(
                     "log reader queue name", mHostLogPath)("file device", ToString(mDevInode.dev))(
                     "file inode", ToString(mDevInode.inode))("file signature", mLastFileSignatureHash)(
                     "file signature size", mLastFileSignatureSize)("real file path", mRealLogPath)(
                     "file size", mLastFileSize)("last file position", mLastFilePos)("is file opened",
                                                                                     ToString(mLogFileOp.IsOpen())));
    }
    CheckPoint* checkPointPtr = new CheckPoint(mHostLogPath,
                                               mLastFilePos,
                                               mLastFileSignatureSize,
                                               mLastFileSignatureHash,
                                               mDevInode,
                                               GetConfigName(),
                                               mRealLogPath,
                                               mLogFileOp.IsOpen(),
                                               mContainerStopped,
                                               mLastForceRead);
    // use last event time as checkpoint's last update time
    checkPointPtr->mLastUpdateTime = mLastEventTime;
    checkPointPtr->mCache = mCache;
    CheckPointManager::Instance()->AddCheckPoint(checkPointPtr);
}

void LogFileReader::SetFileDeleted(bool flag) {
    mFileDeleted = flag;
    if (flag) {
        mDeletedTime = time(NULL);
    }
}

void LogFileReader::SetContainerStopped() {
    if (!mContainerStopped) {
        mContainerStopped = true;
        mContainerStoppedTime = time(NULL);
    }
}

bool LogFileReader::ShouldForceReleaseDeletedFileFd() {
    time_t now = time(NULL);
    return INT32_FLAG(force_release_deleted_file_fd_timeout) >= 0
        && ((IsFileDeleted() && now - GetDeletedTime() >= INT32_FLAG(force_release_deleted_file_fd_timeout))
            || (IsContainerStopped()
                && now - GetContainerStoppedTime() >= INT32_FLAG(force_release_deleted_file_fd_timeout)));
}

void LogFileReader::InitReader(bool tailExisted, FileReadPolicy policy, uint32_t eoConcurrency) {
    string buffer = LogFileProfiler::mIpAddr + "_" + mHostLogPath + "_" + CalculateRandomUUID();
    uint64_t cityHash = CityHash64(buffer.c_str(), buffer.size());
    mSourceId = ToHexString(cityHash);
    FileDiscoveryConfig config
        = FileServer::GetInstance()->GetFileDiscoveryConfig(mReaderConfig.second->GetConfigName());
    mLogGroupKey = HashString(mReaderConfig.second->GetProjectName() + "_" + mReaderConfig.second->GetLogstoreName()
                              + "_" + mTopicName + "_" + LogFileProfiler::mIpAddr + "_"
                              + (config.first->GetBasePath() + config.first->GetFilePattern()) + "_" + mSourceId);

    if (!tailExisted) {
        static CheckPointManager* checkPointManagerPtr = CheckPointManager::Instance();
        // hold on checkPoint share ptr, so this check point will not be delete in this block
        CheckPointPtr checkPointSharePtr;
        if (checkPointManagerPtr->GetCheckPoint(mDevInode, GetConfigName(), checkPointSharePtr)) {
            CheckPoint* checkPointPtr = checkPointSharePtr.get();
            mLastFilePos = checkPointPtr->mOffset;
            mLastForceRead = checkPointPtr->mLastForceRead;
            mCache = checkPointPtr->mCache;
            mLastFileSignatureHash = checkPointPtr->mSignatureHash;
            mLastFileSignatureSize = checkPointPtr->mSignatureSize;
            mRealLogPath = checkPointPtr->mRealFileName;
            mLastEventTime = checkPointPtr->mLastUpdateTime;
            mContainerStopped = checkPointPtr->mContainerStopped;
            LOG_INFO(sLogger,
                     ("recover log reader status from checkpoint, project", GetProject())("logstore", GetLogstore())(
                         "config", GetConfigName())("log reader queue name", mHostLogPath)(
                         "file device", ToString(mDevInode.dev))("file inode", ToString(mDevInode.inode))(
                         "file signature", mLastFileSignatureHash)("file signature size", mLastFileSignatureSize)(
                         "real file path", mRealLogPath)("last file position", mLastFilePos));
            // if file is open or
            // last update time is new and the file's container is not stopped we
            // we should use first modify
            if (checkPointPtr->mFileOpenFlag
                || ((int32_t)time(NULL) - checkPointPtr->mLastUpdateTime < INT32_FLAG(skip_first_modify_time)
                    && !mContainerStopped)) {
                mSkipFirstModify = false;
            } else {
                mSkipFirstModify = true;
            }
            // delete checkpoint at last
            checkPointManagerPtr->DeleteCheckPoint(mDevInode, GetConfigName());
            // because the reader is initialized by checkpoint, so set first watch to false
            mFirstWatched = false;
        }
    }

    if (eoConcurrency > 0) {
        initExactlyOnce(eoConcurrency);
    }

    if (mFirstWatched) {
        CheckForFirstOpen(policy);
    }
}

namespace detail {

    void updatePrimaryCheckpoint(const std::string& key, PrimaryCheckpointPB& cpt, const std::string& field) {
        cpt.set_update_time(time(NULL));
        if (CheckpointManagerV2::GetInstance()->SetPB(key, cpt)) {
            LOG_INFO(sLogger, ("update primary checkpoint", key)("field", field)("checkpoint", cpt.DebugString()));
        } else {
            LOG_WARNING(sLogger,
                        ("update primary checkpoint error", key)("field", field)("checkpoint", cpt.DebugString()));
        }
    }

    std::pair<size_t, size_t> getPartitionRange(size_t idx, size_t concurrency, size_t totalPartitionCount) {
        auto base = totalPartitionCount / concurrency;
        auto extra = totalPartitionCount % concurrency;
        if (extra == 0) {
            return std::make_pair(idx * base, (idx + 1) * base - 1);
        }
        size_t min = idx <= extra ? idx * (base + 1) : extra * (base + 1) + (idx - extra) * base;
        size_t max = idx < extra ? min + base : min + base - 1;
        return std::make_pair(min, max);
    }

} // namespace detail

void LogFileReader::initExactlyOnce(uint32_t concurrency) {
    mEOOption.reset(new ExactlyOnceOption);

    // Primary key.
    auto& primaryCptKey = mEOOption->primaryCheckpointKey;
    primaryCptKey = makePrimaryCheckpointKey();

    // Recover primary checkpoint from local if have.
    PrimaryCheckpointPB primaryCpt;
    static auto sCptM = CheckpointManagerV2::GetInstance();
    bool hasCheckpoint = sCptM->GetPB(primaryCptKey, primaryCpt);
    if (hasCheckpoint) {
        hasCheckpoint = validatePrimaryCheckpoint(primaryCpt);
        if (!hasCheckpoint) {
            LOG_WARNING(sLogger,
                        COMMON_READER_INFO("ignore primary checkpoint and delete range checkpoints", primaryCptKey));
            std::vector<std::string> rangeCptKeys;
            CheckpointManagerV2::AppendRangeKeys(primaryCptKey, concurrency, rangeCptKeys);
            sCptM->DeleteCheckpoints(rangeCptKeys);
        }
    }
    mEOOption->concurrency = hasCheckpoint ? primaryCpt.concurrency() : concurrency;
    if (!hasCheckpoint) {
        primaryCpt.set_concurrency(mEOOption->concurrency);
        primaryCpt.set_sig_hash(mLastFileSignatureHash);
        primaryCpt.set_sig_size(mLastFileSignatureSize);
        primaryCpt.set_config_name(GetConfigName());
        primaryCpt.set_log_path(mHostLogPath);
        primaryCpt.set_real_path(mRealLogPath.empty() ? mHostLogPath : mRealLogPath);
        primaryCpt.set_dev(mDevInode.dev);
        primaryCpt.set_inode(mDevInode.inode);
        detail::updatePrimaryCheckpoint(mEOOption->primaryCheckpointKey, primaryCpt, "all (new)");
    }
    mEOOption->primaryCheckpoint.Swap(&primaryCpt);
    LOG_INFO(sLogger,
             ("primary checkpoint", primaryCptKey)("old", hasCheckpoint)("checkpoint",
                                                                         mEOOption->primaryCheckpoint.DebugString()));

    // Randomize range checkpoints index for load balance.
    std::vector<uint32_t> concurrencySequence(mEOOption->concurrency);
    std::iota(concurrencySequence.begin(), concurrencySequence.end(), 0);
    std::random_device rd;
    std::mt19937 g(rd());
    std::shuffle(concurrencySequence.begin(), concurrencySequence.end(), g);
    // Initialize range checkpoints (recover from local if have).
    mEOOption->rangeCheckpointPtrs.resize(mEOOption->concurrency);
    std::string baseHashKey;
    for (size_t idx = 0; idx < concurrencySequence.size(); ++idx) {
        const uint32_t partIdx = concurrencySequence[idx];
        auto& rangeCpt = mEOOption->rangeCheckpointPtrs[idx];
        rangeCpt.reset(new RangeCheckpoint);
        rangeCpt->index = idx;
        rangeCpt->key = CheckpointManagerV2::MakeRangeKey(mEOOption->primaryCheckpointKey, partIdx);

        // No checkpoint, generate random hash key.
        bool newCpt = !hasCheckpoint || !sCptM->GetPB(rangeCpt->key, rangeCpt->data);
        if (newCpt) {
            if (baseHashKey.empty()) {
                baseHashKey = GenerateRandomHashKey();
            }

            // Map to partition range so that it can fits the case that the number of
            //  logstore's shards is bigger than concurreny.
            const size_t kPartitionCount = 512;
            auto partitionRange = detail::getPartitionRange(partIdx, mEOOption->concurrency, kPartitionCount);
            auto partitionID = partitionRange.first + rand() % (partitionRange.second - partitionRange.first + 1);
            rangeCpt->data.set_hash_key(GenerateHashKey(baseHashKey, partitionID, kPartitionCount));
            rangeCpt->data.set_sequence_id(sdk::kFirstHashKeySeqID);
            rangeCpt->data.set_committed(false);
        }
        LOG_DEBUG(sLogger,
                  ("range checkpoint", rangeCpt->key)("index", idx)("new", newCpt)("checkpoint",
                                                                                   rangeCpt->data.DebugString()));
    }

    // Initialize feedback queues.
    mEOOption->fbKey = QueueManager::GetInstance()->InitializeExactlyOnceQueues(
        GetProject(),
        mEOOption->primaryCheckpointKey + mEOOption->rangeCheckpointPtrs[0]->data.hash_key(),
        mEOOption->rangeCheckpointPtrs);
    for (auto& cpt : mEOOption->rangeCheckpointPtrs) {
        cpt->fbKey = mEOOption->fbKey;
    }

    adjustParametersByRangeCheckpoints();
}

bool LogFileReader::validatePrimaryCheckpoint(const PrimaryCheckpointPB& cpt) {
#define METHOD_LOG_PATTERN ("method", "validatePrimaryCheckpoint")("checkpoint", cpt.DebugString())
    auto const sigSize = cpt.sig_size();
    auto const sigHash = cpt.sig_hash();
    if (sigSize > 0) {
        auto filePath = cpt.real_path().empty() ? cpt.log_path() : cpt.real_path();
        auto hasFileBeenRotated = [&]() {
            auto devInode = GetFileDevInode(filePath);
            if (devInode == mDevInode) {
                return false;
            }

            auto dirPath = boost::filesystem::path(filePath).parent_path();
            const auto searchResult = SearchFilePathByDevInodeInDirectory(dirPath.string(), 0, mDevInode, nullptr);
            if (!searchResult) {
                LOG_WARNING(sLogger, METHOD_LOG_PATTERN("can not find file with dev inode", mDevInode.inode));
                return false;
            }
            const auto& newFilePath = searchResult.value();
            LOG_INFO(sLogger,
                     METHOD_LOG_PATTERN("file has been rotated from", "")("from", filePath)("to", newFilePath));
            filePath = newFilePath;
            return true;
        };
        if (CheckFileSignature(filePath, sigHash, sigSize, false)
            || (hasFileBeenRotated() && CheckFileSignature(filePath, sigHash, sigSize, false))) {
            mLastFileSignatureSize = sigSize;
            mLastFileSignatureHash = sigHash;
            mRealLogPath = filePath;
            return true;
        }
        LOG_WARNING(sLogger, METHOD_LOG_PATTERN("mismatch with local file content", filePath));
        return false;
    }
    if (mLastFileSignatureSize > 0) {
        LOG_WARNING(
            sLogger,
            METHOD_LOG_PATTERN("mismatch with checkpoint v1 signature, sig size", sigSize)("sig hash", sigHash));
        return false;
    }
    return false;
#undef METHOD_LOG_PATTERN
}

void LogFileReader::adjustParametersByRangeCheckpoints() {
    auto& uncommittedCheckpoints = mEOOption->toReplayCheckpoints;
    uint32_t maxOffsetIndex = mEOOption->concurrency;
    for (uint32_t idx = 0; idx < mEOOption->concurrency; ++idx) {
        auto& rangeCpt = mEOOption->rangeCheckpointPtrs[idx];
        if (!rangeCpt->data.has_read_offset()) {
            continue;
        } // Skip new checkpoint.

        if (!rangeCpt->data.committed()) {
            uncommittedCheckpoints.push_back(rangeCpt);
        } else {
            rangeCpt->IncreaseSequenceID();
        }

        const int64_t maxReadOffset = maxOffsetIndex != mEOOption->concurrency
            ? mEOOption->rangeCheckpointPtrs[maxOffsetIndex]->data.read_offset()
            : -1;
        if (static_cast<int64_t>(rangeCpt->data.read_offset()) > maxReadOffset) {
            maxOffsetIndex = idx;
        }
    }

    // Find uncommitted checkpoints, sort them by offset for replay.
    if (!uncommittedCheckpoints.empty()) {
        std::sort(uncommittedCheckpoints.begin(),
                  uncommittedCheckpoints.end(),
                  [](const RangeCheckpointPtr& lhs, const RangeCheckpointPtr& rhs) {
                      return lhs->data.read_offset() < rhs->data.read_offset();
                  });
        auto& firstCpt = uncommittedCheckpoints.front()->data;
        mLastFilePos = firstCpt.read_offset();
        mCache.clear();
        mFirstWatched = false;

        // Set skip position if there are comitted checkpoints.
        if (maxOffsetIndex != mEOOption->concurrency) {
            auto& cpt = mEOOption->rangeCheckpointPtrs[maxOffsetIndex]->data;
            if (cpt.committed()) {
                mEOOption->lastComittedOffset = static_cast<int64_t>(cpt.read_offset() + cpt.read_length());
            }
        }

        LOG_INFO(
            sLogger,
            ("initialize reader", "uncommitted checkpoints")COMMON_READER_INFO("count", uncommittedCheckpoints.size())(
                "first checkpoint", firstCpt.DebugString())("last committed offset", mEOOption->lastComittedOffset));
    }
    // All checkpoints are committed, skip them.
    else if (maxOffsetIndex != mEOOption->concurrency) {
        auto& cpt = mEOOption->rangeCheckpointPtrs[maxOffsetIndex]->data;
        mLastFilePos = cpt.read_offset() + cpt.read_length();
        mCache.clear();
        mFirstWatched = false;
        LOG_INFO(sLogger,
                 ("initialize reader", "checkpoint with max offset")COMMON_READER_INFO("max index", maxOffsetIndex)(
                     "checkpoint", cpt.DebugString()));
    } else {
        LOG_INFO(sLogger,
                 ("initialize reader", "no available checkpoint")COMMON_READER_INFO("first watch", mFirstWatched));
    }
}

void LogFileReader::updatePrimaryCheckpointSignature() {
    auto& cpt = mEOOption->primaryCheckpoint;
    cpt.set_sig_size(mLastFileSignatureSize);
    cpt.set_sig_hash(mLastFileSignatureHash);
    detail::updatePrimaryCheckpoint(mEOOption->primaryCheckpointKey, cpt, "signature");
}

void LogFileReader::updatePrimaryCheckpointRealPath() {
    auto& cpt = mEOOption->primaryCheckpoint;
    cpt.set_real_path(mRealLogPath);
    detail::updatePrimaryCheckpoint(mEOOption->primaryCheckpointKey, cpt, "real_path");
}

void LogFileReader::SetDockerPath(const std::string& dockerBasePath, size_t dockerReplaceSize) {
    if (dockerReplaceSize > (size_t)0 && mHostLogPath.size() > dockerReplaceSize && !dockerBasePath.empty()) {
        if (dockerBasePath.size() == (size_t)1) {
            mDockerPath = mHostLogPath.substr(dockerReplaceSize);
        } else {
            mDockerPath = dockerBasePath + mHostLogPath.substr(dockerReplaceSize);
        }

        LOG_DEBUG(sLogger, ("convert docker file path", "")("host path", mHostLogPath)("docker path", mDockerPath));
    }
}

void LogFileReader::SetReadFromBeginning() {
    mLastFilePos = 0;
    mCache.clear();
    LOG_INFO(
        sLogger,
        ("force reading file from the beginning, project", GetProject())("logstore", GetLogstore())(
            "config", GetConfigName())("log reader queue name", mHostLogPath)("file device", ToString(mDevInode.dev))(
            "file inode", ToString(mDevInode.inode))("file signature", mLastFileSignatureHash)(
            "file signature size", mLastFileSignatureSize)("file size", mLastFileSize));
    mFirstWatched = false;
}

int32_t LogFileReader::ParseTimeInBuffer(LogFileOperator& op,
                                         int64_t begin,
                                         int64_t end,
                                         int32_t bootTime,
                                         const std::string& timeFormat,
                                         int64_t& filePos,
                                         bool& found) {
    if (begin >= end)
        return -1;

    if (!op.IsOpen()) {
        return -1;
    }

    // we should fix begin and end
    int64_t mid = (begin + end) / 2;
    begin = std::max(begin, (int64_t)(mid - BUFFER_SIZE));
    end = std::min((int64_t)(mid + BUFFER_SIZE), end);
    size_t size = (size_t)(end - begin) + 1;

    char* buffer = new char[size]();
    size_t nbytes = ReadFile(op, buffer, size, begin);

    // find start pos and end pos, searching for '\n'
    int lineBegin = 0, lineEnd = (int)nbytes - 1;
    // if begin is 0, we should not find \n from begin
    while (begin != 0 && lineBegin < (int)nbytes - 1) {
        if (buffer[lineBegin++] == '\n')
            break;
    }
    while (lineEnd > 0) {
        if (buffer[lineEnd] == '\n')
            break;
        --lineEnd;
    }

    if (lineBegin > lineEnd) {
        delete[] buffer;
        return -1;
    }

    // now lineBegin is the beginning of first whole line
    // and lineEnd is the end of last whole, specially, buffer[lineEnd] is \n
    // so sz is the size of whole lines
    size_t sz = (size_t)(lineEnd - lineBegin) + 1;
    int32_t parsedTime = -1, pos = -1;
    int result = ParseAllLines(buffer + lineBegin, sz, bootTime, timeFormat, parsedTime, pos);

    if (result == 1)
        filePos = begin + lineBegin + pos;
    else if (result == 2)
        filePos = begin + lineEnd + 1;
    else {
        if (result == 0) {
            found = true;
            filePos = begin + lineBegin + pos;
        }
        // if result == -1, parsedTime is -1
    }

    delete[] buffer;
    return parsedTime;
}

int LogFileReader::ParseAllLines(
    char* buffer, size_t size, int32_t bootTime, const std::string& timeFormat, int32_t& parsedTime, int& pos) {
    std::vector<int> lineFeedPos;
    int begin = 0;
    // here we push back 0 because the pos 0 must be the beginning of the first line
    lineFeedPos.push_back(begin);

    // data in buffer is between [0, size)
    for (int i = 1; i < (int)size; ++i) {
        if (buffer[i] == '\n') {
            buffer[i] = '\0';
            begin = i + 1;
            // if begin == size, we meet the end of all lines buffer
            if (begin < (int)size)
                lineFeedPos.push_back(begin);
        }
    }

    // parse first and last line
    size_t firstLogIndex = 0, lastLogIndex = lineFeedPos.size() - 1;
    int32_t firstLogTime = -1, lastLogTime = -1;
    for (size_t i = 0; i < lineFeedPos.size(); ++i) {
        firstLogTime = ParseTime(buffer + lineFeedPos[i], timeFormat);
        if (firstLogTime != -1) {
            firstLogIndex = i;
            break;
        }
    }
    if (firstLogTime >= bootTime) {
        parsedTime = firstLogTime;
        pos = lineFeedPos[firstLogIndex];
        return 1;
    }

    for (int i = (int)lineFeedPos.size() - 1; i >= 0; --i) {
        lastLogTime = ParseTime(buffer + lineFeedPos[i], timeFormat);
        if (lastLogTime != -1) {
            lastLogIndex = (size_t)i;
            break;
        }
    }
    if (lastLogTime < bootTime) {
        parsedTime = lastLogTime;
        pos = lineFeedPos[lastLogIndex];
        return 2;
    }

    // parse all lines, now fisrtLogTime < bootTime, lastLogTime >= booTime
    for (size_t i = firstLogIndex + 1; i < lastLogIndex; ++i) {
        parsedTime = ParseTime(buffer + lineFeedPos[i], timeFormat);
        if (parsedTime >= bootTime) {
            pos = lineFeedPos[i];
            return 0;
        }
    }

    parsedTime = lastLogTime;
    pos = lineFeedPos[lastLogIndex];
    return 0;
}

int32_t LogFileReader::ParseTime(const char* buffer, const std::string& timeFormat) {
    struct tm tm;
    memset(&tm, 0, sizeof(tm));
    long nanosecond = 0;
    int nanosecondLength;
    const char* result = strptime_ns(buffer, timeFormat.c_str(), &tm, &nanosecond, &nanosecondLength);
    tm.tm_isdst = -1;
    if (result != NULL) {
        time_t logTime = mktime(&tm);
        return logTime;
    }
    return -1;
}

bool LogFileReader::CheckForFirstOpen(FileReadPolicy policy) {
    mFirstWatched = false;
    if (mLastFilePos != 0)
        return false;

    // here we should NOT use mLogFileOp to open file, because LogFileReader may be created from checkpoint
    // we just want to set file pos, then a TEMPORARY object for LogFileOperator is needed here, not a class member
    // LogFileOperator we should open file via UpdateFilePtr, then start reading
    LogFileOperator op;
    op.Open(mHostLogPath.c_str(), false);
    if (op.IsOpen() == false) {
        mLastFilePos = 0;
        mCache.clear();
        LOG_INFO(sLogger,
                 ("force reading file from the beginning",
                  "open file failed when trying to find the start position for reading")("project", GetProject())(
                     "logstore", GetLogstore())("config", GetConfigName())("log reader queue name", mHostLogPath)(
                     "file device", ToString(mDevInode.dev))("file inode", ToString(mDevInode.inode))(
                     "file signature", mLastFileSignatureHash)("file signature size",
                                                               mLastFileSignatureSize)("file size", mLastFileSize));
        auto error = GetErrno();
        if (fsutil::Dir::IsENOENT(error))
            return true;
        else {
            LOG_ERROR(sLogger, ("open log file fail", mHostLogPath)("errno", ErrnoToString(error)));
            LogtailAlarm::GetInstance()->SendAlarm(OPEN_LOGFILE_FAIL_ALARM,
                                                   string("Failed to open log file: ") + mHostLogPath
                                                       + "; errono:" + ErrnoToString(error),
                                                   GetProject(),
                                                   GetLogstore(),
                                                   GetRegion());
            return false;
        }
    }

    if (policy == BACKWARD_TO_FIXED_POS) {
        SetFilePosBackwardToFixedPos(op);
        // } else if (policy == BACKWARD_TO_BOOT_TIME) {
        //     bool succeeded = SetReadPosForBackwardReading(op);
        //     if (!succeeded) {
        //         // fallback
        //         SetFilePosBackwardToFixedPos(op);
        //     }
    } else if (policy == BACKWARD_TO_BEGINNING) {
        mLastFilePos = 0;
        mCache.clear();
    } else {
        LOG_ERROR(sLogger, ("invalid file read policy for file", mHostLogPath));
        return false;
    }
    LOG_INFO(
        sLogger,
        ("set the starting position for reading, project", GetProject())("logstore", GetLogstore())(
            "config", GetConfigName())("log reader queue name", mHostLogPath)("file device", ToString(mDevInode.dev))(
            "file inode", ToString(mDevInode.inode))("file signature", mLastFileSignatureHash)(
            "file signature size", mLastFileSignatureSize)("start position", mLastFilePos));
    return true;
}

void LogFileReader::SetFilePosBackwardToFixedPos(LogFileOperator& op) {
    int64_t endOffset = op.GetFileSize();
    mLastFilePos = endOffset <= ((int64_t)mReaderConfig.first->mTailSizeKB * 1024)
        ? 0
        : (endOffset - ((int64_t)mReaderConfig.first->mTailSizeKB * 1024));
    mCache.clear();
    FixLastFilePos(op, endOffset);
}

void LogFileReader::FixLastFilePos(LogFileOperator& op, int64_t endOffset) {
    if (mLastFilePos == 0 || op.IsOpen() == false) {
        return;
    }
    int32_t readSize = endOffset - mLastFilePos < INT32_FLAG(max_fix_pos_bytes) ? endOffset - mLastFilePos
                                                                                : INT32_FLAG(max_fix_pos_bytes);
    char* readBuf = (char*)malloc(readSize + 1);
    memset(readBuf, 0, readSize + 1);
    size_t readSizeReal = ReadFile(op, readBuf, readSize, mLastFilePos);
    if (readSizeReal == (size_t)0) {
        free(readBuf);
        return;
    }
    for (size_t i = 0; i < readSizeReal - 1; ++i) {
        if (readBuf[i] == '\n') {
            if (!mMultilineConfig.first->GetStartPatternReg()) {
                mLastFilePos += i + 1;
                mCache.clear();
                free(readBuf);
                return;
            }
            // cast '\n' to '\0'
            readBuf[i] = '\0';
        }
    }
    string exception;
    if (mMultilineConfig.first->GetStartPatternReg()) {
        for (size_t i = 0; i < readSizeReal - 1; ++i) {
            if (readBuf[i] == '\0'
                && BoostRegexMatch(
                    readBuf + i + 1, readSize - i - 1, *mMultilineConfig.first->GetStartPatternReg(), exception)) {
                mLastFilePos += i + 1;
                mCache.clear();
                free(readBuf);
                return;
            }
        }
    }

    LOG_WARNING(sLogger,
                ("no begin line found", "most likely to have parse error when reading begins")("project", GetProject())(
                    "logstore", GetLogstore())("config", GetConfigName())("log reader queue name", mHostLogPath)(
                    "file device", ToString(mDevInode.dev))("file inode", ToString(mDevInode.inode))(
                    "file signature", mLastFileSignatureHash)("file signature size", mLastFileSignatureSize)(
                    "search start position", mLastFilePos)("search end position", mLastFilePos + readSizeReal));

    free(readBuf);
    return;
}

std::string LogFileReader::GetTopicName(const std::string& topicConfig, const std::string& path) {
    std::string finalPath = mDockerPath.size() > 0 ? mDockerPath : path;
    size_t len = finalPath.size();
    // ignore the ".1" like suffix when the log file is roll back
    if (len > 2 && finalPath[len - 2] == '.' && finalPath[len - 1] > '0' && finalPath[len - 1] < '9') {
        finalPath = finalPath.substr(0, len - 2);
    }

    {
        string res;
        std::vector<string> keys;
        std::vector<string> values;
        if (ExtractTopics(finalPath, topicConfig, keys, values)) {
            size_t matchedSize = values.size();
            if (matchedSize == (size_t)1) {
                // != default topic name
                if (keys[0] != "__topic_1__") {
                    sls_logs::LogTag tag;
                    tag.set_key(keys[0]);
                    tag.set_value(values[0]);
                    mExtraTags.push_back(tag);
                }
                return values[0];
            } else {
                for (size_t i = 0; i < matchedSize; ++i) {
                    if (res.empty()) {
                        res = values[i];
                    } else {
                        res = res + "_" + values[i];
                    }
                    sls_logs::LogTag tag;
                    tag.set_key(keys[i]);
                    tag.set_value(values[i]);
                    mExtraTags.push_back(tag);
                }
            }
            return res;
        }
    }

    boost::match_results<const char*> what;
    string res, exception;
    // catch exception
    boost::regex topicRegex;
    try {
        topicRegex = boost::regex(topicConfig.c_str());
        if (BoostRegexMatch(finalPath.c_str(), finalPath.length(), topicRegex, exception, what, boost::match_default)) {
            size_t matchedSize = what.size();
            for (size_t i = 1; i < matchedSize; ++i) {
                if (res.empty()) {
                    res = what[i];
                } else {
                    res = res + "_" + what[i];
                }
                if (matchedSize > 2) {
                    sls_logs::LogTag tag;
                    tag.set_key(string("__topic_") + ToString(i) + "__");
                    tag.set_value(what[i]);
                    mExtraTags.push_back(tag);
                }
            }
        } else {
            if (!exception.empty())
                LOG_ERROR(sLogger,
                          ("extract topic by regex", "fail")("exception", exception)("project", GetProject())(
                              "logstore", GetLogstore())("path", finalPath)("regx", topicConfig));
            else
                LOG_WARNING(sLogger,
                            ("extract topic by regex", "fail")("project", GetProject())("logstore", GetLogstore())(
                                "path", finalPath)("regx", topicConfig));

            LogtailAlarm::GetInstance()->SendAlarm(CATEGORY_CONFIG_ALARM,
                                                   string("extract topic by regex fail, exception:") + exception
                                                       + ", path:" + finalPath + ", regex:" + topicConfig,
                                                   GetProject(),
                                                   GetLogstore(),
                                                   GetRegion());
        }
    } catch (...) {
        LOG_ERROR(sLogger,
                  ("extract topic by regex", "fail")("exception", exception)("project", GetProject())(
                      "logstore", GetLogstore())("path", finalPath)("regx", topicConfig));
        LogtailAlarm::GetInstance()->SendAlarm(CATEGORY_CONFIG_ALARM,
                                               string("extract topic by regex fail, exception:") + exception
                                                   + ", path:" + finalPath + ", regex:" + topicConfig,
                                               GetProject(),
                                               GetLogstore(),
                                               GetRegion());
    }

    return res;
}

RangeCheckpointPtr LogFileReader::selectCheckpointToReplay() {
    if (mEOOption->toReplayCheckpoints.empty()) {
        return nullptr;
    }

    do {
        auto& last = mEOOption->toReplayCheckpoints.back()->data;
        if (static_cast<int64_t>(last.read_offset() + last.read_length()) > mLastFileSize) {
            LOG_ERROR(sLogger,
                      ("current file size does not match last checkpoint",
                       "")COMMON_READER_INFO("file size", mLastFileSize)("checkpoint", last.DebugString()));
            break;
        }
        auto& first = mEOOption->toReplayCheckpoints.front()->data;
        if (static_cast<int64_t>(first.read_offset()) != mLastFilePos) {
            LOG_ERROR(sLogger,
                      ("current offset does not match first checkpoint",
                       "")COMMON_READER_INFO("offset", mLastFilePos)("checkpoint", first.DebugString()));
            break;
        }

        auto cpt = mEOOption->toReplayCheckpoints.front();
        mEOOption->toReplayCheckpoints.pop_front();
        return cpt;
    } while (false);

    LOG_ERROR(sLogger, COMMON_READER_INFO("delete all checkpoints to replay", mEOOption->toReplayCheckpoints.size()));
    for (auto& cpt : mEOOption->toReplayCheckpoints) {
        cpt->IncreaseSequenceID();
    }
    mEOOption->toReplayCheckpoints.clear();
    return nullptr;
}

void LogFileReader::skipCheckpointRelayHole() {
    if (mEOOption->toReplayCheckpoints.empty()) {
        if (mEOOption->lastComittedOffset != -1 && mEOOption->lastComittedOffset > mLastFilePos) {
            LOG_INFO(sLogger,
                     COMMON_READER_INFO("no more checkpoint to replay", "skip to last committed offset")(
                         "offset", mEOOption->lastComittedOffset)("current", mLastFilePos));
            mLastFilePos = mEOOption->lastComittedOffset;
            mEOOption->lastComittedOffset = -1;
        }
        return;
    }

    auto& next = mEOOption->toReplayCheckpoints.front()->data;
    auto const readOffset = static_cast<int64_t>(next.read_offset());
    if (readOffset == mLastFilePos) {
        return;
    }
    LOG_INFO(sLogger,
             ("skip replay hole for next checkpoint, size", readOffset - mLastFilePos)
                 COMMON_READER_INFO("offset", mLastFilePos)("checkpoint", next.DebugString()));
    mLastFilePos = readOffset;
}

bool LogFileReader::ReadLog(LogBuffer& logBuffer, const Event* event) {
    if (mLogFileOp.IsOpen() == false) {
        if (!ShouldForceReleaseDeletedFileFd()) {
            // should never happen
            LOG_ERROR(sLogger, ("unknow error, log file not open", mHostLogPath));
        }
        return false;
    }
    if (AppConfig::GetInstance()->IsInputFlowControl())
        LogInput::GetInstance()->FlowControl();

    if (mFirstWatched && (mLastFilePos == 0))
        CheckForFirstOpen();

    // Init checkpoint for this read, new if no checkpoint to replay.
    if (mEOOption) {
        mEOOption->selectedCheckpoint = selectCheckpointToReplay();
        if (!mEOOption->selectedCheckpoint) {
            mEOOption->selectedCheckpoint.reset(new RangeCheckpoint);
            mEOOption->selectedCheckpoint->fbKey = mEOOption->fbKey;
        }
    }

    size_t lastFilePos = mLastFilePos;
    bool allowRollback = true;
    if (event != nullptr && event->IsReaderFlushTimeout()) {
        // If flush timeout event, we should filter whether the event is legacy.
        if (event->GetLastReadPos() == GetLastReadPos() && event->GetLastFilePos() == mLastFilePos
            && event->GetInode() == mDevInode.inode) {
            allowRollback = false;
        } else {
            return false;
        }
    }
    bool moreData = GetRawData(logBuffer, mLastFileSize, allowRollback);
    if (!logBuffer.rawBuffer.empty() > 0) {
        if (mEOOption) {
            // This read was replayed by checkpoint, adjust mLastFilePos to skip hole.
            if (mEOOption->selectedCheckpoint->IsComplete()) {
                skipCheckpointRelayHole();
            }
            logBuffer.exactlyOnceCheckpoint = mEOOption->selectedCheckpoint;
        }
    }
    LOG_DEBUG(sLogger,
              ("read log file", mRealLogPath)("last file pos", mLastFilePos)("last file size", mLastFileSize)(
                  "read size", mLastFilePos - lastFilePos));
    if (HasDataInCache()) {
        auto event = CreateFlushTimeoutEvent();
        BlockedEventManager::GetInstance()->UpdateBlockEvent(
            GetLogstoreKey(), GetConfigName(), *event, mDevInode, time(NULL) + mReaderConfig.first->mFlushTimeoutSecs);
    }
    return moreData;
}

void LogFileReader::OnOpenFileError() {
    switch (errno) {
        case ENOENT:
            LOG_INFO(sLogger,
                     ("open file failed", " log file not exist, probably caused by rollback")("project", GetProject())(
                         "logstore", GetLogstore())("config", GetConfigName())("log reader queue name", mHostLogPath)(
                         "log path", mRealLogPath)("file device", ToString(mDevInode.dev))(
                         "file inode", ToString(mDevInode.inode))("file signature", mLastFileSignatureHash)(
                         "file signature size", mLastFileSignatureSize)("last file position", mLastFilePos));
            break;
        case EACCES:
            LOG_ERROR(sLogger,
                      ("open file failed", "open log file fail because of permission")("project", GetProject())(
                          "logstore", GetLogstore())("config", GetConfigName())("log reader queue name", mHostLogPath)(
                          "log path", mRealLogPath)("file device", ToString(mDevInode.dev))(
                          "file inode", ToString(mDevInode.inode))("file signature", mLastFileSignatureHash)(
                          "file signature size", mLastFileSignatureSize)("last file position", mLastFilePos));
            LogtailAlarm::GetInstance()->SendAlarm(LOGFILE_PERMINSSION_ALARM,
                                                   string("Failed to open log file because of permission: ")
                                                       + mHostLogPath,
                                                   GetProject(),
                                                   GetLogstore(),
                                                   GetRegion());
            break;
        case EMFILE:
            LOG_ERROR(sLogger,
                      ("open file failed", "too many open file")("project", GetProject())("logstore", GetLogstore())(
                          "config", GetConfigName())("log reader queue name", mHostLogPath)("log path", mRealLogPath)(
                          "file device", ToString(mDevInode.dev))("file inode", ToString(mDevInode.inode))(
                          "file signature", mLastFileSignatureHash)("file signature size", mLastFileSignatureSize)(
                          "last file position", mLastFilePos));
            LogtailAlarm::GetInstance()->SendAlarm(OPEN_LOGFILE_FAIL_ALARM,
                                                   string("Failed to open log file because of : Too many open files")
                                                       + mHostLogPath,
                                                   GetProject(),
                                                   GetLogstore(),
                                                   GetRegion());
            break;
        default:
            LOG_ERROR(sLogger,
                      ("open file failed, errno", ErrnoToString(GetErrno()))("logstore", GetLogstore())(
                          "config", GetConfigName())("log reader queue name", mHostLogPath)("log path", mRealLogPath)(
                          "file device", ToString(mDevInode.dev))("file inode", ToString(mDevInode.inode))(
                          "file signature", mLastFileSignatureHash)("file signature size", mLastFileSignatureSize)(
                          "last file position", mLastFilePos));
            LogtailAlarm::GetInstance()->SendAlarm(OPEN_LOGFILE_FAIL_ALARM,
                                                   string("Failed to open log file: ") + mHostLogPath
                                                       + "; errono:" + ErrnoToString(GetErrno()),
                                                   GetProject(),
                                                   GetLogstore(),
                                                   GetRegion());
    }
}

bool LogFileReader::UpdateFilePtr() {
    // move last update time before check IsValidToPush
    mLastUpdateTime = time(NULL);
    if (mLogFileOp.IsOpen() == false) {
        // In several cases we should revert file deletion flag:
        // 1. File is appended after deletion. This happens when app is still logging, but a user deleted the log file.
        // 2. File was rename/moved, but is rename/moved back later.
        // 3. Log rotated. But iLogtail's logic will not remove the reader from readerArray on delete event.
        //    It will be removed while the new file has modify event. The reader is still the head of readerArray,
        //    thus it will be open again for reading.
        // However, if the user explicitly set a delete timeout. We should not revert the flag.
        if (INT32_FLAG(force_release_deleted_file_fd_timeout) < 0) {
            SetFileDeleted(false);
        }
        if (GloablFileDescriptorManager::GetInstance()->GetOpenedFilePtrSize() > INT32_FLAG(max_reader_open_files)) {
            LOG_ERROR(sLogger,
                      ("open file failed, opened fd exceed limit, too many open files",
                       GloablFileDescriptorManager::GetInstance()->GetOpenedFilePtrSize())(
                          "limit", INT32_FLAG(max_reader_open_files))("project", GetProject())(
                          "logstore", GetLogstore())("config", GetConfigName())("log reader queue name", mHostLogPath)(
                          "file device", ToString(mDevInode.dev))("file inode", ToString(mDevInode.inode))(
                          "file signature", mLastFileSignatureHash)("file signature size", mLastFileSignatureSize)(
                          "last file position", mLastFilePos));
            LogtailAlarm::GetInstance()->SendAlarm(OPEN_FILE_LIMIT_ALARM,
                                                   string("Failed to open log file: ") + mHostLogPath
                                                       + " limit:" + ToString(INT32_FLAG(max_reader_open_files)),
                                                   GetProject(),
                                                   GetLogstore(),
                                                   GetRegion());
            // set errno to "too many open file"
            errno = EMFILE;
            return false;
        }
        int32_t tryTime = 0;
        LOG_DEBUG(sLogger, ("UpdateFilePtr open log file ", mHostLogPath));
        if (mRealLogPath.size() > 0) {
            while (tryTime++ < 5) {
                mLogFileOp.Open(mRealLogPath.c_str(), false);
                if (mLogFileOp.IsOpen() == false) {
                    usleep(100);
                } else {
                    break;
                }
            }
            if (mLogFileOp.IsOpen() == false) {
                OnOpenFileError();
            } else if (CheckDevInode()) {
                GloablFileDescriptorManager::GetInstance()->OnFileOpen(this);
                LOG_INFO(sLogger,
                         ("open file succeeded, project", GetProject())("logstore", GetLogstore())(
                             "config", GetConfigName())("log reader queue name", mHostLogPath)(
                             "real file path", mRealLogPath)("file device", ToString(mDevInode.dev))(
                             "file inode", ToString(mDevInode.inode))("file signature", mLastFileSignatureHash)(
                             "file signature size", mLastFileSignatureSize)("last file position",
                                                                            mLastFilePos)("reader id", long(this)));
                return true;
            } else {
                mLogFileOp.Close();
            }
        }
        if (mRealLogPath == mHostLogPath) {
            LOG_INFO(sLogger,
                     ("open file failed, log file dev inode changed or file deleted ",
                      "prepare to delete reader or put reader into rotated map")("project", GetProject())(
                         "logstore", GetLogstore())("config", GetConfigName())("log reader queue name", mHostLogPath)(
                         "log path", mRealLogPath)("file device", ToString(mDevInode.dev))(
                         "file inode", ToString(mDevInode.inode))("file signature", mLastFileSignatureHash)(
                         "file signature size", mLastFileSignatureSize)("last file position", mLastFilePos));
            return false;
        }
        tryTime = 0;
        while (tryTime++ < 5) {
            mLogFileOp.Open(mHostLogPath.c_str(), false);
            if (mLogFileOp.IsOpen() == false) {
                usleep(100);
            } else {
                break;
            }
        }
        if (mLogFileOp.IsOpen() == false) {
            OnOpenFileError();
            return false;
        } else if (CheckDevInode()) {
            // the mHostLogPath's dev inode equal to mDevInode, so real log path is mHostLogPath
            mRealLogPath = mHostLogPath;
            GloablFileDescriptorManager::GetInstance()->OnFileOpen(this);
            LOG_INFO(
                sLogger,
                ("open file succeeded, project", GetProject())("logstore", GetLogstore())("config", GetConfigName())(
                    "log reader queue name", mHostLogPath)("real file path", mRealLogPath)(
                    "file device", ToString(mDevInode.dev))("file inode", ToString(mDevInode.inode))(
                    "file signature", mLastFileSignatureHash)("file signature size", mLastFileSignatureSize)(
                    "last file position", mLastFilePos)("reader id", long(this)));
            return true;
        } else {
            mLogFileOp.Close();
        }
        LOG_INFO(sLogger,
                 ("open file failed, log file dev inode changed or file deleted ",
                  "prepare to delete reader")("project", GetProject())("logstore", GetLogstore())(
                     "config", GetConfigName())("log reader queue name", mHostLogPath)("log path", mRealLogPath)(
                     "file device", ToString(mDevInode.dev))("file inode", ToString(mDevInode.inode))(
                     "file signature", mLastFileSignatureHash)("file signature size", mLastFileSignatureSize)(
                     "last file position", mLastFilePos));
        return false;
    }
    return true;
}

bool LogFileReader::CloseTimeoutFilePtr(int32_t curTime) {
    int32_t timeOut = (int32_t)(mReaderConfig.first->mCloseUnusedReaderIntervalSec / 100.f * (100 + rand() % 50));
    if (mLogFileOp.IsOpen() && curTime - mLastUpdateTime > timeOut) {
        fsutil::PathStat buf;
        if (mLogFileOp.Stat(buf) != 0) {
            return false;
        }
        if ((int64_t)buf.GetFileSize() == mLastFilePos) {
            LOG_INFO(sLogger,
                     ("close the file",
                      "current log file has not been updated for some time and has been read")("project", GetProject())(
                         "logstore", GetLogstore())("config", GetConfigName())("log reader queue name", mHostLogPath)(
                         "file device", ToString(mDevInode.dev))("file inode", ToString(mDevInode.inode))(
                         "file signature", mLastFileSignatureHash)("file signature size", mLastFileSignatureSize)(
                         "file size", mLastFileSize)("last file position", mLastFilePos));
            CloseFilePtr();
            // delete item in LogFileCollectOffsetIndicator map
            LogFileCollectOffsetIndicator::GetInstance()->DeleteItem(mHostLogPath, mDevInode);
            return true;
        }
    }
    return false;
}

void LogFileReader::CloseFilePtr() {
    if (mLogFileOp.IsOpen()) {
        mCache.shrink_to_fit();
        LOG_DEBUG(sLogger, ("start close LogFileReader", mHostLogPath));

        // if mHostLogPath is symbolic link, then we should not update it accrding to /dev/fd/xx
        if (!mSymbolicLinkFlag) {
            // retrieve file path from file descriptor in order to open it later
            // this is important when file is moved when rotating
            string curRealLogPath = mLogFileOp.GetFilePath();
            if (!curRealLogPath.empty()) {
                LOG_INFO(sLogger,
                         ("update the real file path of the log reader during closing, project",
                          GetProject())("logstore", GetLogstore())("config", GetConfigName())("log reader queue name",
                                                                                              mHostLogPath)(
                             "file device", ToString(mDevInode.dev))("file inode", ToString(mDevInode.inode))(
                             "file signature", mLastFileSignatureHash)("file signature size", mLastFileSignatureSize)(
                             "original file path", mRealLogPath)("new file path", curRealLogPath));
                mRealLogPath = curRealLogPath;
                if (mEOOption && mRealLogPath != mEOOption->primaryCheckpoint.real_path()) {
                    updatePrimaryCheckpointRealPath();
                }
            } else {
                LOG_WARNING(sLogger, ("failed to get real log path", mHostLogPath));
            }
        }

        if (mLogFileOp.Close() != 0) {
            int fd = mLogFileOp.GetFd();
            LOG_WARNING(
                sLogger,
                ("close file error", strerror(errno))("fd", fd)("project", GetProject())("logstore", GetLogstore())(
                    "config", GetConfigName())("log reader queue name", mHostLogPath)("real file path", mRealLogPath)(
                    "file device", ToString(mDevInode.dev))("file inode", ToString(mDevInode.inode))(
                    "file signature", mLastFileSignatureHash)("file signature size", mLastFileSignatureSize)(
                    "file size", mLastFileSize)("last file position", mLastFilePos)("reader id", long(this)));
            LogtailAlarm::GetInstance()->SendAlarm(OPEN_LOGFILE_FAIL_ALARM,
                                                   string("close file error because of ") + strerror(errno)
                                                       + ", file path: " + mHostLogPath + ", inode: "
                                                       + ToString(mDevInode.inode) + ", inode: " + ToString(fd),
                                                   GetProject(),
                                                   GetLogstore(),
                                                   GetRegion());
        } else {
            LOG_INFO(
                sLogger,
                ("close file succeeded, project", GetProject())("logstore", GetLogstore())("config", GetConfigName())(
                    "log reader queue name", mHostLogPath)("real file path", mRealLogPath)(
                    "file device", ToString(mDevInode.dev))("file inode", ToString(mDevInode.inode))(
                    "file signature", mLastFileSignatureHash)("file signature size", mLastFileSignatureSize)(
                    "file size", mLastFileSize)("last file position", mLastFilePos)("reader id", long(this)));
        }
        // always call OnFileClose
        GloablFileDescriptorManager::GetInstance()->OnFileClose(this);
    }
}

uint64_t LogFileReader::GetLogstoreKey() const {
    return mEOOption ? mEOOption->fbKey : mReaderConfig.second->GetLogstoreKey();
}

bool LogFileReader::CheckDevInode() {
    fsutil::PathStat statBuf;
    if (mLogFileOp.Stat(statBuf) != 0) {
        if (errno == ENOENT) {
            LOG_WARNING(sLogger, ("file deleted ", "unknow error")("path", mHostLogPath)("fd", mLogFileOp.GetFd()));
        } else {
            LOG_WARNING(sLogger,
                        ("get file info error, ", strerror(errno))("path", mHostLogPath)("fd", mLogFileOp.GetFd()));
        }
        return false;
    } else {
        DevInode devInode = statBuf.GetDevInode();
        return devInode == mDevInode;
    }
}

bool LogFileReader::CheckFileSignatureAndOffset(bool isOpenOnUpdate) {
    mLastEventTime = time(NULL);
    int64_t endSize = mLogFileOp.GetFileSize();
    if (endSize < 0) {
        int lastErrNo = errno;
        if (mLogFileOp.Close() == 0) {
            LOG_INFO(sLogger,
                     ("close file succeeded, project", GetProject())("logstore", GetLogstore())(
                         "config", GetConfigName())("log reader queue name", mHostLogPath)(
                         "file device", ToString(mDevInode.dev))("file inode", ToString(mDevInode.inode))(
                         "file signature", mLastFileSignatureHash)("file signature size", mLastFileSignatureSize)(
                         "file size", mLastFileSize)("last file position", mLastFilePos));
        }
        GloablFileDescriptorManager::GetInstance()->OnFileClose(this);
        bool reopenFlag = UpdateFilePtr();
        endSize = mLogFileOp.GetFileSize();
        LOG_WARNING(
            sLogger,
            ("tell error", mHostLogPath)("inode", mDevInode.inode)("error", strerror(lastErrNo))("reopen", reopenFlag)(
                "project", GetProject())("logstore", GetLogstore())("config", GetConfigName()));
        LogtailAlarm::GetInstance()->SendAlarm(OPEN_LOGFILE_FAIL_ALARM,
                                               string("tell error because of ") + strerror(lastErrNo) + " file path: "
                                                   + mHostLogPath + ", inode : " + ToString(mDevInode.inode),
                                               GetProject(),
                                               GetLogstore(),
                                               GetRegion());
        if (endSize < 0) {
            return false;
        }
    }
    mLastFileSize = endSize;

    // If file size is 0 and filename is changed, we cannot judge if the inode is reused by signature,
    // so we just recreate the reader to avoid filename mismatch
    if (mLastFileSignatureSize == 0 && mRealLogPath != mHostLogPath) {
        return false;
    }
    fsutil::PathStat ps;
    mLogFileOp.Stat(ps);
    time_t lastMTime = mLastMTime;
    mLastMTime = ps.GetMtime();
    if (!isOpenOnUpdate || mLastFileSignatureSize == 0 || endSize < mLastFilePos
        || (endSize == mLastFilePos && lastMTime != mLastMTime)) {
        char firstLine[1025];
        int nbytes = mLogFileOp.Pread(firstLine, 1, 1024, 0);
        if (nbytes < 0) {
            LOG_ERROR(sLogger,
                      ("fail to read file", mHostLogPath)("nbytes", nbytes)("project", GetProject())(
                          "logstore", GetLogstore())("config", GetConfigName()));
            return false;
        }
        firstLine[nbytes] = '\0';
        bool sigCheckRst = CheckAndUpdateSignature(string(firstLine), mLastFileSignatureHash, mLastFileSignatureSize);
        if (!sigCheckRst) {
            LOG_INFO(sLogger,
                     ("Check file truncate by signature, read from begin",
                      mHostLogPath)("project", GetProject())("logstore", GetLogstore())("config", GetConfigName()));
            mLastFilePos = 0;
            if (mEOOption) {
                updatePrimaryCheckpointSignature();
            }
            return false;
        } else if (mEOOption && mEOOption->primaryCheckpoint.sig_size() != mLastFileSignatureSize) {
            updatePrimaryCheckpointSignature();
        }
    }

    if (endSize < mLastFilePos) {
        LOG_INFO(sLogger,
                 ("File signature is same but size decrease, read from now fileSize",
                  mHostLogPath)(ToString(endSize), ToString(mLastFilePos))("project", GetProject())(
                     "logstore", GetLogstore())("config", GetConfigName()));

        LogtailAlarm::GetInstance()->SendAlarm(LOG_TRUNCATE_ALARM,
                                               mHostLogPath
                                                   + " signature is same but size decrease, read from now fileSize "
                                                   + ToString(endSize) + " last read pos " + ToString(mLastFilePos),
                                               GetProject(),
                                               GetLogstore(),
                                               GetRegion());

        mLastFilePos = endSize;
        // when we use truncate_pos_skip_bytes, if truncate stop and log start to append, logtail will drop less data or
        // collect more data this just work around for ant's demand
        if (INT32_FLAG(truncate_pos_skip_bytes) > 0 && mLastFilePos > (INT32_FLAG(truncate_pos_skip_bytes) + 1024)) {
            mLastFilePos -= INT32_FLAG(truncate_pos_skip_bytes);
            // after adjust mLastFilePos, we should fix last pos to assure that each log is complete
            FixLastFilePos(mLogFileOp, endSize);
        }
    }
    return true;
}

LogFileReaderPtrArray* LogFileReader::GetReaderArray() {
    return mReaderArray;
}

void LogFileReader::SetReaderArray(LogFileReaderPtrArray* readerArray) {
    mReaderArray = readerArray;
}

void LogFileReader::ResetTopic(const std::string& topicFormat) {
    const std::string lowerConfig = ToLowerCaseString(topicFormat);
    if (lowerConfig == "none" || lowerConfig == "default" || lowerConfig == "global_topic"
        || lowerConfig == "group_topic" || lowerConfig == "customized") {
        return;
    } else {
        // only reset file's topic
        mTopicName = GetTopicName(topicFormat, mHostLogPath);
    }
}

void LogFileReader::SetReadBufferSize(int32_t bufSize) {
    if (bufSize < 1024 * 10 || bufSize > 1024 * 1024 * 1024) {
        LOG_ERROR(sLogger, ("invalid read buffer size", bufSize));
        return;
    }
    LOG_INFO(sLogger, ("set max read buffer size", bufSize));
    BUFFER_SIZE = bufSize;
}

bool LogFileReader::ParseLogTime(const char* buffer,
                                 const boost::regex* reg,
                                 LogtailTime& logTime,
                                 const std::string& timeFormat,
                                 const std::string& region,
                                 const std::string& project,
                                 const std::string& logStore,
                                 const std::string& logPath) {
    std::string exception;
    boost::match_results<const char*> what;
    if (reg != NULL && BoostRegexSearch(buffer, *reg, exception, what, boost::match_default)) {
        if (!what.empty()) {
            std::string timeStr(what[0].str());
            // convert log time
            struct tm t;
            memset(&t, 0, sizeof(t));
            int nanosecondLength;
            if (strptime_ns(timeStr.c_str(), timeFormat.c_str(), &t, &logTime.tv_nsec, &nanosecondLength) == NULL) {
                LOG_ERROR(sLogger,
                          ("convert time failed, time str", timeStr)("time format", timeFormat)("project", project)(
                              "logstore", logStore)("file", logPath));
                return false;
            }

            t.tm_isdst = -1;
            logTime.tv_sec = mktime(&t);
            return true;
        }
    }
    if (AppConfig::GetInstance()->IsLogParseAlarmValid()) {
        if (LogtailAlarm::GetInstance()->IsLowLevelAlarmValid()) {
            LOG_ERROR(sLogger,
                      ("parse regex log fail, exception",
                       exception)("buffer", buffer)("project", project)("logstore", logStore)("file", logPath));
        }
        LogtailAlarm::GetInstance()->SendAlarm(
            REGEX_MATCH_ALARM, "parse regex log fail:" + exception, project, logStore, region);
    }
    return false;
}

bool LogFileReader::GetLogTimeByOffset(const char* buffer,
                                       int32_t pos,
                                       LogtailTime& logTime,
                                       const std::string& timeFormat,
                                       const std::string& region,
                                       const std::string& project,
                                       const std::string& logStore,
                                       const std::string& logPath) {
    struct tm t;
    memset(&t, 0, sizeof(t));
    long nanosecond = 0;
    int nanosecondLength = 0;
    if (strptime_ns(buffer + pos, timeFormat.c_str(), &t, &nanosecond, &nanosecondLength) == NULL) {
        if (AppConfig::GetInstance()->IsLogParseAlarmValid()) {
            if (LogtailAlarm::GetInstance()->IsLowLevelAlarmValid()) {
                LOG_WARNING(sLogger,
                            ("get time by offset fail, region", region)("project", project)("logstore",
                                                                                            logStore)("file", logPath));
            }
            LogtailAlarm::GetInstance()->SendAlarm(
                PARSE_TIME_FAIL_ALARM, "errorlog:" + string(buffer), project, logStore, region);
        }
        return false;
    }
    t.tm_isdst = -1;
    logTime.tv_sec = mktime(&t);
    return true;
}

// Only get the currently written log file, it will choose the last modified file to read. There are several condition
// to choose the lastmodify file:
// 1. if the last read file don't exist
// 2. if the file's first 100 bytes(file signature) is not same with the last read file's signature, which meaning the
// log file has be rolled
//
// when a new file is choosen, it will set the read position
// 1. if the time in the file's first line >= the last read log time , then set the file read position to 0 (which mean
// the file is new created)
// 2. other wise , set the position to the end of the file
// *bufferptr is null terminated.
/*
 * 1. for multiline log, "xxx" mean a string without '\n'
 * 1-1. bufferSize = 512KB:
 * "MultiLineLog_1\nMultiLineLog_2\nMultiLineLog_3\n" -> "MultiLineLog_1\nMultiLineLog_2\0"
 * "MultiLineLog_1\nMultiLineLog_2\nMultiLineLog_3_Line_1\n" -> "MultiLineLog_1\nMultiLineLog_2\0"
 * "MultiLineLog_1\nMultiLineLog_2\nMultiLineLog_3_Line_1\nxxx" -> "MultiLineLog_1\nMultiLineLog_2\0"
 * "MultiLineLog_1\nMultiLineLog_2\nMultiLineLog_3\nxxx" -> "MultiLineLog_1\nMultiLineLog_2\0"
 *
 * 1-2. bufferSize < 512KB:
 * "MultiLineLog_1\nMultiLineLog_2\nMultiLineLog_3\n" -> "MultiLineLog_1\nMultiLineLog_2\nMultiLineLog_3\0"
 * "MultiLineLog_1\nMultiLineLog_2\nMultiLineLog_3_Line_1\n" -> "MultiLineLog_1\nMultiLineLog_2\MultiLineLog_3_Line_1\0"
 * **this is not expected !** "MultiLineLog_1\nMultiLineLog_2\nMultiLineLog_3_Line_1\nxxx" ->
 * "MultiLineLog_1\nMultiLineLog_2\0" "MultiLineLog_1\nMultiLineLog_2\nMultiLineLog_3\nxxx" ->
 * "MultiLineLog_1\nMultiLineLog_2\0"
 *
 * 2. for singleline log, "xxx" mean a string without '\n'
 * "SingleLineLog_1\nSingleLineLog_2\nSingleLineLog_3\n" -> "SingleLineLog_1\nSingleLineLog_2\nSingleLineLog_3\0"
 * "SingleLineLog_1\nSingleLineLog_2\nxxx" -> "SingleLineLog_1\nSingleLineLog_2\0"
 */
bool LogFileReader::GetRawData(LogBuffer& logBuffer, int64_t fileSize, bool allowRollback) {
    // Truncate, return false to indicate no more data.
    if (fileSize == mLastFilePos) {
        return false;
    }

    bool moreData = false;
    if (mReaderConfig.first->mFileEncoding == FileReaderOptions::Encoding::GBK)
        ReadGBK(logBuffer, fileSize, moreData, allowRollback);
    else
        ReadUTF8(logBuffer, fileSize, moreData, allowRollback);

    int64_t delta = fileSize - mLastFilePos;
    if (delta > mReaderConfig.first->mReadDelayAlertThresholdBytes && !logBuffer.rawBuffer.empty()) {
        int32_t curTime = time(NULL);
        if (mReadDelayTime == 0)
            mReadDelayTime = curTime;
        else if (curTime - mReadDelayTime >= INT32_FLAG(read_delay_alarm_duration)) {
            mReadDelayTime = curTime;
            LOG_WARNING(sLogger,
                        ("read log delay", mHostLogPath)("fall behind bytes",
                                                         delta)("file size", fileSize)("read pos", mLastFilePos));
            LogtailAlarm::GetInstance()->SendAlarm(
                READ_LOG_DELAY_ALARM,
                std::string("fall behind ") + ToString(delta) + " bytes, file size:" + ToString(fileSize)
                    + ", now position:" + ToString(mLastFilePos) + ", path:" + mHostLogPath
                    + ", now read log content:" + logBuffer.rawBuffer.substr(0, 256).to_string(),
                GetProject(),
                GetLogstore(),
                GetRegion());
        }
    } else
        mReadDelayTime = 0;

    // if delta size > mReadDelaySkipBytes, force set file pos and send alarm
    if (mReaderConfig.first->mReadDelaySkipThresholdBytes > 0
        && delta > mReaderConfig.first->mReadDelaySkipThresholdBytes) {
        LOG_WARNING(sLogger,
                    ("read log delay and force set file pos to file size", mHostLogPath)("fall behind bytes", delta)(
                        "skip bytes config", mReaderConfig.first->mReadDelaySkipThresholdBytes)("file size", fileSize)(
                        "read pos", mLastFilePos));
        LogtailAlarm::GetInstance()->SendAlarm(
            READ_LOG_DELAY_ALARM,
            string("force set file pos to file size, fall behind ") + ToString(delta)
                + " bytes, file size:" + ToString(fileSize) + ", now position:" + ToString(mLastFilePos)
                + ", path:" + mHostLogPath + ", now read log content:" + logBuffer.rawBuffer.substr(0, 256).to_string(),
            GetProject(),
            GetLogstore(),
            GetRegion());
        mLastFilePos = fileSize;
        mCache.clear();
    }

    // if (mMarkOffsetFlag && logBuffer.rawBuffer.size() > 0) {
    //     logBuffer.fileInfo.reset(new FileInfo(mLogFileOp.GetFd(), mDevInode));
    //     FileInfoPtr& fileInfo = logBuffer.fileInfo;
    //     fileInfo->filename = mIsFuseMode ? mFuseTrimedFilename : mHostLogPath;
    //     fileInfo->offset = mLastFilePos - (int64_t)logBuffer.rawBuffer.size();
    //     fileInfo->len = (int64_t)logBuffer.rawBuffer.size();
    //     fileInfo->filePos = mLastFilePos;
    //     fileInfo->readPos = GetLastReadPos();
    //     fileInfo->fileSize = fileSize;
    // }

    // if (mIsFuseMode && logBuffer.rawBuffer.size() > 0)
    //     UlogfsHandler::GetInstance()->Sparse(logBuffer.fileInfo.get());

    if (mContainerStopped) {
        int32_t curTime = time(NULL);
        if (curTime - mContainerStoppedTime >= INT32_FLAG(logtail_alarm_interval)
            && curTime - mReadStoppedContainerAlarmTime >= INT32_FLAG(logtail_alarm_interval)) {
            mReadStoppedContainerAlarmTime = curTime;
            LOG_WARNING(sLogger,
                        ("read stopped container file", mHostLogPath)("stopped time", mContainerStoppedTime)(
                            "file size", fileSize)("read pos", mLastFilePos));
            LogtailAlarm::GetInstance()->SendAlarm(
                READ_STOPPED_CONTAINER_ALARM,
                string("path: ") + mHostLogPath + ", stopped time:" + ToString(mContainerStoppedTime)
                    + ", file size:" + ToString(fileSize) + ", now position:" + ToString(mLastFilePos),
                GetProject(),
                GetLogstore(),
                GetRegion());
        }
    }

    return moreData;
}

size_t LogFileReader::getNextReadSize(int64_t fileEnd, bool& fromCpt) {
    size_t readSize = static_cast<size_t>(fileEnd - mLastFilePos);
    bool allowMoreBufferSize = false;
    fromCpt = false;
    if (mEOOption && mEOOption->selectedCheckpoint->IsComplete()) {
        fromCpt = true;
        allowMoreBufferSize = true;
        auto& checkpoint = mEOOption->selectedCheckpoint->data;
        readSize = checkpoint.read_length();
        LOG_INFO(sLogger, ("read specified length", readSize)("offset", mLastFilePos));
    }
    if (readSize > BUFFER_SIZE && !allowMoreBufferSize) {
        readSize = BUFFER_SIZE;
    }
    return readSize;
}

void LogFileReader::setExactlyOnceCheckpointAfterRead(size_t readSize) {
    if (!mEOOption || readSize == 0) {
        return;
    }

    auto& cpt = mEOOption->selectedCheckpoint->data;
    cpt.set_read_offset(mLastFilePos);
    cpt.set_read_length(readSize);
}

const std::string LogFileReader::GetFileEncoding() const {
    if (mReaderConfig.first->mFileEncoding == FileReaderOptions::Encoding::DOCKER_JSON)
        return "docker_json-file";
    else if (mReaderConfig.first->mFileEncoding == FileReaderOptions::Encoding::CONTAINERD_TEXT)
        return "containerd_text";
    else
        return "";
}

void LogFileReader::ReadUTF8(LogBuffer& logBuffer, int64_t end, bool& moreData, bool allowRollback) {
    logBuffer.readOffset = mLastFilePos;
    bool fromCpt = false;
    size_t READ_BYTE = getNextReadSize(end, fromCpt);
    if (!READ_BYTE) {
        return;
    }
    const size_t lastCacheSize = mCache.size();
    if (READ_BYTE < lastCacheSize) {
        READ_BYTE = lastCacheSize; // this should not happen, just avoid READ_BYTE >= 0 theoratically
    }
    StringBuffer stringMemory = logBuffer.AllocateStringBuffer(READ_BYTE); // allocate modifiable buffer
    if (lastCacheSize) {
        READ_BYTE -= lastCacheSize; // reserve space to copy from cache if needed
    }
    TruncateInfo* truncateInfo = nullptr;
    int64_t lastReadPos = GetLastReadPos();
    size_t nbytes = READ_BYTE
        ? ReadFile(mLogFileOp, stringMemory.data + lastCacheSize, READ_BYTE, lastReadPos, &truncateInfo)
        : 0UL;
    char* stringBuffer = stringMemory.data;
    if (nbytes == 0 && (!lastCacheSize || allowRollback)) { // read nothing, if no cached data or allow rollback the
        // reader's state cannot be changed
        return;
    }
    if (lastCacheSize) {
        memcpy(stringBuffer, mCache.data(), lastCacheSize); // copy from cache
        nbytes += lastCacheSize;
    }
    // Ignore \n if last is force read
    if (stringBuffer[0] == '\n' && mLastForceRead) {
        ++stringBuffer;
        ++mLastFilePos;
        logBuffer.readOffset = mLastFilePos;
        --nbytes;
    }
    const size_t stringBufferLen = nbytes;
    logBuffer.truncateInfo.reset(truncateInfo);
    lastReadPos = mLastFilePos + nbytes; // this doesn't seem right when ulogfs is used and a hole is skipped
    LOG_DEBUG(sLogger, ("read bytes", nbytes)("last read pos", lastReadPos));
    moreData = (nbytes == BUFFER_SIZE);
    auto alignedBytes = nbytes;
    if (allowRollback) {
        alignedBytes = AlignLastCharacter(stringBuffer, nbytes);
    }
    if (allowRollback || mReaderConfig.second->RequiringJsonReader()) {
        int32_t rollbackLineFeedCount;
        nbytes = LastMatchedLine(stringBuffer, alignedBytes, rollbackLineFeedCount, allowRollback);
    }

    if (nbytes == 0) {
        if (moreData) { // excessively long line without '\n' or multiline begin or valid wchar
            nbytes = alignedBytes ? alignedBytes : BUFFER_SIZE;
            if (mReaderConfig.second->RequiringJsonReader()) {
                int32_t rollbackLineFeedCount;
                nbytes = LastMatchedLine(stringBuffer, nbytes, rollbackLineFeedCount, false);
            }
            LOG_WARNING(
                sLogger,
                ("Log is too long and forced to be split at offset: ", mLastFilePos + nbytes)("file: ", mHostLogPath)(
                    "inode: ", mDevInode.inode)("first 1024B log: ", logBuffer.rawBuffer.substr(0, 1024)));
            std::ostringstream oss;
            oss << "Log is too long and forced to be split at offset: " << ToString(mLastFilePos + nbytes)
                << " file: " << mHostLogPath << " inode: " << ToString(mDevInode.inode)
                << " first 1024B log: " << logBuffer.rawBuffer.substr(0, 1024) << std::endl;
            LogtailAlarm::GetInstance()->SendAlarm(
                SPLIT_LOG_FAIL_ALARM, oss.str(), GetProject(), GetLogstore(), GetRegion());
        } else {
            // line is not finished yet nor more data, put all data in cache
            mCache.assign(stringBuffer, stringBufferLen);
            return;
        }
    }
    if (nbytes < stringBufferLen) {
        // rollback happend, put rollbacked part in cache
        mCache.assign(stringBuffer + nbytes, stringBufferLen - nbytes);
    } else {
        mCache.clear();
    }
    // cache is sealed, nbytes should no change any more
    size_t stringLen = nbytes;
    if (stringBuffer[stringLen - 1] == '\n'
        || stringBuffer[stringLen - 1]
            == '\0') { // \0 is for json, such behavior make ilogtail not able to collect binary log
        --stringLen;
    }
    stringBuffer[stringLen] = '\0';

    if (!moreData && fromCpt && lastReadPos < end) {
        moreData = true;
    }
    logBuffer.rawBuffer = StringView(stringBuffer, stringLen); // set readable buffer
    logBuffer.readLength = nbytes;
    setExactlyOnceCheckpointAfterRead(nbytes);
    mLastFilePos += nbytes;

    mLastForceRead = !allowRollback;
    LOG_DEBUG(sLogger, ("read size", nbytes)("last file pos", mLastFilePos));
}

void LogFileReader::ReadGBK(LogBuffer& logBuffer, int64_t end, bool& moreData, bool allowRollback) {
    logBuffer.readOffset = mLastFilePos;
    bool fromCpt = false;
    size_t READ_BYTE = getNextReadSize(end, fromCpt);
    const size_t lastCacheSize = mCache.size();
    if (READ_BYTE < lastCacheSize) {
        READ_BYTE = lastCacheSize; // this should not happen, just avoid READ_BYTE >= 0 theoratically
    }
    std::unique_ptr<char[]> gbkMemory(new char[READ_BYTE + 1]);
    char* gbkBuffer = gbkMemory.get();
    if (lastCacheSize) {
        READ_BYTE -= lastCacheSize; // reserve space to copy from cache if needed
    }
    TruncateInfo* truncateInfo = nullptr;
    int64_t lastReadPos = GetLastReadPos();
    size_t readCharCount
        = READ_BYTE ? ReadFile(mLogFileOp, gbkBuffer + lastCacheSize, READ_BYTE, lastReadPos, &truncateInfo) : 0UL;
    if (readCharCount == 0 && (!lastCacheSize || allowRollback)) { // just keep last cache
        return;
    }
    if (lastCacheSize) {
        memcpy(gbkBuffer, mCache.data(), lastCacheSize); // copy from cache
        readCharCount += lastCacheSize;
    }
    // Ignore \n if last is force read
    if (gbkBuffer[0] == '\n' && mLastForceRead) {
        ++gbkBuffer;
        --readCharCount;
        ++mLastFilePos;
        logBuffer.readOffset = mLastFilePos;
    }
    logBuffer.truncateInfo.reset(truncateInfo);
    lastReadPos = mLastFilePos + readCharCount;
    const size_t originReadCount = readCharCount;
    moreData = (readCharCount == BUFFER_SIZE);
    bool logTooLongSplitFlag = false;
    auto alignedBytes = readCharCount;
    if (allowRollback) {
        alignedBytes = AlignLastCharacter(gbkBuffer, readCharCount);
    }
    if (alignedBytes == 0) {
        if (moreData) { // excessively long line without valid wchar
            logTooLongSplitFlag = true;
            alignedBytes = BUFFER_SIZE;
        } else {
            // line is not finished yet nor more data, put all data in cache
            mCache.assign(gbkBuffer, originReadCount);
            return;
        }
    }
    readCharCount = alignedBytes;
    gbkBuffer[readCharCount] = '\0';

    vector<long> lineFeedPos = {-1}; // elements point to the last char of each line
    for (long idx = 0; idx < long(readCharCount - 1); ++idx) {
        if (gbkBuffer[idx] == '\n')
            lineFeedPos.push_back(idx);
    }
    lineFeedPos.push_back(readCharCount - 1);

    size_t srcLength = readCharCount;
    size_t requiredLen
        = EncodingConverter::GetInstance()->ConvertGbk2Utf8(gbkBuffer, &srcLength, nullptr, 0, lineFeedPos);
    StringBuffer stringMemory = logBuffer.AllocateStringBuffer(requiredLen + 1);
    size_t resultCharCount = EncodingConverter::GetInstance()->ConvertGbk2Utf8(
        gbkBuffer, &srcLength, stringMemory.data, stringMemory.capacity, lineFeedPos);
    char* stringBuffer = stringMemory.data; // utf8 buffer
    if (resultCharCount == 0) {
        if (readCharCount < originReadCount) {
            // skip unconvertable part, put rollbacked part in cache
            mCache.assign(gbkBuffer + readCharCount, originReadCount - readCharCount);
        } else {
            mCache.clear();
        }
        mLastFilePos += readCharCount;
        logBuffer.readOffset = mLastFilePos;
        return;
    }
    int32_t rollbackLineFeedCount = 0;
    int32_t bakResultCharCount = resultCharCount;
    if (allowRollback || mReaderConfig.second->RequiringJsonReader()) {
        resultCharCount = LastMatchedLine(stringBuffer, resultCharCount, rollbackLineFeedCount, allowRollback);
    }
    if (resultCharCount == 0) {
        if (moreData) {
            resultCharCount = bakResultCharCount;
            rollbackLineFeedCount = 0;
            if (mReaderConfig.second->RequiringJsonReader()) {
                int32_t rollbackLineFeedCount;
                LastMatchedLine(stringBuffer, resultCharCount, rollbackLineFeedCount, false);
            }
            // Cannot get the split position here, so just mark a flag and send alarm later
            logTooLongSplitFlag = true;
        } else {
            // line is not finished yet nor more data, put all data in cache
            mCache.assign(gbkBuffer, originReadCount);
            return;
        }
    }

    int32_t lineFeedCount = lineFeedPos.size();
    if (rollbackLineFeedCount > 0 && lineFeedCount >= (1 + rollbackLineFeedCount)) {
        readCharCount -= lineFeedPos[lineFeedCount - 1] - lineFeedPos[lineFeedCount - 1 - rollbackLineFeedCount];
    }
    if (readCharCount < originReadCount) {
        // rollback happend, put rollbacked part in cache
        mCache.assign(gbkBuffer + readCharCount, originReadCount - readCharCount);
    } else {
        mCache.clear();
    }
    // cache is sealed, readCharCount should not change any more
    size_t stringLen = resultCharCount;
    if (stringBuffer[stringLen - 1] == '\n'
        || stringBuffer[stringLen - 1]
            == '\0') { // \0 is for json, such behavior make ilogtail not able to collect binary log
        --stringLen;
    }
    stringBuffer[stringLen] = '\0';
    if (!moreData && fromCpt && lastReadPos < end) {
        moreData = true;
    }
    logBuffer.rawBuffer = StringView(stringBuffer, stringLen);
    logBuffer.readLength = readCharCount;
    setExactlyOnceCheckpointAfterRead(readCharCount);
    mLastFilePos += readCharCount;
    if (logTooLongSplitFlag) {
        LOG_WARNING(sLogger,
                    ("Log is too long and forced to be split at offset: ", mLastFilePos)("file: ", mHostLogPath)(
                        "inode: ", mDevInode.inode)("first 1024B log: ", logBuffer.rawBuffer.substr(0, 1024)));
        std::ostringstream oss;
        oss << "Log is too long and forced to be split at offset: " << ToString(mLastFilePos)
            << " file: " << mHostLogPath << " inode: " << ToString(mDevInode.inode)
            << " first 1024B log: " << logBuffer.rawBuffer.substr(0, 1024) << std::endl;
        LogtailAlarm::GetInstance()->SendAlarm(
            SPLIT_LOG_FAIL_ALARM, oss.str(), GetProject(), GetLogstore(), GetRegion());
    }
    mLastForceRead = !allowRollback;
    LOG_DEBUG(sLogger,
              ("read gbk buffer, offset", mLastFilePos)("origin read", originReadCount)("at last read", readCharCount));
}

size_t
LogFileReader::ReadFile(LogFileOperator& op, void* buf, size_t size, int64_t& offset, TruncateInfo** truncateInfo) {
    if (buf == NULL || size == 0 || op.IsOpen() == false) {
        LOG_WARNING(sLogger, ("invalid param", ""));
        return 0;
    }

    int nbytes = 0;
    nbytes = op.Pread(buf, 1, size, offset);
    if (nbytes < 0) {
        LOG_ERROR(sLogger,
                  ("Pread fail to read log file", mHostLogPath)("mLastFilePos", mLastFilePos)("size", size)("offset",
                                                                                                            offset));
        return 0;
    }
    // }

    *((char*)buf + nbytes) = '\0';
    return nbytes;
}

LogFileReader::FileCompareResult LogFileReader::CompareToFile(const string& filePath) {
    LogFileOperator logFileOp;
    logFileOp.Open(filePath.c_str(), false);
    if (logFileOp.IsOpen() == false) {
        return FileCompareResult_Error;
    }

    fsutil::PathStat buf;
    if (0 == logFileOp.Stat(buf)) {
        auto devInode = buf.GetDevInode();
        if (devInode != mDevInode) {
            logFileOp.Close();
            return FileCompareResult_DevInodeChange;
        }

        char sigStr[1025];
        int readSize = logFileOp.Pread(sigStr, 1, 1024, 0);
        logFileOp.Close();
        if (readSize < 0)
            return FileCompareResult_Error;
        sigStr[readSize] = '\0';
        uint64_t sigHash = mLastFileSignatureHash;
        uint32_t sigSize = mLastFileSignatureSize;
        // If file size is 0 and filename is changed, we cannot judge if the inode is reused by signature,
        // so we just recreate the reader to avoid filename mismatch
        if (sigSize == 0 && filePath != mHostLogPath) {
            return FileCompareResult_SigChange;
        }
        bool sigSameRst = CheckAndUpdateSignature(string(sigStr), sigHash, sigSize);
        if (!sigSameRst) {
            return FileCompareResult_SigChange;
        }
        if ((int64_t)buf.GetFileSize() == mLastFilePos) {
            return FileCompareResult_SigSameSizeSame;
        } else {
            return FileCompareResult_SigSameSizeChange;
        }
    }
    logFileOp.Close();
    return FileCompareResult_Error;
}

/*
    Rollback from the end to ensure that the logs before are complete.
    Here are expected behaviours of this function:
    1. The logs remained must be complete.
    2. The logs rollbacked may be complete but we cannot confirm. Leave them to the next reading.
    3. The last line without '\n' is considered as unmatch. (even if it can match END regex)
    4. The '\n' at the end is considered as part of the multiline log.
    Examples:
    1. mLogBeginRegPtr != NULL
        1. begin\nxxx\nbegin\nxxx\n -> begin\nxxx\n
    2. mLogBeginRegPtr != NULL, mLogContinueRegPtr != NULL
        1. begin\ncontinue\nxxx\n -> begin\ncontinue\n
        2. begin\ncontinue\nbegin\n -> begin\ncontinue\n
        3. begin\ncontinue\nbegin\ncontinue\n -> begin\ncontinue\n
    3. mLogBeginRegPtr != NULL, mLogEndRegPtr != NULL
        1. begin\nxxx\nend\n -> begin\nxxx\nend
        2. begin\nxxx\nend\nbegin\nxxx\n -> begin\nxxx\nend
    4. mLogContinueRegPtr != NULL, mLogEndRegPtr != NULL
        1. continue\nend\n -> continue\nxxx\nend
        2. continue\nend\ncontinue\n -> continue\nxxx\nend
        3. continue\nend\ncontinue\nend\n -> continue\nxxx\nend
    5. mLogEndRegPtr != NULL
        1. xxx\nend\n -> xxx\nend
        1. xxx\nend\nxxx\n -> xxx\nend
*/
int32_t LogFileReader::LastMatchedLine(char* buffer, int32_t size, int32_t& rollbackLineFeedCount, bool allowRollback) {
    if (!allowRollback) {
        return size;
    }
    int endPs = size - 1; // buffer[size] = 0 , buffer[size-1] = '\n'
    rollbackLineFeedCount = 0;
    // Single line rollback
    if (!mMultilineConfig.first->IsMultiline()) {
        while (endPs >= 0) {
            if (buffer[endPs] == '\n') {
                if (endPs != size - 1) { // if last line dose not end with '\n', rollback
                    ++rollbackLineFeedCount;
                }
                return endPs + 1;
            }
            endPs--;
        }
        return 0;
    }
    // Multiline rollback
    int begPs = size - 2;
    std::string exception;
    while (begPs >= 0) {
        LineInfo line = LogFileReader::GetLastLineData(buffer, begPs, endPs);
        if (mMultilineConfig.first->GetContinuePatternReg()
            && BoostRegexMatch(
                line.data.data(), line.data.size(), *mMultilineConfig.first->GetContinuePatternReg(), exception)) {
            rollbackLineFeedCount += line.lineFeedCount;
            endPs = begPs;
        } else if (mMultilineConfig.first->GetEndPatternReg()
                   && BoostRegexMatch(
                       line.data.data(), line.data.size(), *mMultilineConfig.first->GetEndPatternReg(), exception)) {
            // Ensure the end line is complete
            if (buffer[endPs] == '\n') {
                return endPs + 1;
            } else {
                rollbackLineFeedCount += line.lineFeedCount;
                endPs = begPs;
            }
        } else if (mMultilineConfig.first->GetStartPatternReg()
                   && BoostRegexMatch(
                       line.data.data(), line.data.size(), *mMultilineConfig.first->GetStartPatternReg(), exception)) {
            rollbackLineFeedCount += line.lineFeedCount;
            // Keep all the buffer if rollback all
                return line.lineBegin;
        } else if (mMultilineConfig.first->GetContinuePatternReg()) {
            // We can confirm the logs before are complete if continue is configured but no regex pattern can match.
            if (buffer[endPs] == '\n') {
                return endPs + 1;
            } else {
                // Keep all the buffer if rollback all
                return line.lineBegin;
            }
        } else {
            rollbackLineFeedCount += line.lineFeedCount;
            endPs = begPs;
        }
        begPs--;
    }
    return 0;
}

std::shared_ptr<SourceBuffer> LogFileReader::mSourceBuffer(new SourceBuffer);
StringBuffer LogFileReader::mStringBuffer;
rapidjson::MemoryPoolAllocator<> LogFileReader::rapidjsonAllocator;

StringBuffer LogFileReader::GetStringBuffer() {
    if (mStringBuffer.capacity == 0) {
        LogFileReader::mStringBuffer = mSourceBuffer.get()->AllocateStringBuffer(BUFFER_SIZE + 1);
    }
    mStringBuffer.size = 0;
    return mStringBuffer;
}

LineInfo LogFileReader::GetLastLineData(char* buffer, int& begPs, int& endPs) {
    char * data = LogFileReader::GetStringBuffer().data;
    char* end = data + LogFileReader::GetStringBuffer().capacity;
    while (begPs >= 0) {
        if (buffer[begPs] == '\n' || begPs == 0) {
            if (mReaderConfig.first->mFileEncoding == FileReaderOptions::Encoding::DOCKER_JSON) {
                if (buffer[begPs] == '\n' || begPs == 0) {
                    int lineBegin = begPs == 0 ? 0 : begPs + 1;
                    StringView lastLine = StringView(buffer + lineBegin, endPs - lineBegin);
                    LineInfo res = {lastLine, lineBegin, 1};

                    rapidjson::Document doc(&LogFileReader::rapidjsonAllocator);
                    doc.Parse(buffer + lineBegin, endPs - lineBegin);
                    if (doc.HasParseError()) {
                        return res;
                    } else if (!doc.IsObject()) {
                        return res;
                    } else if (!doc.HasMember(DOCKER_JSON_LOG.c_str()) || !doc.HasMember(DOCKER_JSON_TIME.c_str())
                               || !doc.HasMember(DOCKER_JSON_STREAM_TYPE.c_str())) {
                        return res;
                    } else {
                        StringView content(doc[DOCKER_JSON_LOG.c_str()].GetString());
                        res.data = content;
                    }
                    return res;
                }
            } else if (mReaderConfig.first->mFileEncoding == FileReaderOptions::Encoding::CONTAINERD_TEXT) {
                int lineBegin = begPs == 0 ? 0 : begPs + 1;
                StringView lastLine = StringView(buffer + lineBegin, endPs - lineBegin);
                LineInfo res = {lastLine, lineBegin, 1};
                const char* lineEnd = buffer + endPs;

                // 寻找第一个分隔符位置
                StringView timeValue;
                const char* pch1 = std::search(
                    buffer + lineBegin, buffer + endPs, CONTIANERD_DELIMITER.begin(), CONTIANERD_DELIMITER.end());
                if (pch1 == buffer + endPs) {
                    return res;
                }

                // 寻找第二个分隔符位置
                const char* pch2
                    = std::search(pch1 + 1, lineEnd, CONTIANERD_DELIMITER.begin(), CONTIANERD_DELIMITER.end());
                if (pch2 == lineEnd) {
                    return res;
                }
                StringView sourceValue = StringView(pch1 + 1, pch2 - pch1 - 1);
                if (sourceValue != "stdout" && sourceValue != "stderr")
                    return res;


                // 如果既不以 CONTIANERD_PART_TAG 开头，也不以 CONTIANERD_FULL_TAG 开头
                if (*(pch2 + 1) != CONTIANERD_PART_TAG && *(pch2 + 1) != CONTIANERD_FULL_TAG) {
                    res.data = StringView(pch2 + 1, lineEnd - pch2 - 1);
                    return res;
                }

                // 寻找第三个分隔符位置
                const char* pch3
                    = std::search(pch2 + 1, lineEnd, CONTIANERD_DELIMITER.begin(), CONTIANERD_DELIMITER.end());
                if (pch3 == lineEnd || pch3 != pch2 + 2) {
                    return res;
                }
                // F 继续往前找 有没有P
                if (*(pch2 + 1) == CONTIANERD_FULL_TAG) {
                    // 继续往前找P，直到找到第一个F
                    return res;
                }
                // P
                if (*(pch2 + 1) == CONTIANERD_PART_TAG) {
                    // 继续往前找P，直到找到第一个P
                    return res;
                }
            } else {
                int lineBegin = begPs == 0 ? 0 : begPs + 1;
                StringView lastLine = StringView(buffer + lineBegin, endPs - lineBegin);
                LineInfo res = {lastLine, lineBegin, 1};
                return res;
            }
        }
        --begPs;
    }
    return {StringView(buffer, endPs), 1};
}

size_t LogFileReader::AlignLastCharacter(char* buffer, size_t size) {
    int n = 0;
    int endPs = size - 1;
    if (buffer[endPs] == '\n') {
        return size;
    }
    if (mReaderConfig.first->mFileEncoding == FileReaderOptions::Encoding::GBK) {
        // GB 18030 encoding rules:
        // 1. The number of byte for one character can be 1, 2, 4.
        // 2. 1 byte character: the top bit is 0.
        // 3. 2 bytes character: the 1st byte is between 0x81 and 0xFE; the 2nd byte is between 0x40 and 0xFE.
        // 4. 4 bytes character: the 1st and 3rd byte is between 0x81 and 0xFE; the 2nd and 4th byte are between 0x30
        // and 0x39. (not supported to align)

        // 1 byte character, 2nd byte of 2 bytes, 2nd or 4th byte of 4 bytes
        if ((buffer[endPs] & 0x80) == 0 || size == 1) {
            return size;
        }
        while (endPs >= 0 && (buffer[endPs] & 0x80)) {
            --endPs;
        }
        // whether characters >= 0x80 appear in pair
        if (((size - endPs - 1) & 1) == 0) {
            return size;
        }
        return size - 1;
    } else {
        // UTF8 encoding rules:
        // 1. For single byte character, the top bit is 0.
        // 2. For N (N > 1) bytes character, the top N bit of the first byte is 1. The first and second bits of the
        // following bytes are 10.
        while (endPs >= 0) {
            char ch = buffer[endPs];
            if ((ch & 0x80) == 0) { // 1 bytes character, 0x80 -> 10000000
                n = 1;
                break;
            } else if ((ch & 0xE0) == 0xC0) { // 2 bytes character, 0xE0 -> 11100000, 0xC0 -> 11000000
                n = 2;
                break;
            } else if ((ch & 0xF0) == 0xE0) { // 3 bytes character, 0xF0 -> 11110000, 0xE0 -> 11100000
                n = 3;
                break;
            } else if ((ch & 0xF8) == 0xF0) { // 4 bytes character, 0xF8 -> 11111000, 0xF0 -> 11110000
                n = 4;
                break;
            } else if ((ch & 0xFC) == 0xF8) { // 5 bytes character, 0xFC -> 11111100, 0xF8 -> 11111000
                n = 5;
                break;
            } else if ((ch & 0xFE) == 0xFC) { // 6 bytes character, 0xFE -> 11111110, 0xFC -> 11111100
                n = 6;
                break;
            }
            endPs--;
        }
        if (endPs - 1 + n >= (int)size) {
            return endPs;
        } else {
            return size;
        }
    }
    return 0;
}

std::unique_ptr<Event> LogFileReader::CreateFlushTimeoutEvent() {
    auto result = std::unique_ptr<Event>(new Event(mHostLogPathDir,
                                                   mHostLogPathFile,
                                                   EVENT_READER_FLUSH_TIMEOUT | EVENT_MODIFY,
                                                   -1,
                                                   0,
                                                   mDevInode.dev,
                                                   mDevInode.inode));
    result->SetLastFilePos(mLastFilePos);
    result->SetLastReadPos(GetLastReadPos());
    return result;
}

LogFileReader::~LogFileReader() {
    // if (mLogBeginRegPtr != NULL) {
    //     delete mLogBeginRegPtr;
    //     mLogBeginRegPtr = NULL;
    // }
    // if (mLogContinueRegPtr != NULL) {
    //     delete mLogContinueRegPtr;
    //     mLogContinueRegPtr = NULL;
    // }
    // if (mLogEndRegPtr != NULL) {
    //     delete mLogEndRegPtr;
    //     mLogEndRegPtr = NULL;
    // }
    LOG_INFO(sLogger,
             ("destruct the corresponding log reader, project", GetProject())("logstore", GetLogstore())(
                 "config", GetConfigName())("log reader queue name", mHostLogPath)(
                 "file device", ToString(mDevInode.dev))("file inode", ToString(mDevInode.inode))(
                 "file signature", mLastFileSignatureHash)("file signature size", mLastFileSignatureSize)(
                 "file size", mLastFileSize)("last file position", mLastFilePos));
    CloseFilePtr();

    // Mark GC so that corresponding resources can be released.
    // For config update, reader will be recreated, which will retrieve these
    //  resources back, then their GC flag will be removed.
    if (mEOOption) {
        static auto sQueueM = QueueManager::GetInstance();
        sQueueM->MarkGC(GetProject(),
                        mEOOption->primaryCheckpointKey + mEOOption->rangeCheckpointPtrs[0]->data.hash_key());

        static auto sCptM = CheckpointManagerV2::GetInstance();
        sCptM->MarkGC(mEOOption->primaryCheckpointKey);
    }
}

#ifdef APSARA_UNIT_TEST_MAIN
void LogFileReader::UpdateReaderManual() {
    if (mLogFileOp.IsOpen()) {
        mLogFileOp.Close();
    }
    mLogFileOp.Open(mHostLogPath.c_str(), false);
    mDevInode = GetFileDevInode(mHostLogPath);
    mRealLogPath = mHostLogPath;
}
#endif

} // namespace logtail<|MERGE_RESOLUTION|>--- conflicted
+++ resolved
@@ -19,10 +19,6 @@
 #include <io.h>
 #endif
 #include <cityhash/city.h>
-<<<<<<< HEAD
-#include <rapidjson/document.h>
-=======
->>>>>>> 74cf5606
 #include <time.h>
 
 #include <algorithm>
@@ -2026,7 +2022,7 @@
                        line.data.data(), line.data.size(), *mMultilineConfig.first->GetStartPatternReg(), exception)) {
             rollbackLineFeedCount += line.lineFeedCount;
             // Keep all the buffer if rollback all
-                return line.lineBegin;
+            return line.lineBegin;
         } else if (mMultilineConfig.first->GetContinuePatternReg()) {
             // We can confirm the logs before are complete if continue is configured but no regex pattern can match.
             if (buffer[endPs] == '\n') {
@@ -2057,7 +2053,7 @@
 }
 
 LineInfo LogFileReader::GetLastLineData(char* buffer, int& begPs, int& endPs) {
-    char * data = LogFileReader::GetStringBuffer().data;
+    char* data = LogFileReader::GetStringBuffer().data;
     char* end = data + LogFileReader::GetStringBuffer().capacity;
     while (begPs >= 0) {
         if (buffer[begPs] == '\n' || begPs == 0) {
