--- conflicted
+++ resolved
@@ -827,19 +827,10 @@
         }
     }
     string exception;
-<<<<<<< HEAD
-    for (size_t i = 0; i < readSizeReal - 1; ++i) {
-        if (readBuf[i] == '\n') {
-            int32_t begPs = begin;
-            int32_t endPs = i;
-            LineInfo line = LogFileReader::GetLastLineData(readBuf, begPs, endPs, false, true);
-            if (BoostRegexSearch(
-=======
     for (size_t endPs = 0; endPs < readSizeReal - 1; ++endPs) {
         if (readBuf[endPs] == '\n') {
             LineInfo line = GetLastLine(StringView(readBuf, readSizeReal - 1), endPs, 0, false, true);
-            if (BoostRegexMatch(
->>>>>>> 7e475635
+            if (BoostRegexSearch(
                     line.data.data(), line.data.size(), *mMultilineConfig.first->GetStartPatternReg(), exception)) {
                 mLastFilePos += endPs + 1;
                 mCache.clear();
@@ -2087,54 +2078,26 @@
     // Multiline rollback
     if (mMultilineConfig.first->IsMultiline()) {
         std::string exception;
-<<<<<<< HEAD
-        while (begPs >= 0) {
-            LineInfo line = LogFileReader::GetLastLineData(buffer, begPs, endPs);
-            if (mMultilineConfig.first->GetContinuePatternReg()
-                && BoostRegexSearch(
-                    line.data.data(), line.data.size(), *mMultilineConfig.first->GetContinuePatternReg(), exception)) {
-                rollbackLineFeedCount += line.rollbackLineFeedCount;
-                endPs = begPs;
-            } else if (mMultilineConfig.first->GetEndPatternReg()
-                       && BoostRegexSearch(line.data.data(),
-                                           line.data.size(),
-                                           *mMultilineConfig.first->GetEndPatternReg(),
-                                           exception)) {
-                // Ensure the end line is complete
-                if (buffer[endPs] == '\n') {
-                    return endPs + 1;
-                } else {
-                    rollbackLineFeedCount += line.rollbackLineFeedCount;
-                    endPs = begPs;
-                }
-            } else if (mMultilineConfig.first->GetStartPatternReg()
-                       && BoostRegexSearch(line.data.data(),
-                                           line.data.size(),
-                                           *mMultilineConfig.first->GetStartPatternReg(),
-                                           exception)) {
-                rollbackLineFeedCount += line.rollbackLineFeedCount;
-=======
         while (endPs >= 0) {
             LineInfo content = GetLastLine(StringView(buffer, size), endPs, 0, true, false);
             if (mMultilineConfig.first->GetEndPatternReg()) {
                 // start + end, continue + end, end
-                if (BoostRegexMatch(content.data.data(),
-                                    content.data.size(),
-                                    *mMultilineConfig.first->GetEndPatternReg(),
-                                    exception)) {
+                if (BoostRegexSearch(content.data.data(),
+                                     content.data.size(),
+                                     *mMultilineConfig.first->GetEndPatternReg(),
+                                     exception)) {
                     // Ensure the end line is complete
                     if (buffer[endPs] == '\n') {
                         return endPs + 1;
                     }
                 }
             } else if (mMultilineConfig.first->GetStartPatternReg()
-                       && BoostRegexMatch(content.data.data(),
-                                          content.data.size(),
-                                          *mMultilineConfig.first->GetStartPatternReg(),
-                                          exception)) {
+                       && BoostRegexSearch(content.data.data(),
+                                           content.data.size(),
+                                           *mMultilineConfig.first->GetStartPatternReg(),
+                                           exception)) {
                 // start + continue, start
                 rollbackLineFeedCount += content.rollbackLineFeedCount;
->>>>>>> 7e475635
                 // Keep all the buffer if rollback all
                 return content.lineBegin;
             }
