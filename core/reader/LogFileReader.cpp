// Copyright 2022 iLogtail Authors
//
// Licensed under the Apache License, Version 2.0 (the "License");
// you may not use this file except in compliance with the License.
// You may obtain a copy of the License at
//
//      http://www.apache.org/licenses/LICENSE-2.0
//
// Unless required by applicable law or agreed to in writing, software
// distributed under the License is distributed on an "AS IS" BASIS,
// WITHOUT WARRANTIES OR CONDITIONS OF ANY KIND, either express or implied.
// See the License for the specific language governing permissions and
// limitations under the License.

#include "LogFileReader.h"

#if defined(_MSC_VER)
#include <fcntl.h>
#include <io.h>
#endif
#include <cityhash/city.h>
#include <time.h>

#include <algorithm>
#include <boost/filesystem.hpp>
#include <boost/regex.hpp>
#include <limits>
#include <numeric>
#include <random>

#include "GloablFileDescriptorManager.h"
#include "app_config/AppConfig.h"
#include "checkpoint/CheckPointManager.h"
#include "checkpoint/CheckpointManagerV2.h"
#include "common/Constants.h"
#include "common/ErrorUtil.h"
#include "common/FileSystemUtil.h"
#include "common/Flags.h"
#include "common/HashUtil.h"
#include "common/LogFileCollectOffsetIndicator.h"
#include "common/RandomUtil.h"
#include "common/TimeUtil.h"
#include "common/UUIDUtil.h"
#include "config_manager/ConfigManager.h"
#include "event/BlockEventManager.h"
#include "event_handler/LogInput.h"
#include "file_server/FileServer.h"
#include "fuse/UlogfsHandler.h"
#include "logger/Logger.h"
#include "monitor/LogFileProfiler.h"
#include "monitor/LogtailAlarm.h"
#include "processor/ProcessorParseContainerLogNative.h"
#include "rapidjson/document.h"
#include "reader/JsonLogFileReader.h"
#include "sdk/Common.h"
#include "sender/Sender.h"

using namespace sls_logs;
using namespace std;

// DEFINE_FLAG_INT32(delay_bytes_upperlimit,
//                   "if (total_file_size - current_readed_size) exceed uppperlimit, send READ_LOG_DELAY_ALARM, bytes",
//                   200 * 1024 * 1024);
DEFINE_FLAG_INT32(read_delay_alarm_duration,
                  "if read delay elapsed this duration, send READ_LOG_DELAY_ALARM, seconds",
                  60);
// DEFINE_FLAG_INT32(reader_close_unused_file_time, "second ", 60);
DEFINE_FLAG_INT32(skip_first_modify_time, "second ", 5 * 60);
DEFINE_FLAG_INT32(max_reader_open_files, "max fd count that reader can open max", 100000);
DEFINE_FLAG_INT32(truncate_pos_skip_bytes, "skip more xx bytes when truncate", 0);
DEFINE_FLAG_INT32(max_fix_pos_bytes, "", 128 * 1024);
DEFINE_FLAG_INT32(force_release_deleted_file_fd_timeout,
                  "force release fd if file is deleted after specified seconds, no matter read to end or not",
                  -1);
DECLARE_FLAG_INT32(reader_close_unused_file_time);
DECLARE_FLAG_INT32(logtail_alarm_interval);

namespace logtail {

#define COMMON_READER_INFO \
    ("project", GetProject())("logstore", GetLogstore())("config", GetConfigName())("log reader queue name", \
                                                                                    mHostLogPath)( \
        "file device", mDevInode.dev)("file inode", mDevInode.inode)("file signature", mLastFileSignatureHash)

size_t LogFileReader::BUFFER_SIZE = 1024 * 512; // 512KB

LogFileReader* LogFileReader::CreateLogFileReader(const string& hostLogPathDir,
                                                  const string& hostLogPathFile,
                                                  const DevInode& devInode,
                                                  const FileReaderConfig& readerConfig,
                                                  const MultilineConfig& multilineConfig,
                                                  const FileDiscoveryConfig& discoveryConfig,
                                                  uint32_t exactlyonceConcurrency,
                                                  bool forceFromBeginning) {
    LogFileReader* reader = nullptr;
    if (readerConfig.second->RequiringJsonReader()) {
        reader = new JsonLogFileReader(hostLogPathDir, hostLogPathFile, devInode, readerConfig, multilineConfig);
    } else {
        reader = new LogFileReader(hostLogPathDir, hostLogPathFile, devInode, readerConfig, multilineConfig);
    }

    if (reader) {
        if (forceFromBeginning) {
            reader->SetReadFromBeginning();
        }
        if (discoveryConfig.first->IsContainerDiscoveryEnabled()) {
            ContainerInfo* containerPath = discoveryConfig.first->GetContainerPathByLogPath(hostLogPathDir);
            if (containerPath == NULL) {
                LOG_ERROR(sLogger,
                          ("can not get container path by log path, base path",
                           discoveryConfig.first->GetBasePath())("host path", hostLogPathDir + "/" + hostLogPathFile));
            } else {
                // if config have wildcard path, use mWildcardPaths[0] as base path
                reader->SetDockerPath(!discoveryConfig.first->GetWildcardPaths().empty()
                                          ? discoveryConfig.first->GetWildcardPaths()[0]
                                          : discoveryConfig.first->GetBasePath(),
                                      containerPath->mRealBaseDir.size());
                reader->AddExtraTags(containerPath->mMetadatas);
                reader->AddExtraTags(containerPath->mTags);
            }
        }
        if (readerConfig.first->mAppendingLogPositionMeta) {
            sls_logs::LogTag inodeTag;
            inodeTag.set_key(LOG_RESERVED_KEY_INODE);
            inodeTag.set_value(std::to_string(devInode.inode));
            reader->AddExtraTags(std::vector<sls_logs::LogTag>{inodeTag});
        }

        GlobalConfig::TopicType topicType = readerConfig.second->GetGlobalConfig().mTopicType;
        const string& topicFormat = readerConfig.second->GetGlobalConfig().mTopicFormat;
        string topicName;
        if (topicType == GlobalConfig::TopicType::CUSTOM || topicType == GlobalConfig::TopicType::MACHINE_GROUP_TOPIC) {
            topicName = topicFormat;
        } else if (topicType == GlobalConfig::TopicType::FILEPATH) {
            topicName = reader->GetTopicName(topicFormat, reader->GetHostLogPath());
        } else if (topicType == GlobalConfig::TopicType::DEFAULT && readerConfig.second->IsFirstProcessorApsara()) {
            size_t pos_dot = reader->GetHostLogPath().rfind("."); // the "." must be founded
            size_t pos = reader->GetHostLogPath().find("@");
            if (pos != std::string::npos) {
                size_t pos_slash = reader->GetHostLogPath().find(PATH_SEPARATOR, pos);
                if (pos_slash != std::string::npos) {
                    topicName = reader->GetHostLogPath().substr(0, pos)
                        + reader->GetHostLogPath().substr(pos_slash, pos_dot - pos_slash);
                }
            }
            if (topicName.empty()) {
                topicName = reader->GetHostLogPath().substr(0, pos_dot);
            }
            std::string lowTopic = ToLowerCaseString(topicName);
            std::string logSuffix = ".log";

            size_t suffixPos = lowTopic.rfind(logSuffix);
            if (suffixPos == lowTopic.size() - logSuffix.size()) {
                topicName = topicName.substr(0, suffixPos);
            }
        }
        reader->SetTopicName(topicName);

#ifndef _MSC_VER // Unnecessary on platforms without symbolic.
        fsutil::PathStat buf;
        if (!fsutil::PathStat::lstat(reader->GetHostLogPath(), buf)) {
            // should not happen
            reader->SetSymbolicLinkFlag(false);
            LOG_ERROR(sLogger,
                      ("failed to stat file", reader->GetHostLogPath())("set symbolic link flag to false", ""));
        } else {
            reader->SetSymbolicLinkFlag(buf.IsLink());
        }
#endif

        reader->InitReader(
            readerConfig.first->mTailingAllMatchedFiles, LogFileReader::BACKWARD_TO_FIXED_POS, exactlyonceConcurrency);
    }
    return reader;
}

LogFileReader::LogFileReader(const std::string& hostLogPathDir,
                             const std::string& hostLogPathFile,
                             const DevInode& devInode,
                             const FileReaderConfig& readerConfig,
                             const MultilineConfig& multilineConfig)
    : mHostLogPathDir(hostLogPathDir),
      mHostLogPathFile(hostLogPathFile),
      mDevInode(devInode),
      mReaderConfig(readerConfig),
      mMultilineConfig(multilineConfig) {
    mHostLogPath = PathJoin(hostLogPathDir, hostLogPathFile);
    mLastUpdateTime = time(NULL);
    mLastEventTime = mLastUpdateTime;
    mProject = readerConfig.second->GetProjectName();
    mLogstore = readerConfig.second->GetLogstoreName();
    mConfigName = readerConfig.second->GetConfigName();
    mRegion = readerConfig.second->GetRegion();
    if (mReaderConfig.first->mInputType == FileReaderOptions::InputType::InputFile) {
        mGetLastLineFuncs.emplace_back(LogFileReader::GetLastTextLine);
    }
}

void LogFileReader::DumpMetaToMem(bool checkConfigFlag) {
    if (checkConfigFlag) {
        size_t index = mHostLogPath.rfind(PATH_SEPARATOR);
        if (index == string::npos || index == mHostLogPath.size() - 1) {
            LOG_INFO(sLogger,
                     ("skip dump reader meta", "invalid log reader queue name")("project", GetProject())(
                         "logstore", GetLogstore())("config", GetConfigName())("log reader queue name", mHostLogPath)(
                         "file device", ToString(mDevInode.dev))("file inode", ToString(mDevInode.inode))(
                         "file signature", mLastFileSignatureHash)("file signature size", mLastFileSignatureSize));
            return;
        }
        string dirPath = mHostLogPath.substr(0, index);
        string fileName = mHostLogPath.substr(index + 1, mHostLogPath.size() - index - 1);
        if (!ConfigManager::GetInstance()->FindBestMatch(dirPath, fileName).first) {
            LOG_INFO(sLogger,
                     ("skip dump reader meta", "no config matches the file path")("project", GetProject())(
                         "logstore", GetLogstore())("config", GetConfigName())("log reader queue name", mHostLogPath)(
                         "file device", ToString(mDevInode.dev))("file inode", ToString(mDevInode.inode))(
                         "file signature", mLastFileSignatureHash)("file signature size", mLastFileSignatureSize));
            return;
        }
        LOG_INFO(sLogger,
                 ("dump log reader meta, project", GetProject())("logstore", GetLogstore())("config", GetConfigName())(
                     "log reader queue name", mHostLogPath)("file device", ToString(mDevInode.dev))(
                     "file inode", ToString(mDevInode.inode))("file signature", mLastFileSignatureHash)(
                     "file signature size", mLastFileSignatureSize)("real file path", mRealLogPath)(
                     "file size", mLastFileSize)("last file position", mLastFilePos)("is file opened",
                                                                                     ToString(mLogFileOp.IsOpen())));
    }
    CheckPoint* checkPointPtr = new CheckPoint(mHostLogPath,
                                               mLastFilePos,
                                               mLastFileSignatureSize,
                                               mLastFileSignatureHash,
                                               mDevInode,
                                               GetConfigName(),
                                               mRealLogPath,
                                               mLogFileOp.IsOpen(),
                                               mContainerStopped,
                                               mLastForceRead);
    // use last event time as checkpoint's last update time
    checkPointPtr->mLastUpdateTime = mLastEventTime;
    checkPointPtr->mCache = mCache;
    CheckPointManager::Instance()->AddCheckPoint(checkPointPtr);
}

void LogFileReader::SetFileDeleted(bool flag) {
    mFileDeleted = flag;
    if (flag) {
        mDeletedTime = time(NULL);
    }
}

void LogFileReader::SetContainerStopped() {
    if (!mContainerStopped) {
        mContainerStopped = true;
        mContainerStoppedTime = time(NULL);
    }
}

bool LogFileReader::ShouldForceReleaseDeletedFileFd() {
    time_t now = time(NULL);
    return INT32_FLAG(force_release_deleted_file_fd_timeout) >= 0
        && ((IsFileDeleted() && now - GetDeletedTime() >= INT32_FLAG(force_release_deleted_file_fd_timeout))
            || (IsContainerStopped()
                && now - GetContainerStoppedTime() >= INT32_FLAG(force_release_deleted_file_fd_timeout)));
}

void LogFileReader::InitReader(bool tailExisted, FileReadPolicy policy, uint32_t eoConcurrency) {
    string buffer = LogFileProfiler::mIpAddr + "_" + mHostLogPath + "_" + CalculateRandomUUID();
    uint64_t cityHash = CityHash64(buffer.c_str(), buffer.size());
    mSourceId = ToHexString(cityHash);
    FileDiscoveryConfig config
        = FileServer::GetInstance()->GetFileDiscoveryConfig(mReaderConfig.second->GetConfigName());
    mLogGroupKey = HashString(mReaderConfig.second->GetProjectName() + "_" + mReaderConfig.second->GetLogstoreName()
                              + "_" + mTopicName + "_" + LogFileProfiler::mIpAddr + "_"
                              + (config.first->GetBasePath() + config.first->GetFilePattern()) + "_" + mSourceId);

    if (!tailExisted) {
        static CheckPointManager* checkPointManagerPtr = CheckPointManager::Instance();
        // hold on checkPoint share ptr, so this check point will not be delete in this block
        CheckPointPtr checkPointSharePtr;
        if (checkPointManagerPtr->GetCheckPoint(mDevInode, GetConfigName(), checkPointSharePtr)) {
            CheckPoint* checkPointPtr = checkPointSharePtr.get();
            mLastFilePos = checkPointPtr->mOffset;
            mLastForceRead = checkPointPtr->mLastForceRead;
            mCache = checkPointPtr->mCache;
            mLastFileSignatureHash = checkPointPtr->mSignatureHash;
            mLastFileSignatureSize = checkPointPtr->mSignatureSize;
            mRealLogPath = checkPointPtr->mRealFileName;
            mLastEventTime = checkPointPtr->mLastUpdateTime;
            mContainerStopped = checkPointPtr->mContainerStopped;
            LOG_INFO(sLogger,
                     ("recover log reader status from checkpoint, project", GetProject())("logstore", GetLogstore())(
                         "config", GetConfigName())("log reader queue name", mHostLogPath)(
                         "file device", ToString(mDevInode.dev))("file inode", ToString(mDevInode.inode))(
                         "file signature", mLastFileSignatureHash)("file signature size", mLastFileSignatureSize)(
                         "real file path", mRealLogPath)("last file position", mLastFilePos));
            // if file is open or
            // last update time is new and the file's container is not stopped we
            // we should use first modify
            if (checkPointPtr->mFileOpenFlag
                || ((int32_t)time(NULL) - checkPointPtr->mLastUpdateTime < INT32_FLAG(skip_first_modify_time)
                    && !mContainerStopped)) {
                mSkipFirstModify = false;
            } else {
                mSkipFirstModify = true;
            }
            // delete checkpoint at last
            checkPointManagerPtr->DeleteCheckPoint(mDevInode, GetConfigName());
            // because the reader is initialized by checkpoint, so set first watch to false
            mFirstWatched = false;
        }
    }

    if (eoConcurrency > 0) {
        initExactlyOnce(eoConcurrency);
    }

    if (mFirstWatched) {
        CheckForFirstOpen(policy);
    }
}

namespace detail {

    void updatePrimaryCheckpoint(const std::string& key, PrimaryCheckpointPB& cpt, const std::string& field) {
        cpt.set_update_time(time(NULL));
        if (CheckpointManagerV2::GetInstance()->SetPB(key, cpt)) {
            LOG_INFO(sLogger, ("update primary checkpoint", key)("field", field)("checkpoint", cpt.DebugString()));
        } else {
            LOG_WARNING(sLogger,
                        ("update primary checkpoint error", key)("field", field)("checkpoint", cpt.DebugString()));
        }
    }

    std::pair<size_t, size_t> getPartitionRange(size_t idx, size_t concurrency, size_t totalPartitionCount) {
        auto base = totalPartitionCount / concurrency;
        auto extra = totalPartitionCount % concurrency;
        if (extra == 0) {
            return std::make_pair(idx * base, (idx + 1) * base - 1);
        }
        size_t min = idx <= extra ? idx * (base + 1) : extra * (base + 1) + (idx - extra) * base;
        size_t max = idx < extra ? min + base : min + base - 1;
        return std::make_pair(min, max);
    }

} // namespace detail

void LogFileReader::initExactlyOnce(uint32_t concurrency) {
    mEOOption.reset(new ExactlyOnceOption);

    // Primary key.
    auto& primaryCptKey = mEOOption->primaryCheckpointKey;
    primaryCptKey = makePrimaryCheckpointKey();

    // Recover primary checkpoint from local if have.
    PrimaryCheckpointPB primaryCpt;
    static auto sCptM = CheckpointManagerV2::GetInstance();
    bool hasCheckpoint = sCptM->GetPB(primaryCptKey, primaryCpt);
    if (hasCheckpoint) {
        hasCheckpoint = validatePrimaryCheckpoint(primaryCpt);
        if (!hasCheckpoint) {
            LOG_WARNING(sLogger,
                        COMMON_READER_INFO("ignore primary checkpoint and delete range checkpoints", primaryCptKey));
            std::vector<std::string> rangeCptKeys;
            CheckpointManagerV2::AppendRangeKeys(primaryCptKey, concurrency, rangeCptKeys);
            sCptM->DeleteCheckpoints(rangeCptKeys);
        }
    }
    mEOOption->concurrency = hasCheckpoint ? primaryCpt.concurrency() : concurrency;
    if (!hasCheckpoint) {
        primaryCpt.set_concurrency(mEOOption->concurrency);
        primaryCpt.set_sig_hash(mLastFileSignatureHash);
        primaryCpt.set_sig_size(mLastFileSignatureSize);
        primaryCpt.set_config_name(GetConfigName());
        primaryCpt.set_log_path(mHostLogPath);
        primaryCpt.set_real_path(mRealLogPath.empty() ? mHostLogPath : mRealLogPath);
        primaryCpt.set_dev(mDevInode.dev);
        primaryCpt.set_inode(mDevInode.inode);
        detail::updatePrimaryCheckpoint(mEOOption->primaryCheckpointKey, primaryCpt, "all (new)");
    }
    mEOOption->primaryCheckpoint.Swap(&primaryCpt);
    LOG_INFO(sLogger,
             ("primary checkpoint", primaryCptKey)("old", hasCheckpoint)("checkpoint",
                                                                         mEOOption->primaryCheckpoint.DebugString()));

    // Randomize range checkpoints index for load balance.
    std::vector<uint32_t> concurrencySequence(mEOOption->concurrency);
    std::iota(concurrencySequence.begin(), concurrencySequence.end(), 0);
    std::random_device rd;
    std::mt19937 g(rd());
    std::shuffle(concurrencySequence.begin(), concurrencySequence.end(), g);
    // Initialize range checkpoints (recover from local if have).
    mEOOption->rangeCheckpointPtrs.resize(mEOOption->concurrency);
    std::string baseHashKey;
    for (size_t idx = 0; idx < concurrencySequence.size(); ++idx) {
        const uint32_t partIdx = concurrencySequence[idx];
        auto& rangeCpt = mEOOption->rangeCheckpointPtrs[idx];
        rangeCpt.reset(new RangeCheckpoint);
        rangeCpt->index = idx;
        rangeCpt->key = CheckpointManagerV2::MakeRangeKey(mEOOption->primaryCheckpointKey, partIdx);

        // No checkpoint, generate random hash key.
        bool newCpt = !hasCheckpoint || !sCptM->GetPB(rangeCpt->key, rangeCpt->data);
        if (newCpt) {
            if (baseHashKey.empty()) {
                baseHashKey = GenerateRandomHashKey();
            }

            // Map to partition range so that it can fits the case that the number of
            //  logstore's shards is bigger than concurreny.
            const size_t kPartitionCount = 512;
            auto partitionRange = detail::getPartitionRange(partIdx, mEOOption->concurrency, kPartitionCount);
            auto partitionID = partitionRange.first + rand() % (partitionRange.second - partitionRange.first + 1);
            rangeCpt->data.set_hash_key(GenerateHashKey(baseHashKey, partitionID, kPartitionCount));
            rangeCpt->data.set_sequence_id(sdk::kFirstHashKeySeqID);
            rangeCpt->data.set_committed(false);
        }
        LOG_DEBUG(sLogger,
                  ("range checkpoint", rangeCpt->key)("index", idx)("new", newCpt)("checkpoint",
                                                                                   rangeCpt->data.DebugString()));
    }

    // Initialize feedback queues.
    mEOOption->fbKey = QueueManager::GetInstance()->InitializeExactlyOnceQueues(
        GetProject(),
        mEOOption->primaryCheckpointKey + mEOOption->rangeCheckpointPtrs[0]->data.hash_key(),
        mEOOption->rangeCheckpointPtrs);
    for (auto& cpt : mEOOption->rangeCheckpointPtrs) {
        cpt->fbKey = mEOOption->fbKey;
    }

    adjustParametersByRangeCheckpoints();
}

bool LogFileReader::validatePrimaryCheckpoint(const PrimaryCheckpointPB& cpt) {
#define METHOD_LOG_PATTERN ("method", "validatePrimaryCheckpoint")("checkpoint", cpt.DebugString())
    auto const sigSize = cpt.sig_size();
    auto const sigHash = cpt.sig_hash();
    if (sigSize > 0) {
        auto filePath = cpt.real_path().empty() ? cpt.log_path() : cpt.real_path();
        auto hasFileBeenRotated = [&]() {
            auto devInode = GetFileDevInode(filePath);
            if (devInode == mDevInode) {
                return false;
            }

            auto dirPath = boost::filesystem::path(filePath).parent_path();
            const auto searchResult = SearchFilePathByDevInodeInDirectory(dirPath.string(), 0, mDevInode, nullptr);
            if (!searchResult) {
                LOG_WARNING(sLogger, METHOD_LOG_PATTERN("can not find file with dev inode", mDevInode.inode));
                return false;
            }
            const auto& newFilePath = searchResult.value();
            LOG_INFO(sLogger,
                     METHOD_LOG_PATTERN("file has been rotated from", "")("from", filePath)("to", newFilePath));
            filePath = newFilePath;
            return true;
        };
        if (CheckFileSignature(filePath, sigHash, sigSize, false)
            || (hasFileBeenRotated() && CheckFileSignature(filePath, sigHash, sigSize, false))) {
            mLastFileSignatureSize = sigSize;
            mLastFileSignatureHash = sigHash;
            mRealLogPath = filePath;
            return true;
        }
        LOG_WARNING(sLogger, METHOD_LOG_PATTERN("mismatch with local file content", filePath));
        return false;
    }
    if (mLastFileSignatureSize > 0) {
        LOG_WARNING(
            sLogger,
            METHOD_LOG_PATTERN("mismatch with checkpoint v1 signature, sig size", sigSize)("sig hash", sigHash));
        return false;
    }
    return false;
#undef METHOD_LOG_PATTERN
}

void LogFileReader::adjustParametersByRangeCheckpoints() {
    auto& uncommittedCheckpoints = mEOOption->toReplayCheckpoints;
    uint32_t maxOffsetIndex = mEOOption->concurrency;
    for (uint32_t idx = 0; idx < mEOOption->concurrency; ++idx) {
        auto& rangeCpt = mEOOption->rangeCheckpointPtrs[idx];
        if (!rangeCpt->data.has_read_offset()) {
            continue;
        } // Skip new checkpoint.

        if (!rangeCpt->data.committed()) {
            uncommittedCheckpoints.push_back(rangeCpt);
        } else {
            rangeCpt->IncreaseSequenceID();
        }

        const int64_t maxReadOffset = maxOffsetIndex != mEOOption->concurrency
            ? mEOOption->rangeCheckpointPtrs[maxOffsetIndex]->data.read_offset()
            : -1;
        if (static_cast<int64_t>(rangeCpt->data.read_offset()) > maxReadOffset) {
            maxOffsetIndex = idx;
        }
    }

    // Find uncommitted checkpoints, sort them by offset for replay.
    if (!uncommittedCheckpoints.empty()) {
        std::sort(uncommittedCheckpoints.begin(),
                  uncommittedCheckpoints.end(),
                  [](const RangeCheckpointPtr& lhs, const RangeCheckpointPtr& rhs) {
                      return lhs->data.read_offset() < rhs->data.read_offset();
                  });
        auto& firstCpt = uncommittedCheckpoints.front()->data;
        mLastFilePos = firstCpt.read_offset();
        mCache.clear();
        mFirstWatched = false;

        // Set skip position if there are comitted checkpoints.
        if (maxOffsetIndex != mEOOption->concurrency) {
            auto& cpt = mEOOption->rangeCheckpointPtrs[maxOffsetIndex]->data;
            if (cpt.committed()) {
                mEOOption->lastComittedOffset = static_cast<int64_t>(cpt.read_offset() + cpt.read_length());
            }
        }

        LOG_INFO(
            sLogger,
            ("initialize reader", "uncommitted checkpoints")COMMON_READER_INFO("count", uncommittedCheckpoints.size())(
                "first checkpoint", firstCpt.DebugString())("last committed offset", mEOOption->lastComittedOffset));
    }
    // All checkpoints are committed, skip them.
    else if (maxOffsetIndex != mEOOption->concurrency) {
        auto& cpt = mEOOption->rangeCheckpointPtrs[maxOffsetIndex]->data;
        mLastFilePos = cpt.read_offset() + cpt.read_length();
        mCache.clear();
        mFirstWatched = false;
        LOG_INFO(sLogger,
                 ("initialize reader", "checkpoint with max offset")COMMON_READER_INFO("max index", maxOffsetIndex)(
                     "checkpoint", cpt.DebugString()));
    } else {
        LOG_INFO(sLogger,
                 ("initialize reader", "no available checkpoint")COMMON_READER_INFO("first watch", mFirstWatched));
    }
}

void LogFileReader::updatePrimaryCheckpointSignature() {
    auto& cpt = mEOOption->primaryCheckpoint;
    cpt.set_sig_size(mLastFileSignatureSize);
    cpt.set_sig_hash(mLastFileSignatureHash);
    detail::updatePrimaryCheckpoint(mEOOption->primaryCheckpointKey, cpt, "signature");
}

void LogFileReader::updatePrimaryCheckpointRealPath() {
    auto& cpt = mEOOption->primaryCheckpoint;
    cpt.set_real_path(mRealLogPath);
    detail::updatePrimaryCheckpoint(mEOOption->primaryCheckpointKey, cpt, "real_path");
}

void LogFileReader::SetDockerPath(const std::string& dockerBasePath, size_t dockerReplaceSize) {
    if (dockerReplaceSize > (size_t)0 && mHostLogPath.size() > dockerReplaceSize && !dockerBasePath.empty()) {
        if (dockerBasePath.size() == (size_t)1) {
            mDockerPath = mHostLogPath.substr(dockerReplaceSize);
        } else {
            mDockerPath = dockerBasePath + mHostLogPath.substr(dockerReplaceSize);
        }

        LOG_DEBUG(sLogger, ("convert docker file path", "")("host path", mHostLogPath)("docker path", mDockerPath));
    }
}

void LogFileReader::SetReadFromBeginning() {
    mLastFilePos = 0;
    mCache.clear();
    LOG_INFO(
        sLogger,
        ("force reading file from the beginning, project", GetProject())("logstore", GetLogstore())(
            "config", GetConfigName())("log reader queue name", mHostLogPath)("file device", ToString(mDevInode.dev))(
            "file inode", ToString(mDevInode.inode))("file signature", mLastFileSignatureHash)(
            "file signature size", mLastFileSignatureSize)("file size", mLastFileSize));
    mFirstWatched = false;
}

int32_t LogFileReader::ParseTimeInBuffer(LogFileOperator& op,
                                         int64_t begin,
                                         int64_t end,
                                         int32_t bootTime,
                                         const std::string& timeFormat,
                                         int64_t& filePos,
                                         bool& found) {
    if (begin >= end)
        return -1;

    if (!op.IsOpen()) {
        return -1;
    }

    // we should fix begin and end
    int64_t mid = (begin + end) / 2;
    begin = std::max(begin, (int64_t)(mid - BUFFER_SIZE));
    end = std::min((int64_t)(mid + BUFFER_SIZE), end);
    size_t size = (size_t)(end - begin) + 1;

    char* buffer = new char[size]();
    size_t nbytes = ReadFile(op, buffer, size, begin);

    // find start pos and end pos, searching for '\n'
    int lineBegin = 0, lineEnd = (int)nbytes - 1;
    // if begin is 0, we should not find \n from begin
    while (begin != 0 && lineBegin < (int)nbytes - 1) {
        if (buffer[lineBegin++] == '\n')
            break;
    }
    while (lineEnd > 0) {
        if (buffer[lineEnd] == '\n')
            break;
        --lineEnd;
    }

    if (lineBegin > lineEnd) {
        delete[] buffer;
        return -1;
    }

    // now lineBegin is the beginning of first whole line
    // and lineEnd is the end of last whole, specially, buffer[lineEnd] is \n
    // so sz is the size of whole lines
    size_t sz = (size_t)(lineEnd - lineBegin) + 1;
    int32_t parsedTime = -1, pos = -1;
    int result = ParseAllLines(buffer + lineBegin, sz, bootTime, timeFormat, parsedTime, pos);

    if (result == 1)
        filePos = begin + lineBegin + pos;
    else if (result == 2)
        filePos = begin + lineEnd + 1;
    else {
        if (result == 0) {
            found = true;
            filePos = begin + lineBegin + pos;
        }
        // if result == -1, parsedTime is -1
    }

    delete[] buffer;
    return parsedTime;
}

int LogFileReader::ParseAllLines(
    char* buffer, size_t size, int32_t bootTime, const std::string& timeFormat, int32_t& parsedTime, int& pos) {
    std::vector<int> lineFeedPos;
    int begin = 0;
    // here we push back 0 because the pos 0 must be the beginning of the first line
    lineFeedPos.push_back(begin);

    // data in buffer is between [0, size)
    for (int i = 1; i < (int)size; ++i) {
        if (buffer[i] == '\n') {
            buffer[i] = '\0';
            begin = i + 1;
            // if begin == size, we meet the end of all lines buffer
            if (begin < (int)size)
                lineFeedPos.push_back(begin);
        }
    }

    // parse first and last line
    size_t firstLogIndex = 0, lastLogIndex = lineFeedPos.size() - 1;
    int32_t firstLogTime = -1, lastLogTime = -1;
    for (size_t i = 0; i < lineFeedPos.size(); ++i) {
        firstLogTime = ParseTime(buffer + lineFeedPos[i], timeFormat);
        if (firstLogTime != -1) {
            firstLogIndex = i;
            break;
        }
    }
    if (firstLogTime >= bootTime) {
        parsedTime = firstLogTime;
        pos = lineFeedPos[firstLogIndex];
        return 1;
    }

    for (int i = (int)lineFeedPos.size() - 1; i >= 0; --i) {
        lastLogTime = ParseTime(buffer + lineFeedPos[i], timeFormat);
        if (lastLogTime != -1) {
            lastLogIndex = (size_t)i;
            break;
        }
    }
    if (lastLogTime < bootTime) {
        parsedTime = lastLogTime;
        pos = lineFeedPos[lastLogIndex];
        return 2;
    }

    // parse all lines, now fisrtLogTime < bootTime, lastLogTime >= booTime
    for (size_t i = firstLogIndex + 1; i < lastLogIndex; ++i) {
        parsedTime = ParseTime(buffer + lineFeedPos[i], timeFormat);
        if (parsedTime >= bootTime) {
            pos = lineFeedPos[i];
            return 0;
        }
    }

    parsedTime = lastLogTime;
    pos = lineFeedPos[lastLogIndex];
    return 0;
}

int32_t LogFileReader::ParseTime(const char* buffer, const std::string& timeFormat) {
    struct tm tm;
    memset(&tm, 0, sizeof(tm));
    long nanosecond = 0;
    int nanosecondLength;
    const char* result = strptime_ns(buffer, timeFormat.c_str(), &tm, &nanosecond, &nanosecondLength);
    tm.tm_isdst = -1;
    if (result != NULL) {
        time_t logTime = mktime(&tm);
        return logTime;
    }
    return -1;
}

bool LogFileReader::CheckForFirstOpen(FileReadPolicy policy) {
    mFirstWatched = false;
    if (mLastFilePos != 0)
        return false;

    // here we should NOT use mLogFileOp to open file, because LogFileReader may be created from checkpoint
    // we just want to set file pos, then a TEMPORARY object for LogFileOperator is needed here, not a class member
    // LogFileOperator we should open file via UpdateFilePtr, then start reading
    LogFileOperator op;
    op.Open(mHostLogPath.c_str(), false);
    if (op.IsOpen() == false) {
        mLastFilePos = 0;
        mCache.clear();
        LOG_INFO(sLogger,
                 ("force reading file from the beginning",
                  "open file failed when trying to find the start position for reading")("project", GetProject())(
                     "logstore", GetLogstore())("config", GetConfigName())("log reader queue name", mHostLogPath)(
                     "file device", ToString(mDevInode.dev))("file inode", ToString(mDevInode.inode))(
                     "file signature", mLastFileSignatureHash)("file signature size",
                                                               mLastFileSignatureSize)("file size", mLastFileSize));
        auto error = GetErrno();
        if (fsutil::Dir::IsENOENT(error))
            return true;
        else {
            LOG_ERROR(sLogger, ("open log file fail", mHostLogPath)("errno", ErrnoToString(error)));
            LogtailAlarm::GetInstance()->SendAlarm(OPEN_LOGFILE_FAIL_ALARM,
                                                   string("Failed to open log file: ") + mHostLogPath
                                                       + "; errono:" + ErrnoToString(error),
                                                   GetProject(),
                                                   GetLogstore(),
                                                   GetRegion());
            return false;
        }
    }

    if (policy == BACKWARD_TO_FIXED_POS) {
        SetFilePosBackwardToFixedPos(op);
        // } else if (policy == BACKWARD_TO_BOOT_TIME) {
        //     bool succeeded = SetReadPosForBackwardReading(op);
        //     if (!succeeded) {
        //         // fallback
        //         SetFilePosBackwardToFixedPos(op);
        //     }
    } else if (policy == BACKWARD_TO_BEGINNING) {
        mLastFilePos = 0;
        mCache.clear();
    } else {
        LOG_ERROR(sLogger, ("invalid file read policy for file", mHostLogPath));
        return false;
    }
    LOG_INFO(
        sLogger,
        ("set the starting position for reading, project", GetProject())("logstore", GetLogstore())(
            "config", GetConfigName())("log reader queue name", mHostLogPath)("file device", ToString(mDevInode.dev))(
            "file inode", ToString(mDevInode.inode))("file signature", mLastFileSignatureHash)(
            "file signature size", mLastFileSignatureSize)("start position", mLastFilePos));
    return true;
}

void LogFileReader::SetFilePosBackwardToFixedPos(LogFileOperator& op) {
    int64_t endOffset = op.GetFileSize();
    mLastFilePos = endOffset <= ((int64_t)mReaderConfig.first->mTailSizeKB * 1024)
        ? 0
        : (endOffset - ((int64_t)mReaderConfig.first->mTailSizeKB * 1024));
    mCache.clear();
    FixLastFilePos(op, endOffset);
}

void LogFileReader::checkContainerType(LogFileOperator& op) {
    // 判断container类型
    char containerBOMBuffer[1] = {0};
    size_t readBOMByte = 1;
    int64_t filePos = 0;
    TruncateInfo* truncateInfo = NULL;
    ReadFile(op, containerBOMBuffer, readBOMByte, filePos, &truncateInfo);
    if (containerBOMBuffer[0] == '{') {
        mFileLogFormat = LogFormat::DOCKER_JSON_FILE;
        mGetLastLineFuncs.emplace_back(LogFileReader::GetLastDockerJsonFileLine);
    } else {
        mFileLogFormat = LogFormat::CONTAINERD_TEXT;
        mGetLastLineFuncs.emplace_back(LogFileReader::GetLastContainerdTextLine);
    }
    mHasReadContainerBom = true;
}

void LogFileReader::FixLastFilePos(LogFileOperator& op, int64_t endOffset) {
    if (mLastFilePos == 0 || op.IsOpen() == false) {
        return;
    }
    if (mReaderConfig.first->mInputType == FileReaderOptions::InputType::InputContainerLog && !mHasReadContainerBom
        && endOffset > 0) {
        checkContainerType(op);
    }
    int32_t readSize = endOffset - mLastFilePos < INT32_FLAG(max_fix_pos_bytes) ? endOffset - mLastFilePos
                                                                                : INT32_FLAG(max_fix_pos_bytes);
    char* readBuf = (char*)malloc(readSize + 1);
    memset(readBuf, 0, readSize + 1);
    size_t readSizeReal = ReadFile(op, readBuf, readSize, mLastFilePos);
    if (readSizeReal == (size_t)0) {
        free(readBuf);
        return;
    }
    if (mMultilineConfig.first->GetStartPatternReg() == nullptr
        && mMultilineConfig.first->GetEndPatternReg() == nullptr) {
        for (size_t i = 0; i < readSizeReal - 1; ++i) {
            if (readBuf[i] == '\n') {
                mLastFilePos += i + 1;
                mCache.clear();
                free(readBuf);
                return;
            }
        }
<<<<<<< HEAD
    }
    size_t beginPs = 0;
    string exception;
    for (size_t endPs = 0; endPs < readSizeReal - 1; ++endPs) {
        if (readBuf[endPs] == '\n') {
            LineInfo line = GetLastLine(StringView(readBuf, readSizeReal - 1), endPs, 0, true);
            // GetEndPattern
            if (!mMultilineConfig.first->GetEndPatternReg()) {
                if (BoostRegexSearch(
                        line.data.data(), line.data.size(), *mMultilineConfig.first->GetEndPatternReg(), exception)) {
                    mLastFilePos += endPs + 1;
                    mCache.clear();
                    free(readBuf);
                    return;
                }
            } else {
                if (BoostRegexSearch(
                        line.data.data(), line.data.size(), *mMultilineConfig.first->GetStartPatternReg(), exception)) {
                    mLastFilePos += beginPs;
                    mCache.clear();
                    free(readBuf);
                    return;
=======
    } else {
        size_t beginPs = 0;
        string exception;
        for (size_t endPs = 0; endPs < readSizeReal - 1; ++endPs) {
            if (readBuf[endPs] == '\n') {
                LineInfo line = GetLastLine(StringView(readBuf, readSizeReal - 1), endPs, 0, true);
                // GetEndPattern
                if (mMultilineConfig.first->GetEndPatternReg() != nullptr) {
                    if (BoostRegexSearch(line.data.data(),
                                         line.data.size(),
                                         *mMultilineConfig.first->GetEndPatternReg(),
                                         exception)) {
                        mLastFilePos += endPs + 1;
                        mCache.clear();
                        free(readBuf);
                        return;
                    }
                } else {
                    if (BoostRegexSearch(line.data.data(),
                                         line.data.size(),
                                         *mMultilineConfig.first->GetStartPatternReg(),
                                         exception)) {
                        mLastFilePos += beginPs;
                        mCache.clear();
                        free(readBuf);
                        return;
                    }
>>>>>>> def28cd1
                }
                beginPs = endPs + 1;
            }
        }
    }

    LOG_WARNING(sLogger,
                ("no begin line found", "most likely to have parse error when reading begins")("project", GetProject())(
                    "logstore", GetLogstore())("config", GetConfigName())("log reader queue name", mHostLogPath)(
                    "file device", ToString(mDevInode.dev))("file inode", ToString(mDevInode.inode))(
                    "file signature", mLastFileSignatureHash)("file signature size", mLastFileSignatureSize)(
                    "search start position", mLastFilePos)("search end position", mLastFilePos + readSizeReal));

    free(readBuf);
    return;
}

std::string LogFileReader::GetTopicName(const std::string& topicConfig, const std::string& path) {
    std::string finalPath = mDockerPath.size() > 0 ? mDockerPath : path;
    size_t len = finalPath.size();
    // ignore the ".1" like suffix when the log file is roll back
    if (len > 2 && finalPath[len - 2] == '.' && finalPath[len - 1] > '0' && finalPath[len - 1] < '9') {
        finalPath = finalPath.substr(0, len - 2);
    }

    {
        string res;
        std::vector<string> keys;
        std::vector<string> values;
        if (ExtractTopics(finalPath, topicConfig, keys, values)) {
            size_t matchedSize = values.size();
            if (matchedSize == (size_t)1) {
                // != default topic name
                if (keys[0] != "__topic_1__") {
                    sls_logs::LogTag tag;
                    tag.set_key(keys[0]);
                    tag.set_value(values[0]);
                    mExtraTags.push_back(tag);
                }
                return values[0];
            } else {
                for (size_t i = 0; i < matchedSize; ++i) {
                    if (res.empty()) {
                        res = values[i];
                    } else {
                        res = res + "_" + values[i];
                    }
                    sls_logs::LogTag tag;
                    tag.set_key(keys[i]);
                    tag.set_value(values[i]);
                    mExtraTags.push_back(tag);
                }
            }
            return res;
        }
    }

    boost::match_results<const char*> what;
    string res, exception;
    // catch exception
    boost::regex topicRegex;
    try {
        topicRegex = boost::regex(topicConfig.c_str());
        if (BoostRegexMatch(finalPath.c_str(), finalPath.length(), topicRegex, exception, what, boost::match_default)) {
            size_t matchedSize = what.size();
            for (size_t i = 1; i < matchedSize; ++i) {
                if (res.empty()) {
                    res = what[i];
                } else {
                    res = res + "_" + what[i];
                }
                if (matchedSize > 2) {
                    sls_logs::LogTag tag;
                    tag.set_key(string("__topic_") + ToString(i) + "__");
                    tag.set_value(what[i]);
                    mExtraTags.push_back(tag);
                }
            }
        } else {
            if (!exception.empty())
                LOG_ERROR(sLogger,
                          ("extract topic by regex", "fail")("exception", exception)("project", GetProject())(
                              "logstore", GetLogstore())("path", finalPath)("regx", topicConfig));
            else
                LOG_WARNING(sLogger,
                            ("extract topic by regex", "fail")("project", GetProject())("logstore", GetLogstore())(
                                "path", finalPath)("regx", topicConfig));

            LogtailAlarm::GetInstance()->SendAlarm(CATEGORY_CONFIG_ALARM,
                                                   string("extract topic by regex fail, exception:") + exception
                                                       + ", path:" + finalPath + ", regex:" + topicConfig,
                                                   GetProject(),
                                                   GetLogstore(),
                                                   GetRegion());
        }
    } catch (...) {
        LOG_ERROR(sLogger,
                  ("extract topic by regex", "fail")("exception", exception)("project", GetProject())(
                      "logstore", GetLogstore())("path", finalPath)("regx", topicConfig));
        LogtailAlarm::GetInstance()->SendAlarm(CATEGORY_CONFIG_ALARM,
                                               string("extract topic by regex fail, exception:") + exception
                                                   + ", path:" + finalPath + ", regex:" + topicConfig,
                                               GetProject(),
                                               GetLogstore(),
                                               GetRegion());
    }

    return res;
}

RangeCheckpointPtr LogFileReader::selectCheckpointToReplay() {
    if (mEOOption->toReplayCheckpoints.empty()) {
        return nullptr;
    }

    do {
        auto& last = mEOOption->toReplayCheckpoints.back()->data;
        if (static_cast<int64_t>(last.read_offset() + last.read_length()) > mLastFileSize) {
            LOG_ERROR(sLogger,
                      ("current file size does not match last checkpoint",
                       "")COMMON_READER_INFO("file size", mLastFileSize)("checkpoint", last.DebugString()));
            break;
        }
        auto& first = mEOOption->toReplayCheckpoints.front()->data;
        if (static_cast<int64_t>(first.read_offset()) != mLastFilePos) {
            LOG_ERROR(sLogger,
                      ("current offset does not match first checkpoint",
                       "")COMMON_READER_INFO("offset", mLastFilePos)("checkpoint", first.DebugString()));
            break;
        }

        auto cpt = mEOOption->toReplayCheckpoints.front();
        mEOOption->toReplayCheckpoints.pop_front();
        return cpt;
    } while (false);

    LOG_ERROR(sLogger, COMMON_READER_INFO("delete all checkpoints to replay", mEOOption->toReplayCheckpoints.size()));
    for (auto& cpt : mEOOption->toReplayCheckpoints) {
        cpt->IncreaseSequenceID();
    }
    mEOOption->toReplayCheckpoints.clear();
    return nullptr;
}

void LogFileReader::skipCheckpointRelayHole() {
    if (mEOOption->toReplayCheckpoints.empty()) {
        if (mEOOption->lastComittedOffset != -1 && mEOOption->lastComittedOffset > mLastFilePos) {
            LOG_INFO(sLogger,
                     COMMON_READER_INFO("no more checkpoint to replay", "skip to last committed offset")(
                         "offset", mEOOption->lastComittedOffset)("current", mLastFilePos));
            mLastFilePos = mEOOption->lastComittedOffset;
            mEOOption->lastComittedOffset = -1;
        }
        return;
    }

    auto& next = mEOOption->toReplayCheckpoints.front()->data;
    auto const readOffset = static_cast<int64_t>(next.read_offset());
    if (readOffset == mLastFilePos) {
        return;
    }
    LOG_INFO(sLogger,
             ("skip replay hole for next checkpoint, size", readOffset - mLastFilePos)
                 COMMON_READER_INFO("offset", mLastFilePos)("checkpoint", next.DebugString()));
    mLastFilePos = readOffset;
}

bool LogFileReader::ReadLog(LogBuffer& logBuffer, const Event* event) {
    // when event is read timeout and the file cannot be opened, simply flush the cache.
    if (!mLogFileOp.IsOpen() && (event == nullptr || !event->IsReaderFlushTimeout())) {
        if (!ShouldForceReleaseDeletedFileFd()) {
            // should never happen
            LOG_ERROR(sLogger, ("unknow error, log file not open", mHostLogPath));
        }
        return false;
    }
    if (AppConfig::GetInstance()->IsInputFlowControl())
        LogInput::GetInstance()->FlowControl();

    if ((event == nullptr || !event->IsReaderFlushTimeout()) && mFirstWatched && (mLastFilePos == 0))
        CheckForFirstOpen();

    // Init checkpoint for this read, new if no checkpoint to replay.
    if (mEOOption) {
        mEOOption->selectedCheckpoint = selectCheckpointToReplay();
        if (!mEOOption->selectedCheckpoint) {
            mEOOption->selectedCheckpoint.reset(new RangeCheckpoint);
            mEOOption->selectedCheckpoint->fbKey = mEOOption->fbKey;
        }
    }

    size_t lastFilePos = mLastFilePos;
    bool allowRollback = true;
    if (event != nullptr && event->IsReaderFlushTimeout()) {
        // If flush timeout event, we should filter whether the event is legacy.
        if (event->GetLastReadPos() == GetLastReadPos() && event->GetLastFilePos() == mLastFilePos
            && event->GetInode() == mDevInode.inode) {
            allowRollback = false;
        } else {
            return false;
        }
    }
    bool moreData = GetRawData(logBuffer, mLastFileSize, allowRollback);
    if (!logBuffer.rawBuffer.empty() > 0) {
        if (mEOOption) {
            // This read was replayed by checkpoint, adjust mLastFilePos to skip hole.
            if (mEOOption->selectedCheckpoint->IsComplete()) {
                skipCheckpointRelayHole();
            }
            logBuffer.exactlyOnceCheckpoint = mEOOption->selectedCheckpoint;
        }
    }
    LOG_DEBUG(sLogger,
              ("read log file", mRealLogPath)("last file pos", mLastFilePos)("last file size", mLastFileSize)(
                  "read size", mLastFilePos - lastFilePos));
    if (HasDataInCache()) {
        auto event = CreateFlushTimeoutEvent();
        BlockedEventManager::GetInstance()->UpdateBlockEvent(
            GetLogstoreKey(), GetConfigName(), *event, mDevInode, time(NULL) + mReaderConfig.first->mFlushTimeoutSecs);
    }
    return moreData;
}

void LogFileReader::OnOpenFileError() {
    switch (errno) {
        case ENOENT:
            LOG_INFO(sLogger,
                     ("open file failed", " log file not exist, probably caused by rollback")("project", GetProject())(
                         "logstore", GetLogstore())("config", GetConfigName())("log reader queue name", mHostLogPath)(
                         "log path", mRealLogPath)("file device", ToString(mDevInode.dev))(
                         "file inode", ToString(mDevInode.inode))("file signature", mLastFileSignatureHash)(
                         "file signature size", mLastFileSignatureSize)("last file position", mLastFilePos));
            break;
        case EACCES:
            LOG_ERROR(sLogger,
                      ("open file failed", "open log file fail because of permission")("project", GetProject())(
                          "logstore", GetLogstore())("config", GetConfigName())("log reader queue name", mHostLogPath)(
                          "log path", mRealLogPath)("file device", ToString(mDevInode.dev))(
                          "file inode", ToString(mDevInode.inode))("file signature", mLastFileSignatureHash)(
                          "file signature size", mLastFileSignatureSize)("last file position", mLastFilePos));
            LogtailAlarm::GetInstance()->SendAlarm(LOGFILE_PERMINSSION_ALARM,
                                                   string("Failed to open log file because of permission: ")
                                                       + mHostLogPath,
                                                   GetProject(),
                                                   GetLogstore(),
                                                   GetRegion());
            break;
        case EMFILE:
            LOG_ERROR(sLogger,
                      ("open file failed", "too many open file")("project", GetProject())("logstore", GetLogstore())(
                          "config", GetConfigName())("log reader queue name", mHostLogPath)("log path", mRealLogPath)(
                          "file device", ToString(mDevInode.dev))("file inode", ToString(mDevInode.inode))(
                          "file signature", mLastFileSignatureHash)("file signature size", mLastFileSignatureSize)(
                          "last file position", mLastFilePos));
            LogtailAlarm::GetInstance()->SendAlarm(OPEN_LOGFILE_FAIL_ALARM,
                                                   string("Failed to open log file because of : Too many open files")
                                                       + mHostLogPath,
                                                   GetProject(),
                                                   GetLogstore(),
                                                   GetRegion());
            break;
        default:
            LOG_ERROR(sLogger,
                      ("open file failed, errno", ErrnoToString(GetErrno()))("logstore", GetLogstore())(
                          "config", GetConfigName())("log reader queue name", mHostLogPath)("log path", mRealLogPath)(
                          "file device", ToString(mDevInode.dev))("file inode", ToString(mDevInode.inode))(
                          "file signature", mLastFileSignatureHash)("file signature size", mLastFileSignatureSize)(
                          "last file position", mLastFilePos));
            LogtailAlarm::GetInstance()->SendAlarm(OPEN_LOGFILE_FAIL_ALARM,
                                                   string("Failed to open log file: ") + mHostLogPath
                                                       + "; errono:" + ErrnoToString(GetErrno()),
                                                   GetProject(),
                                                   GetLogstore(),
                                                   GetRegion());
    }
}

bool LogFileReader::UpdateFilePtr() {
    // move last update time before check IsValidToPush
    mLastUpdateTime = time(NULL);
    if (mLogFileOp.IsOpen() == false) {
        // In several cases we should revert file deletion flag:
        // 1. File is appended after deletion. This happens when app is still logging, but a user deleted the log file.
        // 2. File was rename/moved, but is rename/moved back later.
        // 3. Log rotated. But iLogtail's logic will not remove the reader from readerArray on delete event.
        //    It will be removed while the new file has modify event. The reader is still the head of readerArray,
        //    thus it will be open again for reading.
        // However, if the user explicitly set a delete timeout. We should not revert the flag.
        if (INT32_FLAG(force_release_deleted_file_fd_timeout) < 0) {
            SetFileDeleted(false);
        }
        if (GloablFileDescriptorManager::GetInstance()->GetOpenedFilePtrSize() > INT32_FLAG(max_reader_open_files)) {
            LOG_ERROR(sLogger,
                      ("open file failed, opened fd exceed limit, too many open files",
                       GloablFileDescriptorManager::GetInstance()->GetOpenedFilePtrSize())(
                          "limit", INT32_FLAG(max_reader_open_files))("project", GetProject())(
                          "logstore", GetLogstore())("config", GetConfigName())("log reader queue name", mHostLogPath)(
                          "file device", ToString(mDevInode.dev))("file inode", ToString(mDevInode.inode))(
                          "file signature", mLastFileSignatureHash)("file signature size", mLastFileSignatureSize)(
                          "last file position", mLastFilePos));
            LogtailAlarm::GetInstance()->SendAlarm(OPEN_FILE_LIMIT_ALARM,
                                                   string("Failed to open log file: ") + mHostLogPath
                                                       + " limit:" + ToString(INT32_FLAG(max_reader_open_files)),
                                                   GetProject(),
                                                   GetLogstore(),
                                                   GetRegion());
            // set errno to "too many open file"
            errno = EMFILE;
            return false;
        }
        int32_t tryTime = 0;
        LOG_DEBUG(sLogger, ("UpdateFilePtr open log file ", mHostLogPath));
        if (mRealLogPath.size() > 0) {
            while (tryTime++ < 5) {
                mLogFileOp.Open(mRealLogPath.c_str(), false);
                if (mLogFileOp.IsOpen() == false) {
                    usleep(100);
                } else {
                    break;
                }
            }
            if (mLogFileOp.IsOpen() == false) {
                OnOpenFileError();
            } else if (CheckDevInode()) {
                GloablFileDescriptorManager::GetInstance()->OnFileOpen(this);
                LOG_INFO(sLogger,
                         ("open file succeeded, project", GetProject())("logstore", GetLogstore())(
                             "config", GetConfigName())("log reader queue name", mHostLogPath)(
                             "real file path", mRealLogPath)("file device", ToString(mDevInode.dev))(
                             "file inode", ToString(mDevInode.inode))("file signature", mLastFileSignatureHash)(
                             "file signature size", mLastFileSignatureSize)("last file position",
                                                                            mLastFilePos)("reader id", long(this)));
                return true;
            } else {
                mLogFileOp.Close();
            }
        }
        if (mRealLogPath == mHostLogPath) {
            LOG_INFO(sLogger,
                     ("open file failed, log file dev inode changed or file deleted ",
                      "prepare to delete reader or put reader into rotated map")("project", GetProject())(
                         "logstore", GetLogstore())("config", GetConfigName())("log reader queue name", mHostLogPath)(
                         "log path", mRealLogPath)("file device", ToString(mDevInode.dev))(
                         "file inode", ToString(mDevInode.inode))("file signature", mLastFileSignatureHash)(
                         "file signature size", mLastFileSignatureSize)("last file position", mLastFilePos));
            return false;
        }
        tryTime = 0;
        while (tryTime++ < 5) {
            mLogFileOp.Open(mHostLogPath.c_str(), false);
            if (mLogFileOp.IsOpen() == false) {
                usleep(100);
            } else {
                break;
            }
        }
        if (mLogFileOp.IsOpen() == false) {
            OnOpenFileError();
            return false;
        } else if (CheckDevInode()) {
            // the mHostLogPath's dev inode equal to mDevInode, so real log path is mHostLogPath
            mRealLogPath = mHostLogPath;
            GloablFileDescriptorManager::GetInstance()->OnFileOpen(this);
            LOG_INFO(
                sLogger,
                ("open file succeeded, project", GetProject())("logstore", GetLogstore())("config", GetConfigName())(
                    "log reader queue name", mHostLogPath)("real file path", mRealLogPath)(
                    "file device", ToString(mDevInode.dev))("file inode", ToString(mDevInode.inode))(
                    "file signature", mLastFileSignatureHash)("file signature size", mLastFileSignatureSize)(
                    "last file position", mLastFilePos)("reader id", long(this)));
            return true;
        } else {
            mLogFileOp.Close();
        }
        LOG_INFO(sLogger,
                 ("open file failed, log file dev inode changed or file deleted ",
                  "prepare to delete reader")("project", GetProject())("logstore", GetLogstore())(
                     "config", GetConfigName())("log reader queue name", mHostLogPath)("log path", mRealLogPath)(
                     "file device", ToString(mDevInode.dev))("file inode", ToString(mDevInode.inode))(
                     "file signature", mLastFileSignatureHash)("file signature size", mLastFileSignatureSize)(
                     "last file position", mLastFilePos));
        return false;
    }
    return true;
}

bool LogFileReader::CloseTimeoutFilePtr(int32_t curTime) {
    int32_t timeOut = (int32_t)(mReaderConfig.first->mCloseUnusedReaderIntervalSec / 100.f * (100 + rand() % 50));
    if (mLogFileOp.IsOpen() && curTime - mLastUpdateTime > timeOut) {
        fsutil::PathStat buf;
        if (mLogFileOp.Stat(buf) != 0) {
            return false;
        }
        if ((int64_t)buf.GetFileSize() == mLastFilePos) {
            LOG_INFO(sLogger,
                     ("close the file",
                      "current log file has not been updated for some time and has been read")("project", GetProject())(
                         "logstore", GetLogstore())("config", GetConfigName())("log reader queue name", mHostLogPath)(
                         "file device", ToString(mDevInode.dev))("file inode", ToString(mDevInode.inode))(
                         "file signature", mLastFileSignatureHash)("file signature size", mLastFileSignatureSize)(
                         "file size", mLastFileSize)("last file position", mLastFilePos));
            CloseFilePtr();
            // delete item in LogFileCollectOffsetIndicator map
            LogFileCollectOffsetIndicator::GetInstance()->DeleteItem(mHostLogPath, mDevInode);
            return true;
        }
    }
    return false;
}

void LogFileReader::CloseFilePtr() {
    if (mLogFileOp.IsOpen()) {
        mCache.shrink_to_fit();
        LOG_DEBUG(sLogger, ("start close LogFileReader", mHostLogPath));

        // if mHostLogPath is symbolic link, then we should not update it accrding to /dev/fd/xx
        if (!mSymbolicLinkFlag) {
            // retrieve file path from file descriptor in order to open it later
            // this is important when file is moved when rotating
            string curRealLogPath = mLogFileOp.GetFilePath();
            if (!curRealLogPath.empty()) {
                LOG_INFO(sLogger,
                         ("update the real file path of the log reader during closing, project",
                          GetProject())("logstore", GetLogstore())("config", GetConfigName())("log reader queue name",
                                                                                              mHostLogPath)(
                             "file device", ToString(mDevInode.dev))("file inode", ToString(mDevInode.inode))(
                             "file signature", mLastFileSignatureHash)("file signature size", mLastFileSignatureSize)(
                             "original file path", mRealLogPath)("new file path", curRealLogPath));
                mRealLogPath = curRealLogPath;
                if (mEOOption && mRealLogPath != mEOOption->primaryCheckpoint.real_path()) {
                    updatePrimaryCheckpointRealPath();
                }
            } else {
                LOG_WARNING(sLogger, ("failed to get real log path", mHostLogPath));
            }
        }

        if (mLogFileOp.Close() != 0) {
            int fd = mLogFileOp.GetFd();
            LOG_WARNING(
                sLogger,
                ("close file error", strerror(errno))("fd", fd)("project", GetProject())("logstore", GetLogstore())(
                    "config", GetConfigName())("log reader queue name", mHostLogPath)("real file path", mRealLogPath)(
                    "file device", ToString(mDevInode.dev))("file inode", ToString(mDevInode.inode))(
                    "file signature", mLastFileSignatureHash)("file signature size", mLastFileSignatureSize)(
                    "file size", mLastFileSize)("last file position", mLastFilePos)("reader id", long(this)));
            LogtailAlarm::GetInstance()->SendAlarm(OPEN_LOGFILE_FAIL_ALARM,
                                                   string("close file error because of ") + strerror(errno)
                                                       + ", file path: " + mHostLogPath + ", inode: "
                                                       + ToString(mDevInode.inode) + ", inode: " + ToString(fd),
                                                   GetProject(),
                                                   GetLogstore(),
                                                   GetRegion());
        } else {
            LOG_INFO(
                sLogger,
                ("close file succeeded, project", GetProject())("logstore", GetLogstore())("config", GetConfigName())(
                    "log reader queue name", mHostLogPath)("real file path", mRealLogPath)(
                    "file device", ToString(mDevInode.dev))("file inode", ToString(mDevInode.inode))(
                    "file signature", mLastFileSignatureHash)("file signature size", mLastFileSignatureSize)(
                    "file size", mLastFileSize)("last file position", mLastFilePos)("reader id", long(this)));
        }
        // always call OnFileClose
        GloablFileDescriptorManager::GetInstance()->OnFileClose(this);
    }
}

uint64_t LogFileReader::GetLogstoreKey() const {
    return mEOOption ? mEOOption->fbKey : mReaderConfig.second->GetLogstoreKey();
}

bool LogFileReader::CheckDevInode() {
    fsutil::PathStat statBuf;
    if (mLogFileOp.Stat(statBuf) != 0) {
        if (errno == ENOENT) {
            LOG_WARNING(sLogger, ("file deleted ", "unknow error")("path", mHostLogPath)("fd", mLogFileOp.GetFd()));
        } else {
            LOG_WARNING(sLogger,
                        ("get file info error, ", strerror(errno))("path", mHostLogPath)("fd", mLogFileOp.GetFd()));
        }
        return false;
    } else {
        DevInode devInode = statBuf.GetDevInode();
        return devInode == mDevInode;
    }
}

bool LogFileReader::CheckFileSignatureAndOffset(bool isOpenOnUpdate) {
    mLastEventTime = time(NULL);
    int64_t endSize = mLogFileOp.GetFileSize();
    if (endSize < 0) {
        int lastErrNo = errno;
        if (mLogFileOp.Close() == 0) {
            LOG_INFO(sLogger,
                     ("close file succeeded, project", GetProject())("logstore", GetLogstore())(
                         "config", GetConfigName())("log reader queue name", mHostLogPath)(
                         "file device", ToString(mDevInode.dev))("file inode", ToString(mDevInode.inode))(
                         "file signature", mLastFileSignatureHash)("file signature size", mLastFileSignatureSize)(
                         "file size", mLastFileSize)("last file position", mLastFilePos));
        }
        GloablFileDescriptorManager::GetInstance()->OnFileClose(this);
        bool reopenFlag = UpdateFilePtr();
        endSize = mLogFileOp.GetFileSize();
        LOG_WARNING(
            sLogger,
            ("tell error", mHostLogPath)("inode", mDevInode.inode)("error", strerror(lastErrNo))("reopen", reopenFlag)(
                "project", GetProject())("logstore", GetLogstore())("config", GetConfigName()));
        LogtailAlarm::GetInstance()->SendAlarm(OPEN_LOGFILE_FAIL_ALARM,
                                               string("tell error because of ") + strerror(lastErrNo) + " file path: "
                                                   + mHostLogPath + ", inode : " + ToString(mDevInode.inode),
                                               GetProject(),
                                               GetLogstore(),
                                               GetRegion());
        if (endSize < 0) {
            return false;
        }
    }
    mLastFileSize = endSize;

    // If file size is 0 and filename is changed, we cannot judge if the inode is reused by signature,
    // so we just recreate the reader to avoid filename mismatch
    if (mLastFileSignatureSize == 0 && mRealLogPath != mHostLogPath) {
        return false;
    }
    fsutil::PathStat ps;
    mLogFileOp.Stat(ps);
    time_t lastMTime = mLastMTime;
    mLastMTime = ps.GetMtime();
    if (!isOpenOnUpdate || mLastFileSignatureSize == 0 || endSize < mLastFilePos
        || (endSize == mLastFilePos && lastMTime != mLastMTime)) {
        char firstLine[1025];
        int nbytes = mLogFileOp.Pread(firstLine, 1, 1024, 0);
        if (nbytes < 0) {
            LOG_ERROR(sLogger,
                      ("fail to read file", mHostLogPath)("nbytes", nbytes)("project", GetProject())(
                          "logstore", GetLogstore())("config", GetConfigName()));
            return false;
        }
        firstLine[nbytes] = '\0';
        bool sigCheckRst = CheckAndUpdateSignature(string(firstLine), mLastFileSignatureHash, mLastFileSignatureSize);
        if (!sigCheckRst) {
            LOG_INFO(sLogger,
                     ("Check file truncate by signature, read from begin",
                      mHostLogPath)("project", GetProject())("logstore", GetLogstore())("config", GetConfigName()));
            mLastFilePos = 0;
            if (mEOOption) {
                updatePrimaryCheckpointSignature();
            }
            return false;
        } else if (mEOOption && mEOOption->primaryCheckpoint.sig_size() != mLastFileSignatureSize) {
            updatePrimaryCheckpointSignature();
        }
    }

    if (endSize < mLastFilePos) {
        LOG_INFO(sLogger,
                 ("File signature is same but size decrease, read from now fileSize",
                  mHostLogPath)(ToString(endSize), ToString(mLastFilePos))("project", GetProject())(
                     "logstore", GetLogstore())("config", GetConfigName()));

        LogtailAlarm::GetInstance()->SendAlarm(LOG_TRUNCATE_ALARM,
                                               mHostLogPath
                                                   + " signature is same but size decrease, read from now fileSize "
                                                   + ToString(endSize) + " last read pos " + ToString(mLastFilePos),
                                               GetProject(),
                                               GetLogstore(),
                                               GetRegion());

        mLastFilePos = endSize;
        // when we use truncate_pos_skip_bytes, if truncate stop and log start to append, logtail will drop less data or
        // collect more data this just work around for ant's demand
        if (INT32_FLAG(truncate_pos_skip_bytes) > 0 && mLastFilePos > (INT32_FLAG(truncate_pos_skip_bytes) + 1024)) {
            mLastFilePos -= INT32_FLAG(truncate_pos_skip_bytes);
            // after adjust mLastFilePos, we should fix last pos to assure that each log is complete
            FixLastFilePos(mLogFileOp, endSize);
        }
    }
    return true;
}

LogFileReaderPtrArray* LogFileReader::GetReaderArray() {
    return mReaderArray;
}

void LogFileReader::SetReaderArray(LogFileReaderPtrArray* readerArray) {
    mReaderArray = readerArray;
}

void LogFileReader::ResetTopic(const std::string& topicFormat) {
    const std::string lowerConfig = ToLowerCaseString(topicFormat);
    if (lowerConfig == "none" || lowerConfig == "default" || lowerConfig == "global_topic"
        || lowerConfig == "group_topic" || lowerConfig == "customized") {
        return;
    } else {
        // only reset file's topic
        mTopicName = GetTopicName(topicFormat, mHostLogPath);
    }
}

void LogFileReader::SetReadBufferSize(int32_t bufSize) {
    if (bufSize < 1024 * 10 || bufSize > 1024 * 1024 * 1024) {
        LOG_ERROR(sLogger, ("invalid read buffer size", bufSize));
        return;
    }
    LOG_INFO(sLogger, ("set max read buffer size", bufSize));
    BUFFER_SIZE = bufSize;
}

bool LogFileReader::ParseLogTime(const char* buffer,
                                 const boost::regex* reg,
                                 LogtailTime& logTime,
                                 const std::string& timeFormat,
                                 const std::string& region,
                                 const std::string& project,
                                 const std::string& logStore,
                                 const std::string& logPath) {
    std::string exception;
    boost::match_results<const char*> what;
    if (reg != NULL && BoostRegexSearch(buffer, *reg, exception, what, boost::match_default)) {
        if (!what.empty()) {
            std::string timeStr(what[0].str());
            // convert log time
            struct tm t;
            memset(&t, 0, sizeof(t));
            int nanosecondLength;
            if (strptime_ns(timeStr.c_str(), timeFormat.c_str(), &t, &logTime.tv_nsec, &nanosecondLength) == NULL) {
                LOG_ERROR(sLogger,
                          ("convert time failed, time str", timeStr)("time format", timeFormat)("project", project)(
                              "logstore", logStore)("file", logPath));
                return false;
            }

            t.tm_isdst = -1;
            logTime.tv_sec = mktime(&t);
            return true;
        }
    }
    if (AppConfig::GetInstance()->IsLogParseAlarmValid()) {
        if (LogtailAlarm::GetInstance()->IsLowLevelAlarmValid()) {
            LOG_ERROR(sLogger,
                      ("parse regex log fail, exception",
                       exception)("buffer", buffer)("project", project)("logstore", logStore)("file", logPath));
        }
        LogtailAlarm::GetInstance()->SendAlarm(
            REGEX_MATCH_ALARM, "parse regex log fail:" + exception, project, logStore, region);
    }
    return false;
}

bool LogFileReader::GetLogTimeByOffset(const char* buffer,
                                       int32_t pos,
                                       LogtailTime& logTime,
                                       const std::string& timeFormat,
                                       const std::string& region,
                                       const std::string& project,
                                       const std::string& logStore,
                                       const std::string& logPath) {
    struct tm t;
    memset(&t, 0, sizeof(t));
    long nanosecond = 0;
    int nanosecondLength = 0;
    if (strptime_ns(buffer + pos, timeFormat.c_str(), &t, &nanosecond, &nanosecondLength) == NULL) {
        if (AppConfig::GetInstance()->IsLogParseAlarmValid()) {
            if (LogtailAlarm::GetInstance()->IsLowLevelAlarmValid()) {
                LOG_WARNING(sLogger,
                            ("get time by offset fail, region", region)("project", project)("logstore",
                                                                                            logStore)("file", logPath));
            }
            LogtailAlarm::GetInstance()->SendAlarm(
                PARSE_TIME_FAIL_ALARM, "errorlog:" + string(buffer), project, logStore, region);
        }
        return false;
    }
    t.tm_isdst = -1;
    logTime.tv_sec = mktime(&t);
    return true;
}

// Only get the currently written log file, it will choose the last modified file to read. There are several condition
// to choose the lastmodify file:
// 1. if the last read file don't exist
// 2. if the file's first 100 bytes(file signature) is not same with the last read file's signature, which meaning the
// log file has be rolled
//
// when a new file is choosen, it will set the read position
// 1. if the time in the file's first line >= the last read log time , then set the file read position to 0 (which mean
// the file is new created)
// 2. other wise , set the position to the end of the file
// *bufferptr is null terminated.
/*
 * 1. for multiline log, "xxx" mean a string without '\n'
 * 1-1. bufferSize = 512KB:
 * "MultiLineLog_1\nMultiLineLog_2\nMultiLineLog_3\n" -> "MultiLineLog_1\nMultiLineLog_2\0"
 * "MultiLineLog_1\nMultiLineLog_2\nMultiLineLog_3_Line_1\n" -> "MultiLineLog_1\nMultiLineLog_2\0"
 * "MultiLineLog_1\nMultiLineLog_2\nMultiLineLog_3_Line_1\nxxx" -> "MultiLineLog_1\nMultiLineLog_2\0"
 * "MultiLineLog_1\nMultiLineLog_2\nMultiLineLog_3\nxxx" -> "MultiLineLog_1\nMultiLineLog_2\0"
 *
 * 1-2. bufferSize < 512KB:
 * "MultiLineLog_1\nMultiLineLog_2\nMultiLineLog_3\n" -> "MultiLineLog_1\nMultiLineLog_2\nMultiLineLog_3\0"
 * "MultiLineLog_1\nMultiLineLog_2\nMultiLineLog_3_Line_1\n" -> "MultiLineLog_1\nMultiLineLog_2\MultiLineLog_3_Line_1\0"
 * **this is not expected !** "MultiLineLog_1\nMultiLineLog_2\nMultiLineLog_3_Line_1\nxxx" ->
 * "MultiLineLog_1\nMultiLineLog_2\0" "MultiLineLog_1\nMultiLineLog_2\nMultiLineLog_3\nxxx" ->
 * "MultiLineLog_1\nMultiLineLog_2\0"
 *
 * 2. for singleline log, "xxx" mean a string without '\n'
 * "SingleLineLog_1\nSingleLineLog_2\nSingleLineLog_3\n" -> "SingleLineLog_1\nSingleLineLog_2\nSingleLineLog_3\0"
 * "SingleLineLog_1\nSingleLineLog_2\nxxx" -> "SingleLineLog_1\nSingleLineLog_2\0"
 */
bool LogFileReader::GetRawData(LogBuffer& logBuffer, int64_t fileSize, bool allowRollback) {
    // Truncate, return false to indicate no more data.
    if (fileSize == mLastFilePos) {
        return false;
    }

    bool moreData = false;
    if (mReaderConfig.first->mFileEncoding == FileReaderOptions::Encoding::GBK)
        ReadGBK(logBuffer, fileSize, moreData, allowRollback);
    else
        ReadUTF8(logBuffer, fileSize, moreData, allowRollback);

    int64_t delta = fileSize - mLastFilePos;
    if (delta > mReaderConfig.first->mReadDelayAlertThresholdBytes && !logBuffer.rawBuffer.empty()) {
        int32_t curTime = time(NULL);
        if (mReadDelayTime == 0)
            mReadDelayTime = curTime;
        else if (curTime - mReadDelayTime >= INT32_FLAG(read_delay_alarm_duration)) {
            mReadDelayTime = curTime;
            LOG_WARNING(sLogger,
                        ("read log delay", mHostLogPath)("fall behind bytes",
                                                         delta)("file size", fileSize)("read pos", mLastFilePos));
            LogtailAlarm::GetInstance()->SendAlarm(
                READ_LOG_DELAY_ALARM,
                std::string("fall behind ") + ToString(delta) + " bytes, file size:" + ToString(fileSize)
                    + ", now position:" + ToString(mLastFilePos) + ", path:" + mHostLogPath
                    + ", now read log content:" + logBuffer.rawBuffer.substr(0, 256).to_string(),
                GetProject(),
                GetLogstore(),
                GetRegion());
        }
    } else
        mReadDelayTime = 0;

    // if delta size > mReadDelaySkipBytes, force set file pos and send alarm
    if (mReaderConfig.first->mReadDelaySkipThresholdBytes > 0
        && delta > mReaderConfig.first->mReadDelaySkipThresholdBytes) {
        LOG_WARNING(sLogger,
                    ("read log delay and force set file pos to file size", mHostLogPath)("fall behind bytes", delta)(
                        "skip bytes config", mReaderConfig.first->mReadDelaySkipThresholdBytes)("file size", fileSize)(
                        "read pos", mLastFilePos));
        LogtailAlarm::GetInstance()->SendAlarm(
            READ_LOG_DELAY_ALARM,
            string("force set file pos to file size, fall behind ") + ToString(delta)
                + " bytes, file size:" + ToString(fileSize) + ", now position:" + ToString(mLastFilePos)
                + ", path:" + mHostLogPath + ", now read log content:" + logBuffer.rawBuffer.substr(0, 256).to_string(),
            GetProject(),
            GetLogstore(),
            GetRegion());
        mLastFilePos = fileSize;
        mCache.clear();
    }

    // if (mMarkOffsetFlag && logBuffer.rawBuffer.size() > 0) {
    //     logBuffer.fileInfo.reset(new FileInfo(mLogFileOp.GetFd(), mDevInode));
    //     FileInfoPtr& fileInfo = logBuffer.fileInfo;
    //     fileInfo->filename = mIsFuseMode ? mFuseTrimedFilename : mHostLogPath;
    //     fileInfo->offset = mLastFilePos - (int64_t)logBuffer.rawBuffer.size();
    //     fileInfo->len = (int64_t)logBuffer.rawBuffer.size();
    //     fileInfo->filePos = mLastFilePos;
    //     fileInfo->readPos = GetLastReadPos();
    //     fileInfo->fileSize = fileSize;
    // }

    // if (mIsFuseMode && logBuffer.rawBuffer.size() > 0)
    //     UlogfsHandler::GetInstance()->Sparse(logBuffer.fileInfo.get());

    if (mContainerStopped) {
        int32_t curTime = time(NULL);
        if (curTime - mContainerStoppedTime >= INT32_FLAG(logtail_alarm_interval)
            && curTime - mReadStoppedContainerAlarmTime >= INT32_FLAG(logtail_alarm_interval)) {
            mReadStoppedContainerAlarmTime = curTime;
            LOG_WARNING(sLogger,
                        ("read stopped container file", mHostLogPath)("stopped time", mContainerStoppedTime)(
                            "file size", fileSize)("read pos", mLastFilePos));
            LogtailAlarm::GetInstance()->SendAlarm(
                READ_STOPPED_CONTAINER_ALARM,
                string("path: ") + mHostLogPath + ", stopped time:" + ToString(mContainerStoppedTime)
                    + ", file size:" + ToString(fileSize) + ", now position:" + ToString(mLastFilePos),
                GetProject(),
                GetLogstore(),
                GetRegion());
        }
    }

    return moreData;
}

size_t LogFileReader::getNextReadSize(int64_t fileEnd, bool& fromCpt) {
    size_t readSize = static_cast<size_t>(fileEnd - mLastFilePos);
    bool allowMoreBufferSize = false;
    fromCpt = false;
    if (mEOOption && mEOOption->selectedCheckpoint->IsComplete()) {
        fromCpt = true;
        allowMoreBufferSize = true;
        auto& checkpoint = mEOOption->selectedCheckpoint->data;
        readSize = checkpoint.read_length();
        LOG_INFO(sLogger, ("read specified length", readSize)("offset", mLastFilePos));
    }
    if (readSize > BUFFER_SIZE && !allowMoreBufferSize) {
        readSize = BUFFER_SIZE;
    }
    return readSize;
}

void LogFileReader::setExactlyOnceCheckpointAfterRead(size_t readSize) {
    if (!mEOOption || readSize == 0) {
        return;
    }

    auto& cpt = mEOOption->selectedCheckpoint->data;
    cpt.set_read_offset(mLastFilePos);
    cpt.set_read_length(readSize);
}

void LogFileReader::ReadUTF8(LogBuffer& logBuffer, int64_t end, bool& moreData, bool allowRollback) {
    char* stringBuffer = nullptr;
    size_t nbytes = 0;

    logBuffer.readOffset = mLastFilePos;
    if (!mLogFileOp.IsOpen()) {
        // read flush timeout
        nbytes = mCache.size();
        StringBuffer stringMemory = logBuffer.AllocateStringBuffer(nbytes);
        stringBuffer = stringMemory.data;
        memcpy(stringBuffer, mCache.data(), nbytes);
        // Ignore \n if last is force read
        if (stringBuffer[0] == '\n' && mLastForceRead) {
            ++stringBuffer;
            ++mLastFilePos;
            logBuffer.readOffset = mLastFilePos;
            --nbytes;
        }
        mCache.clear();
        moreData = false;
    } else {
        bool fromCpt = false;
        size_t READ_BYTE = getNextReadSize(end, fromCpt);
        if (!READ_BYTE) {
            return;
        }
        if (mReaderConfig.first->mInputType == FileReaderOptions::InputType::InputContainerLog
            && !mHasReadContainerBom) {
            checkContainerType(mLogFileOp);
        }
        const size_t lastCacheSize = mCache.size();
        if (READ_BYTE < lastCacheSize) {
            READ_BYTE = lastCacheSize; // this should not happen, just avoid READ_BYTE >= 0 theoratically
        }
        StringBuffer stringMemory = logBuffer.AllocateStringBuffer(READ_BYTE); // allocate modifiable buffer
        if (lastCacheSize) {
            READ_BYTE -= lastCacheSize; // reserve space to copy from cache if needed
        }
        TruncateInfo* truncateInfo = nullptr;
        int64_t lastReadPos = GetLastReadPos();
        nbytes = READ_BYTE
            ? ReadFile(mLogFileOp, stringMemory.data + lastCacheSize, READ_BYTE, lastReadPos, &truncateInfo)
            : 0UL;
        stringBuffer = stringMemory.data;
        if (nbytes == 0 && (!lastCacheSize || allowRollback)) { // read nothing, if no cached data or allow rollback the
            // reader's state cannot be changed
            return;
        }
        if (lastCacheSize) {
            memcpy(stringBuffer, mCache.data(), lastCacheSize); // copy from cache
            nbytes += lastCacheSize;
        }
        // Ignore \n if last is force read
        if (stringBuffer[0] == '\n' && mLastForceRead) {
            ++stringBuffer;
            ++mLastFilePos;
            logBuffer.readOffset = mLastFilePos;
            --nbytes;
        }
        const size_t stringBufferLen = nbytes;
        logBuffer.truncateInfo.reset(truncateInfo);
        lastReadPos = mLastFilePos + nbytes; // this doesn't seem right when ulogfs is used and a hole is skipped
        LOG_DEBUG(sLogger, ("read bytes", nbytes)("last read pos", lastReadPos));
        moreData = (nbytes == BUFFER_SIZE);
        auto alignedBytes = nbytes;
        if (allowRollback) {
            alignedBytes = AlignLastCharacter(stringBuffer, nbytes);
        }
        if (allowRollback || mReaderConfig.second->RequiringJsonReader()) {
            int32_t rollbackLineFeedCount;
            nbytes = RemoveLastIncompleteLog(stringBuffer, alignedBytes, rollbackLineFeedCount, allowRollback);
        }

        if (nbytes == 0) {
            if (moreData) { // excessively long line without '\n' or multiline begin or valid wchar
                nbytes = alignedBytes ? alignedBytes : BUFFER_SIZE;
                if (mReaderConfig.second->RequiringJsonReader()) {
                    int32_t rollbackLineFeedCount;
                    nbytes = RemoveLastIncompleteLog(stringBuffer, nbytes, rollbackLineFeedCount, false);
                }
                LOG_WARNING(sLogger,
                            ("Log is too long and forced to be split at offset: ",
                             mLastFilePos + nbytes)("file: ", mHostLogPath)("inode: ", mDevInode.inode)(
                                "first 1024B log: ", logBuffer.rawBuffer.substr(0, 1024)));
                std::ostringstream oss;
                oss << "Log is too long and forced to be split at offset: " << ToString(mLastFilePos + nbytes)
                    << " file: " << mHostLogPath << " inode: " << ToString(mDevInode.inode)
                    << " first 1024B log: " << logBuffer.rawBuffer.substr(0, 1024) << std::endl;
                LogtailAlarm::GetInstance()->SendAlarm(
                    SPLIT_LOG_FAIL_ALARM, oss.str(), GetProject(), GetLogstore(), GetRegion());
            } else {
                // line is not finished yet nor more data, put all data in cache
                mCache.assign(stringBuffer, stringBufferLen);
                return;
            }
        }
        if (nbytes < stringBufferLen) {
            // rollback happend, put rollbacked part in cache
            mCache.assign(stringBuffer + nbytes, stringBufferLen - nbytes);
        } else {
            mCache.clear();
        }
        if (!moreData && fromCpt && lastReadPos < end) {
            moreData = true;
        }
    }

    // cache is sealed, nbytes should no change any more
    size_t stringLen = nbytes;
    if (stringBuffer[stringLen - 1] == '\n'
        || stringBuffer[stringLen - 1]
            == '\0') { // \0 is for json, such behavior make ilogtail not able to collect binary log
        --stringLen;
    }
    stringBuffer[stringLen] = '\0';

    logBuffer.rawBuffer = StringView(stringBuffer, stringLen); // set readable buffer
    logBuffer.readLength = nbytes;
    setExactlyOnceCheckpointAfterRead(nbytes);
    mLastFilePos += nbytes;

    mLastForceRead = !allowRollback;
    LOG_DEBUG(sLogger, ("read size", nbytes)("last file pos", mLastFilePos));
}

void LogFileReader::ReadGBK(LogBuffer& logBuffer, int64_t end, bool& moreData, bool allowRollback) {
    std::unique_ptr<char[]> gbkMemory;
    char* gbkBuffer = nullptr;
    size_t readCharCount = 0, originReadCount = 0;
    int64_t lastReadPos = 0;
    bool logTooLongSplitFlag = false, fromCpt = false;

    logBuffer.readOffset = mLastFilePos;
    if (!mLogFileOp.IsOpen()) {
        // read flush timeout
        readCharCount = mCache.size();
        gbkMemory.reset(new char[readCharCount + 1]);
        gbkBuffer = gbkMemory.get();
        memcpy(gbkBuffer, mCache.data(), readCharCount);
        // Ignore \n if last is force read
        if (gbkBuffer[0] == '\n' && mLastForceRead) {
            ++gbkBuffer;
            ++mLastFilePos;
            logBuffer.readOffset = mLastFilePos;
            --readCharCount;
        }
        lastReadPos = mLastFilePos + readCharCount;
        originReadCount = readCharCount;
        moreData = false;
    } else {
        size_t READ_BYTE = getNextReadSize(end, fromCpt);
        const size_t lastCacheSize = mCache.size();
        if (READ_BYTE < lastCacheSize) {
            READ_BYTE = lastCacheSize; // this should not happen, just avoid READ_BYTE >= 0 theoratically
        }
        gbkMemory.reset(new char[READ_BYTE + 1]);
        gbkBuffer = gbkMemory.get();
        if (lastCacheSize) {
            READ_BYTE -= lastCacheSize; // reserve space to copy from cache if needed
        }
        TruncateInfo* truncateInfo = nullptr;
        lastReadPos = GetLastReadPos();
        readCharCount
            = READ_BYTE ? ReadFile(mLogFileOp, gbkBuffer + lastCacheSize, READ_BYTE, lastReadPos, &truncateInfo) : 0UL;
        if (readCharCount == 0 && (!lastCacheSize || allowRollback)) { // just keep last cache
            return;
        }
        if (mReaderConfig.first->mInputType == FileReaderOptions::InputType::InputContainerLog
            && !mHasReadContainerBom) {
            checkContainerType(mLogFileOp);
        }
        if (lastCacheSize) {
            memcpy(gbkBuffer, mCache.data(), lastCacheSize); // copy from cache
            readCharCount += lastCacheSize;
        }
        // Ignore \n if last is force read
        if (gbkBuffer[0] == '\n' && mLastForceRead) {
            ++gbkBuffer;
            --readCharCount;
            ++mLastFilePos;
            logBuffer.readOffset = mLastFilePos;
        }
        logBuffer.truncateInfo.reset(truncateInfo);
        lastReadPos = mLastFilePos + readCharCount;
        originReadCount = readCharCount;
        moreData = (readCharCount == BUFFER_SIZE);
        auto alignedBytes = readCharCount;
        if (allowRollback) {
            alignedBytes = AlignLastCharacter(gbkBuffer, readCharCount);
        }
        if (alignedBytes == 0) {
            if (moreData) { // excessively long line without valid wchar
                logTooLongSplitFlag = true;
                alignedBytes = BUFFER_SIZE;
            } else {
                // line is not finished yet nor more data, put all data in cache
                mCache.assign(gbkBuffer, originReadCount);
                return;
            }
        }
        readCharCount = alignedBytes;
    }
    gbkBuffer[readCharCount] = '\0';

    vector<long> lineFeedPos = {-1}; // elements point to the last char of each line
    for (long idx = 0; idx < long(readCharCount - 1); ++idx) {
        if (gbkBuffer[idx] == '\n')
            lineFeedPos.push_back(idx);
    }
    lineFeedPos.push_back(readCharCount - 1);

    size_t srcLength = readCharCount;
    size_t requiredLen
        = EncodingConverter::GetInstance()->ConvertGbk2Utf8(gbkBuffer, &srcLength, nullptr, 0, lineFeedPos);
    StringBuffer stringMemory = logBuffer.AllocateStringBuffer(requiredLen + 1);
    size_t resultCharCount = EncodingConverter::GetInstance()->ConvertGbk2Utf8(
        gbkBuffer, &srcLength, stringMemory.data, stringMemory.capacity, lineFeedPos);
    char* stringBuffer = stringMemory.data; // utf8 buffer
    if (resultCharCount == 0) {
        if (readCharCount < originReadCount) {
            // skip unconvertable part, put rollbacked part in cache
            mCache.assign(gbkBuffer + readCharCount, originReadCount - readCharCount);
        } else {
            mCache.clear();
        }
        mLastFilePos += readCharCount;
        logBuffer.readOffset = mLastFilePos;
        return;
    }
    int32_t rollbackLineFeedCount = 0;
    int32_t bakResultCharCount = resultCharCount;
    if (allowRollback || mReaderConfig.second->RequiringJsonReader()) {
        resultCharCount = RemoveLastIncompleteLog(stringBuffer, resultCharCount, rollbackLineFeedCount, allowRollback);
    }
    if (resultCharCount == 0) {
        if (moreData) {
            resultCharCount = bakResultCharCount;
            rollbackLineFeedCount = 0;
            if (mReaderConfig.second->RequiringJsonReader()) {
                int32_t rollbackLineFeedCount;
                RemoveLastIncompleteLog(stringBuffer, resultCharCount, rollbackLineFeedCount, false);
            }
            // Cannot get the split position here, so just mark a flag and send alarm later
            logTooLongSplitFlag = true;
        } else {
            // line is not finished yet nor more data, put all data in cache
            mCache.assign(gbkBuffer, originReadCount);
            return;
        }
    }

    int32_t lineFeedCount = lineFeedPos.size();
    if (rollbackLineFeedCount > 0 && lineFeedCount >= (1 + rollbackLineFeedCount)) {
        readCharCount -= lineFeedPos[lineFeedCount - 1] - lineFeedPos[lineFeedCount - 1 - rollbackLineFeedCount];
    }
    if (readCharCount < originReadCount) {
        // rollback happend, put rollbacked part in cache
        mCache.assign(gbkBuffer + readCharCount, originReadCount - readCharCount);
    } else {
        mCache.clear();
    }
    // cache is sealed, readCharCount should not change any more
    size_t stringLen = resultCharCount;
    if (stringBuffer[stringLen - 1] == '\n'
        || stringBuffer[stringLen - 1]
            == '\0') { // \0 is for json, such behavior make ilogtail not able to collect binary log
        --stringLen;
    }
    stringBuffer[stringLen] = '\0';
    if (mLogFileOp.IsOpen() && !moreData && fromCpt && lastReadPos < end) {
        moreData = true;
    }
    logBuffer.rawBuffer = StringView(stringBuffer, stringLen);
    logBuffer.readLength = readCharCount;
    setExactlyOnceCheckpointAfterRead(readCharCount);
    mLastFilePos += readCharCount;
    if (logTooLongSplitFlag) {
        LOG_WARNING(sLogger,
                    ("Log is too long and forced to be split at offset: ", mLastFilePos)("file: ", mHostLogPath)(
                        "inode: ", mDevInode.inode)("first 1024B log: ", logBuffer.rawBuffer.substr(0, 1024)));
        std::ostringstream oss;
        oss << "Log is too long and forced to be split at offset: " << ToString(mLastFilePos)
            << " file: " << mHostLogPath << " inode: " << ToString(mDevInode.inode)
            << " first 1024B log: " << logBuffer.rawBuffer.substr(0, 1024) << std::endl;
        LogtailAlarm::GetInstance()->SendAlarm(
            SPLIT_LOG_FAIL_ALARM, oss.str(), GetProject(), GetLogstore(), GetRegion());
    }
    mLastForceRead = !allowRollback;
    LOG_DEBUG(sLogger,
              ("read gbk buffer, offset", mLastFilePos)("origin read", originReadCount)("at last read", readCharCount));
}

size_t
LogFileReader::ReadFile(LogFileOperator& op, void* buf, size_t size, int64_t& offset, TruncateInfo** truncateInfo) {
    if (buf == NULL || size == 0 || op.IsOpen() == false) {
        LOG_WARNING(sLogger, ("invalid param", ""));
        return 0;
    }

    int nbytes = 0;
    // if (mIsFuseMode) {
    //     int64_t oriOffset = offset;
    //     nbytes = op.SkipHoleRead(buf, 1, size, &offset);
    //     if (nbytes < 0) {
    //         LOG_ERROR(sLogger,
    //                   ("SkipHoleRead fail to read log file",
    //                    mHostLogPath)("mLastFilePos", mLastFilePos)("size", size)("offset", offset));
    //         return 0;
    //     }
    //     if (oriOffset != offset && truncateInfo != NULL) {
    //         *truncateInfo = new TruncateInfo(oriOffset, offset);
    //         LOG_INFO(sLogger,
    //                  ("read fuse file with a hole, size",
    //                   offset - oriOffset)("filename", mHostLogPath)("dev", mDevInode.dev)("inode", mDevInode.inode));
    //         LogtailAlarm::GetInstance()->SendAlarm(
    //             FUSE_FILE_TRUNCATE_ALARM,
    //             string("read fuse file with a hole, size: ") + ToString(offset - oriOffset) + " filename: "
    //                 + mHostLogPath + " dev: " + ToString(mDevInode.dev) + " inode: " + ToString(mDevInode.inode),
    //             GetProject(),
    //             GetLogstore(),
    //             GetRegion());
    //     }
    // } else {
    nbytes = op.Pread(buf, 1, size, offset);
    if (nbytes < 0) {
        LOG_ERROR(sLogger,
                  ("Pread fail to read log file", mHostLogPath)("mLastFilePos", mLastFilePos)("size", size)("offset",
                                                                                                            offset));
        return 0;
    }
    // }

    *((char*)buf + nbytes) = '\0';
    return nbytes;
}

LogFileReader::FileCompareResult LogFileReader::CompareToFile(const string& filePath) {
    LogFileOperator logFileOp;
    logFileOp.Open(filePath.c_str(), false);
    if (logFileOp.IsOpen() == false) {
        return FileCompareResult_Error;
    }

    fsutil::PathStat buf;
    if (0 == logFileOp.Stat(buf)) {
        auto devInode = buf.GetDevInode();
        if (devInode != mDevInode) {
            logFileOp.Close();
            return FileCompareResult_DevInodeChange;
        }

        char sigStr[1025];
        int readSize = logFileOp.Pread(sigStr, 1, 1024, 0);
        logFileOp.Close();
        if (readSize < 0)
            return FileCompareResult_Error;
        sigStr[readSize] = '\0';
        uint64_t sigHash = mLastFileSignatureHash;
        uint32_t sigSize = mLastFileSignatureSize;
        // If file size is 0 and filename is changed, we cannot judge if the inode is reused by signature,
        // so we just recreate the reader to avoid filename mismatch
        if (sigSize == 0 && filePath != mHostLogPath) {
            return FileCompareResult_SigChange;
        }
        bool sigSameRst = CheckAndUpdateSignature(string(sigStr), sigHash, sigSize);
        if (!sigSameRst) {
            return FileCompareResult_SigChange;
        }
        if ((int64_t)buf.GetFileSize() == mLastFilePos) {
            return FileCompareResult_SigSameSizeSame;
        } else {
            return FileCompareResult_SigSameSizeChange;
        }
    }
    logFileOp.Close();
    return FileCompareResult_Error;
}

/*
    Rollback from the end to ensure that the logs before are complete.
    Here are expected behaviours of this function:
    1. The logs remained must be complete.
    2. The logs rollbacked may be complete but we cannot confirm. Leave them to the next reading.
    3. The last line without '\n' is considered as unmatch. (even if it can match END regex)
    4. The '\n' at the end is considered as part of the multiline log.
    Examples:
    1. mLogBeginRegPtr != NULL
        1. begin\nxxx\nbegin\nxxx\n -> begin\nxxx\n
    2. mLogBeginRegPtr != NULL, mLogContinueRegPtr != NULL
        1. begin\ncontinue\nxxx\n -> begin\ncontinue\n
        2. begin\ncontinue\nbegin\n -> begin\ncontinue\n
        3. begin\ncontinue\nbegin\ncontinue\n -> begin\ncontinue\n
    3. mLogBeginRegPtr != NULL, mLogEndRegPtr != NULL
        1. begin\nxxx\nend\n -> begin\nxxx\nend
        2. begin\nxxx\nend\nbegin\nxxx\n -> begin\nxxx\nend
    4. mLogContinueRegPtr != NULL, mLogEndRegPtr != NULL
        1. continue\nend\n -> continue\nxxx\nend
        2. continue\nend\ncontinue\n -> continue\nxxx\nend
        3. continue\nend\ncontinue\nend\n -> continue\nxxx\nend
    5. mLogEndRegPtr != NULL
        1. xxx\nend\n -> xxx\nend
        1. xxx\nend\nxxx\n -> xxx\nend
*/
/*
    return: the number of bytes left, including \n
*/
int32_t
LogFileReader::RemoveLastIncompleteLog(char* buffer, int32_t size, int32_t& rollbackLineFeedCount, bool allowRollback) {
    if (!allowRollback || size == 0) {
        return size;
    }
    int32_t endPs; // the position of \n or \0
    if (buffer[size - 1] == '\n') {
        endPs = size - 1;
    } else {
        endPs = size;
    }
    rollbackLineFeedCount = 0;
    // Multiline rollback
    if (mMultilineConfig.first->IsMultiline()) {
        std::string exception;
        while (endPs >= 0) {
            LineInfo content = GetLastLine(StringView(buffer, size), endPs, 0, false);
            if (mMultilineConfig.first->GetEndPatternReg()) {
                // start + end, continue + end, end
                if (BoostRegexSearch(content.data.data(),
                                     content.data.size(),
                                     *mMultilineConfig.first->GetEndPatternReg(),
                                     exception)) {
                    // Ensure the end line is complete
                    if (buffer[endPs] == '\n') {
                        return endPs + 1;
                    }
                }
            } else if (mMultilineConfig.first->GetStartPatternReg()
                       && BoostRegexSearch(content.data.data(),
                                           content.data.size(),
                                           *mMultilineConfig.first->GetStartPatternReg(),
                                           exception)) {
                // start + continue, start
                rollbackLineFeedCount += content.rollbackLineFeedCount;
                // Keep all the buffer if rollback all
                return content.lineBegin;
            }
            rollbackLineFeedCount += content.rollbackLineFeedCount;
            endPs = content.lineBegin - 1;
        }
    }
    // Single line rollback or all unmatch rollback
    rollbackLineFeedCount = 0;
    if (buffer[size - 1] == '\n') {
        endPs = size - 1;
    } else {
        endPs = size;
    }
    LineInfo content = GetLastLine(StringView(buffer, size), endPs, 0, true);
    // 最后一行是完整行,且以 \n 结尾
    if (content.fullLine && buffer[endPs] == '\n') {
        return size;
    }
    content = GetLastLine(StringView(buffer, size), endPs, 0, false);
    rollbackLineFeedCount = content.rollbackLineFeedCount;
    return content.lineBegin;
}

/*
    params:
        buffer: all read logs
        end: the end position of current line, \n or \0
    return:
        last line (backward), without \n or \0
*/
LineInfo LogFileReader::GetLastTextLine(StringView buffer, int32_t end) {
    if (end == 0) {
        return LineInfo{buffer, 0, 1, end, true};
    }

    for (int32_t begin = end; begin > 0; --begin) {
        if (begin == 0 || buffer[begin - 1] == '\n') {
            // 返回 begin～end-1的日志内容, lineBegin为begin, rollbackLineFeedCount为1, lineEnd为end, fullLine为true
            return LineInfo{StringView(buffer.data() + begin, end - begin), begin, 1, end, true};
        }
    }
    // 整行都没换行符时
    // 返回 0～end-1的日志内容, lineBegin为0, rollbackLineFeedCount为1, lineEnd为end, fullLine为true
    return LineInfo{StringView(buffer.data(), end), 0, 1, end, true};
}

LineInfo LogFileReader::GetLastDockerJsonFileLine(StringView buffer, int32_t end) {
    if (end == 0) {
        return LineInfo{buffer, 0, 1, end, true};
    }

    for (int32_t begin = end; begin >= 0; --begin) {
        if (begin == 0 || buffer[begin - 1] == '\n') {
            StringView lastLine = StringView(buffer.data() + begin, end - begin);
            rapidjson::Document doc;
            doc.Parse(lastLine.data(), lastLine.size());
            LineInfo res = LineInfo{StringView(buffer.data() + begin, end - begin), begin, 1, end, true};
            if (doc.HasParseError()) {
                return res;
            } else if (!doc.IsObject()) {
                return res;
            }
            auto it = doc.FindMember(ProcessorParseContainerLogNative::DOCKER_JSON_TIME.c_str());
            if (it == doc.MemberEnd() || !it->value.IsString()) {
                return res;
            }
            it = doc.FindMember(ProcessorParseContainerLogNative::DOCKER_JSON_STREAM_TYPE.c_str());
            if (it == doc.MemberEnd() || !it->value.IsString()) {
                return res;
            }
            it = doc.FindMember(ProcessorParseContainerLogNative::DOCKER_JSON_LOG.c_str());
            if (it == doc.MemberEnd() || !it->value.IsString()) {
                return res;
            }
            StringView content = StringView(it->value.GetString());
            if (content.size() > 0 && content[content.size() - 1] == '\n') {
                content = StringView(content.data(), content.size() - 1);
            }
            res.data = content;
            return res;
        }
    }
    // The return here will not occur.
    return LineInfo{StringView(buffer.data(), end), 0, 1, end, true};
}

LineInfo LogFileReader::GetLastContainerdTextLine(StringView buffer, int32_t end) {
    if (end == 0) {
        return LineInfo{buffer, 0, 1, end, true, true};
    }

    for (int32_t begin = end; begin >= 0; --begin) {
        if (begin == 0 || buffer[begin - 1] == '\n') {
            StringView lastLine = StringView(buffer.data() + begin, end - begin);
            const char* lineEnd = buffer.data() + end;

            LineInfo res = LineInfo{lastLine, begin, 1, end, true, true};
            // 寻找第一个分隔符位置 time
            StringView timeValue;
            const char* pch1
                = std::find(buffer.data() + begin, lineEnd, ProcessorParseContainerLogNative::CONTAINERD_DELIMITER);
            if (pch1 == lineEnd) {
                return res;
            }
            // 寻找第二个分隔符位置 source
            const char* pch2 = std::find(pch1 + 1, lineEnd, ProcessorParseContainerLogNative::CONTAINERD_DELIMITER);
            if (pch2 == lineEnd) {
                return res;
            }
            StringView sourceValue = StringView(pch1 + 1, pch2 - pch1 - 1);
            if (sourceValue != "stdout" && sourceValue != "stderr") {
                return res;
            }
            // 如果既不以 P 开头,也不以 F 开头
            if (*(pch2 + 1) != ProcessorParseContainerLogNative::CONTAINERD_PART_TAG
                && *(pch2 + 1) != ProcessorParseContainerLogNative::CONTAINERD_FULL_TAG) {
                lastLine = StringView(pch2 + 1, lineEnd - pch2 - 1);
                res.data = lastLine;
                return res;
            }
            // 寻找第三个分隔符位置 content
            const char* pch3 = std::find(pch2 + 1, lineEnd, ProcessorParseContainerLogNative::CONTAINERD_DELIMITER);
            if (pch3 == lineEnd || pch3 != pch2 + 2) {
                lastLine = StringView(pch2 + 1, lineEnd - pch2 - 1);
                res.data = lastLine;
                return res;
            }
            if (*(pch2 + 1) == ProcessorParseContainerLogNative::CONTAINERD_FULL_TAG) {
                // F
                lastLine = StringView(pch3 + 1, lineEnd - pch3 - 1);
                res.data = lastLine;
                return res;
            } else {
                // P
                lastLine = StringView(pch3 + 1, lineEnd - pch3 - 1);
                res.fullLine = false;
                res.data = lastLine;
                return res;
            }
        }
    }
    return LineInfo{StringView(buffer.data(), end), 0, 1, end, true, true};
}

// GetLastLine函数
// 功能：获取日志文件中的最后一个完整日志块的信息
// 参数：
// - buffer：日志文件的内容
// - end：结束的位置
// - protocolFunctionIndex：协议函数索引, 越小越外层
// - needSingleLine：是否只需要单行日志
// 返回值：返回一个LineInfo对象,包含了最后一个完整日志块的信息,
// lineBegin为日志块在原始日志buffer的起始位置、rollbackLineFeedCount为日志块在原始日志buffer的行数、lineEnd为日志块在原始日志buffer的结束位置
LineInfo LogFileReader::GetLastLine(StringView buffer, int32_t end, size_t protocolFunctionIndex, bool needSingleLine) {
    // 如果结束位置为0,直接返回
    if (end == 0) {
        return LineInfo{buffer, 0, 1, end, true};
    }

    // 处理rawLine
    auto processLine = [&](LineInfo rawLine) {
        LineInfo line = mGetLastLineFuncs[protocolFunctionIndex](rawLine.data, rawLine.data.size());
        line.lineBegin = rawLine.lineBegin;
        line.rollbackLineFeedCount = rawLine.rollbackLineFeedCount;
        line.lineEnd = rawLine.lineEnd;
        return line;
    };

    // 获取最后一行的信息
    LineInfo finalLine;
    if (protocolFunctionIndex < mGetLastLineFuncs.size() - 1) {
        finalLine = processLine(GetLastLine(buffer, end, protocolFunctionIndex + 1, needSingleLine));
    } else {
        finalLine = mGetLastLineFuncs[protocolFunctionIndex](buffer, end);
    }

    // 如果行开始位置为0,标记为完整行
    if (finalLine.lineBegin == 0) {
        finalLine.fullLine = true;
    }

    // 如果只需要单行日志或行开始位置为0,直接返回
    if (needSingleLine || finalLine.lineBegin == 0) {
        return finalLine;
    }

    // 如果需要合并行,进行合并
    if (finalLine.needMerge) {
        mergeLines(finalLine, protocolFunctionIndex, finalLine, true);
    }

    // 循环处理,直到找到完整的日志块
    while (true) {
        // 如果行开始位置为0,标记为完整行并退出循环
        if (finalLine.lineBegin == 0) {
            finalLine.fullLine = true;
            break;
        }

        // 获取前一行的信息
        LineInfo previousLine;
        if (protocolFunctionIndex < mGetLastLineFuncs.size() - 1) {
            previousLine
                = processLine(GetLastLine(buffer, finalLine.lineBegin - 1, protocolFunctionIndex + 1, needSingleLine));
        } else {
            previousLine = mGetLastLineFuncs[protocolFunctionIndex](buffer, finalLine.lineBegin - 1);
        }

        // 如果前一行是完整行, 说明 finalLine 是一个完整的日志块
        if (previousLine.fullLine) {
            finalLine.fullLine = true;
            return finalLine;
        }

        // 更新回滚行数和行开始位置
        finalLine.rollbackLineFeedCount += previousLine.rollbackLineFeedCount;
        finalLine.lineBegin = previousLine.lineBegin;

        // 如果不需要合并行,更新行数据并继续循环
        if (!finalLine.needMerge) {
            finalLine.data = previousLine.data;
            continue;
        }

        // 合并行
        mergeLines(finalLine, protocolFunctionIndex, previousLine, false);
    }

    // 返回最后一个完整日志块的信息
    return finalLine;
}

// mergeLines函数
// 功能：合并两行日志
// 参数：
// - resultLine：结果行,将被合并的行
// - n：函数索引
// - additionalLine：需要被合并的行
// - shouldResetBuffer：是否需要重置缓冲区
// 示例：假设resultLine的data成员为"line1",additionalLine的data成员为"line2",那么合并后resultLine的data成员将变为"line1line2"
void LogFileReader::mergeLines(LineInfo& resultLine, size_t n, const LineInfo& additionalLine, bool shouldResetBuffer) {
    StringBuffer* buffer = GetStringBuffer(n);

    // If buffer needs to be reset, set its size to 0
    if (shouldResetBuffer) {
        buffer->size = 0;
    }

    // Calculate the new data position in the buffer
    char* newDataPosition = buffer->data + buffer->capacity - buffer->size - additionalLine.data.size();

    // Copy the data from the additional line to the new position in the buffer
    memcpy(newDataPosition, additionalLine.data.data(), additionalLine.data.size());

    // Increase the buffer size by the size of the additional line
    buffer->size += additionalLine.data.size();

    // Update the result line's data to reflect the new data and size
    resultLine.data = StringView(newDataPosition, buffer->size);
}

std::unique_ptr<SourceBuffer> LogFileReader::mSourceBuffer = std::make_unique<SourceBuffer>();
vector<StringBuffer> LogFileReader::mStringBuffer;

// GetStringBuffer函数
// 功能：获取字符串缓冲区
// 参数：
// - n：缓冲区的索引
// 返回值：返回一个指向StringBuffer对象的指针
// 示例：假设n为1,那么返回的将是mStringBuffer的第二个元素的地址
StringBuffer* LogFileReader::GetStringBuffer(size_t n) {
    if (mStringBuffer.size() < n + 1) {
        mStringBuffer.resize(n + 1);
    }
    if (mStringBuffer[n].capacity < BUFFER_SIZE + 1) {
        mStringBuffer[n] = mSourceBuffer.get()->AllocateStringBuffer(BUFFER_SIZE + 1);
    }
    return &mStringBuffer[n];
}

size_t LogFileReader::AlignLastCharacter(char* buffer, size_t size) {
    int n = 0;
    int endPs = size - 1;
    if (buffer[endPs] == '\n') {
        return size;
    }
    if (mReaderConfig.first->mFileEncoding == FileReaderOptions::Encoding::GBK) {
        // GB 18030 encoding rules:
        // 1. The number of byte for one character can be 1, 2, 4.
        // 2. 1 byte character: the top bit is 0.
        // 3. 2 bytes character: the 1st byte is between 0x81 and 0xFE; the 2nd byte is between 0x40 and 0xFE.
        // 4. 4 bytes character: the 1st and 3rd byte is between 0x81 and 0xFE; the 2nd and 4th byte are between
        // 0x30 and 0x39. (not supported to align)

        // 1 byte character, 2nd byte of 2 bytes, 2nd or 4th byte of 4 bytes
        if ((buffer[endPs] & 0x80) == 0 || size == 1) {
            return size;
        }
        while (endPs >= 0 && (buffer[endPs] & 0x80)) {
            --endPs;
        }
        // whether characters >= 0x80 appear in pair
        if (((size - endPs - 1) & 1) == 0) {
            return size;
        }
        return size - 1;
    } else {
        // UTF8 encoding rules:
        // 1. For single byte character, the top bit is 0.
        // 2. For N (N > 1) bytes character, the top N bit of the first byte is 1. The first and second bits of the
        // following bytes are 10.
        while (endPs >= 0) {
            char ch = buffer[endPs];
            if ((ch & 0x80) == 0) { // 1 bytes character, 0x80 -> 10000000
                n = 1;
                break;
            } else if ((ch & 0xE0) == 0xC0) { // 2 bytes character, 0xE0 -> 11100000, 0xC0 -> 11000000
                n = 2;
                break;
            } else if ((ch & 0xF0) == 0xE0) { // 3 bytes character, 0xF0 -> 11110000, 0xE0 -> 11100000
                n = 3;
                break;
            } else if ((ch & 0xF8) == 0xF0) { // 4 bytes character, 0xF8 -> 11111000, 0xF0 -> 11110000
                n = 4;
                break;
            } else if ((ch & 0xFC) == 0xF8) { // 5 bytes character, 0xFC -> 11111100, 0xF8 -> 11111000
                n = 5;
                break;
            } else if ((ch & 0xFE) == 0xFC) { // 6 bytes character, 0xFE -> 11111110, 0xFC -> 11111100
                n = 6;
                break;
            }
            endPs--;
        }
        if (endPs - 1 + n >= (int)size) {
            return endPs;
        } else {
            return size;
        }
    }
    return 0;
}

std::unique_ptr<Event> LogFileReader::CreateFlushTimeoutEvent() {
    auto result = std::unique_ptr<Event>(new Event(mHostLogPathDir,
                                                   mHostLogPathFile,
                                                   EVENT_READER_FLUSH_TIMEOUT | EVENT_MODIFY,
                                                   -1,
                                                   0,
                                                   mDevInode.dev,
                                                   mDevInode.inode));
    result->SetLastFilePos(mLastFilePos);
    result->SetLastReadPos(GetLastReadPos());
    return result;
}

LogFileReader::~LogFileReader() {
    // if (mLogBeginRegPtr != NULL) {
    //     delete mLogBeginRegPtr;
    //     mLogBeginRegPtr = NULL;
    // }
    // if (mLogContinueRegPtr != NULL) {
    //     delete mLogContinueRegPtr;
    //     mLogContinueRegPtr = NULL;
    // }
    // if (mLogEndRegPtr != NULL) {
    //     delete mLogEndRegPtr;
    //     mLogEndRegPtr = NULL;
    // }
    LOG_INFO(sLogger,
             ("destruct the corresponding log reader, project", GetProject())("logstore", GetLogstore())(
                 "config", GetConfigName())("log reader queue name", mHostLogPath)(
                 "file device", ToString(mDevInode.dev))("file inode", ToString(mDevInode.inode))(
                 "file signature", mLastFileSignatureHash)("file signature size", mLastFileSignatureSize)(
                 "file size", mLastFileSize)("last file position", mLastFilePos));
    CloseFilePtr();

    // Mark GC so that corresponding resources can be released.
    // For config update, reader will be recreated, which will retrieve these
    //  resources back, then their GC flag will be removed.
    if (mEOOption) {
        static auto sQueueM = QueueManager::GetInstance();
        sQueueM->MarkGC(GetProject(),
                        mEOOption->primaryCheckpointKey + mEOOption->rangeCheckpointPtrs[0]->data.hash_key());

        static auto sCptM = CheckpointManagerV2::GetInstance();
        sCptM->MarkGC(mEOOption->primaryCheckpointKey);
    }
}

#ifdef APSARA_UNIT_TEST_MAIN
void LogFileReader::UpdateReaderManual() {
    if (mLogFileOp.IsOpen()) {
        mLogFileOp.Close();
    }
    mLogFileOp.Open(mHostLogPath.c_str(), false);
    mDevInode = GetFileDevInode(mHostLogPath);
    mRealLogPath = mHostLogPath;
}
#endif

} // namespace logtail<|MERGE_RESOLUTION|>--- conflicted
+++ resolved
@@ -826,30 +826,6 @@
                 return;
             }
         }
-<<<<<<< HEAD
-    }
-    size_t beginPs = 0;
-    string exception;
-    for (size_t endPs = 0; endPs < readSizeReal - 1; ++endPs) {
-        if (readBuf[endPs] == '\n') {
-            LineInfo line = GetLastLine(StringView(readBuf, readSizeReal - 1), endPs, 0, true);
-            // GetEndPattern
-            if (!mMultilineConfig.first->GetEndPatternReg()) {
-                if (BoostRegexSearch(
-                        line.data.data(), line.data.size(), *mMultilineConfig.first->GetEndPatternReg(), exception)) {
-                    mLastFilePos += endPs + 1;
-                    mCache.clear();
-                    free(readBuf);
-                    return;
-                }
-            } else {
-                if (BoostRegexSearch(
-                        line.data.data(), line.data.size(), *mMultilineConfig.first->GetStartPatternReg(), exception)) {
-                    mLastFilePos += beginPs;
-                    mCache.clear();
-                    free(readBuf);
-                    return;
-=======
     } else {
         size_t beginPs = 0;
         string exception;
@@ -877,7 +853,6 @@
                         free(readBuf);
                         return;
                     }
->>>>>>> def28cd1
                 }
                 beginPs = endPs + 1;
             }
