--- conflicted
+++ resolved
@@ -2023,15 +2023,15 @@
         while (begPs >= 0) {
             LineInfo line = LogFileReader::GetLastLineData(buffer, begPs, endPs);
             if (mMultilineConfig.first->GetContinuePatternReg()
-                && BoostRegexMatch(
+                && BoostRegexSearch(
                     line.data.data(), line.data.size(), *mMultilineConfig.first->GetContinuePatternReg(), exception)) {
                 rollbackLineFeedCount += line.rollbackLineFeedCount;
                 endPs = begPs;
             } else if (mMultilineConfig.first->GetEndPatternReg()
-                       && BoostRegexMatch(line.data.data(),
-                                          line.data.size(),
-                                          *mMultilineConfig.first->GetEndPatternReg(),
-                                          exception)) {
+                       && BoostRegexSearch(line.data.data(),
+                                           line.data.size(),
+                                           *mMultilineConfig.first->GetEndPatternReg(),
+                                           exception)) {
                 // Ensure the end line is complete
                 if (buffer[endPs] == '\n') {
                     return endPs + 1;
@@ -2040,10 +2040,10 @@
                     endPs = begPs;
                 }
             } else if (mMultilineConfig.first->GetStartPatternReg()
-                       && BoostRegexMatch(line.data.data(),
-                                          line.data.size(),
-                                          *mMultilineConfig.first->GetStartPatternReg(),
-                                          exception)) {
+                       && BoostRegexSearch(line.data.data(),
+                                           line.data.size(),
+                                           *mMultilineConfig.first->GetStartPatternReg(),
+                                           exception)) {
                 rollbackLineFeedCount += line.rollbackLineFeedCount;
                 // Keep all the buffer if rollback all
                 return line.lineBegin;
@@ -2055,49 +2055,10 @@
                     // Keep all the buffer if rollback all
                     return line.lineBegin;
                 }
-<<<<<<< HEAD
-                return endPs + 1;
-            }
-            endPs--;
-        }
-        return 0;
-    }
-    // Multiline rollback
-    std::string exception;
-    while (begPs >= 0) {
-        LineInfo line = LogFileReader::GetLastLineData(buffer, begPs, endPs);
-        if (mMultilineConfig.first->GetContinuePatternReg()
-            && BoostRegexSearch(
-                line.data.data(), line.data.size(), *mMultilineConfig.first->GetContinuePatternReg(), exception)) {
-            rollbackLineFeedCount += line.rollbackLineFeedCount;
-            endPs = begPs;
-        } else if (mMultilineConfig.first->GetEndPatternReg()
-                   && BoostRegexSearch(
-                       line.data.data(), line.data.size(), *mMultilineConfig.first->GetEndPatternReg(), exception)) {
-            // Ensure the end line is complete
-            if (buffer[endPs] == '\n') {
-                return endPs + 1;
-=======
->>>>>>> 23fa7540
             } else {
                 rollbackLineFeedCount += line.rollbackLineFeedCount;
                 endPs = begPs;
             }
-<<<<<<< HEAD
-        } else if (mMultilineConfig.first->GetStartPatternReg()
-                   && BoostRegexSearch(
-                       line.data.data(), line.data.size(), *mMultilineConfig.first->GetStartPatternReg(), exception)) {
-            rollbackLineFeedCount += line.rollbackLineFeedCount;
-            // Keep all the buffer if rollback all
-            return line.lineBegin;
-        } else if (mMultilineConfig.first->GetContinuePatternReg()) {
-            // We can confirm the logs before are complete if continue is configured but no regex pattern can match.
-            if (buffer[endPs] == '\n') {
-                return endPs + 1;
-            } else {
-                // Keep all the buffer if rollback all
-                return line.lineBegin;
-=======
             begPs--;
         }
     }
@@ -2108,7 +2069,6 @@
         if (buffer[endPs] == '\n') {
             if (endPs != size - 1) { // if last line dose not end with '\n', rollback last line
                 rollbackLineFeedCount = 1;
->>>>>>> 23fa7540
             }
             if (mFileLogFormat == LogFormat::CONTAINERD_TEXT) {
                 int32_t begin = 0;
