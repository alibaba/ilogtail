// Copyright 2022 iLogtail Authors
//
// Licensed under the Apache License, Version 2.0 (the "License");
// you may not use this file except in compliance with the License.
// You may obtain a copy of the License at
//
//      http://www.apache.org/licenses/LICENSE-2.0
//
// Unless required by applicable law or agreed to in writing, software
// distributed under the License is distributed on an "AS IS" BASIS,
// WITHOUT WARRANTIES OR CONDITIONS OF ANY KIND, either express or implied.
// See the License for the specific language governing permissions and
// limitations under the License.

#include "LogFileReader.h"
#include <time.h>
#include <limits>
#include <numeric>
#if defined(_MSC_VER)
#include <fcntl.h>
#include <io.h>
#endif
#include <boost/regex.hpp>
#include <boost/filesystem.hpp>
#include <cityhash/city.h>
#include "common/util.h"
#include "common/Flags.h"
#include "common/HashUtil.h"
#include "common/ErrorUtil.h"
#include "common/TimeUtil.h"
#include "common/FileSystemUtil.h"
#include "common/RandomUtil.h"
#include "common/Constants.h"
#include "sdk/Common.h"
#include "logger/Logger.h"
#include "checkpoint/CheckPointManager.h"
#include "checkpoint/CheckpointManagerV2.h"
#include "monitor/LogtailAlarm.h"
#include "monitor/LogFileProfiler.h"
#include "event_handler/LogInput.h"
#include "app_config/AppConfig.h"
#include "config_manager/ConfigManager.h"
#include "common/LogFileCollectOffsetIndicator.h"
#include "fuse/UlogfsHandler.h"
#include "sender/Sender.h"
#include "GloablFileDescriptorManager.h"
#include "event/BlockEventManager.h"

using namespace sls_logs;
using namespace std;

DEFINE_FLAG_INT32(delay_bytes_upperlimit,
                  "if (total_file_size - current_readed_size) exceed uppperlimit, send READ_LOG_DELAY_ALARM, bytes",
                  200 * 1024 * 1024);
DEFINE_FLAG_INT32(read_delay_alarm_duration,
                  "if read delay elapsed this duration, send READ_LOG_DELAY_ALARM, seconds",
                  60);
DEFINE_FLAG_INT32(reader_close_unused_file_time, "second ", 60);
DEFINE_FLAG_INT32(skip_first_modify_time, "second ", 5 * 60);
DEFINE_FLAG_INT32(max_reader_open_files, "max fd count that reader can open max", 100000);
DEFINE_FLAG_INT32(truncate_pos_skip_bytes, "skip more xx bytes when truncate", 0);
DEFINE_FLAG_INT32(max_fix_pos_bytes, "", 128 * 1024);
DEFINE_FLAG_INT32(force_release_deleted_file_fd_timeout,
                  "force release fd if file is deleted after specified seconds, no matter read to end or not",
                  -1);

namespace logtail {

#define COMMON_READER_INFO \
    ("project", mProjectName)("logstore", mCategory)("config", mConfigName)("log reader queue name", mHostLogPath)( \
        "file device", mDevInode.dev)("file inode", mDevInode.inode)("file signature", mLastFileSignatureHash)

size_t LogFileReader::BUFFER_SIZE = 1024 * 512; // 512KB

void LogFileReader::DumpMetaToMem(bool checkConfigFlag) {
    if (checkConfigFlag) {
        size_t index = mHostLogPath.rfind(PATH_SEPARATOR);
        if (index == string::npos || index == mHostLogPath.size() - 1) {
            LOG_INFO(sLogger,
                     ("skip dump reader meta", "invalid log reader queue name")("project", mProjectName)(
                         "logstore", mCategory)("config", mConfigName)("log reader queue name", mHostLogPath)(
                         "file device", ToString(mDevInode.dev))("file inode", ToString(mDevInode.inode))(
                         "file signature", mLastFileSignatureHash));
            return;
        }
        string dirPath = mHostLogPath.substr(0, index);
        string fileName = mHostLogPath.substr(index + 1, mHostLogPath.size() - index - 1);
        if (ConfigManager::GetInstance()->FindBestMatch(dirPath, fileName) == NULL) {
            LOG_INFO(sLogger,
                     ("skip dump reader meta", "no config matches the file path")("project", mProjectName)(
                         "logstore", mCategory)("config", mConfigName)("log reader queue name", mHostLogPath)(
                         "file device", ToString(mDevInode.dev))("file inode", ToString(mDevInode.inode))(
                         "file signature", mLastFileSignatureHash));
            return;
        }
        LOG_INFO(sLogger,
                 ("dump log reader meta, project", mProjectName)("logstore", mCategory)("config", mConfigName)(
                     "log reader queue name", mHostLogPath)("file device", ToString(mDevInode.dev))(
                     "file inode", ToString(mDevInode.inode))("file signature", mLastFileSignatureHash)(
                     "real file path", mRealLogPath)("file size", mLastFileSize)("last file position", mLastFilePos)(
                     "is file opened", ToString(mLogFileOp.IsOpen())));
    }
    CheckPoint* checkPointPtr = new CheckPoint(mHostLogPath,
                                               mLastFilePos,
                                               mLastFileSignatureSize,
                                               mLastFileSignatureHash,
                                               mDevInode,
                                               mConfigName,
                                               mRealLogPath,
                                               mLogFileOp.IsOpen(),
                                               mContainerStopped,
                                               mLastForceRead);
    // use last event time as checkpoint's last update time
    checkPointPtr->mLastUpdateTime = mLastEventTime;
    checkPointPtr->mCache = mCache;
    CheckPointManager::Instance()->AddCheckPoint(checkPointPtr);
}

void LogFileReader::SetFileDeleted(bool flag) {
    mFileDeleted = flag;
    if (flag) {
        mDeletedTime = time(NULL);
    }
}

void LogFileReader::SetContainerStopped() {
    if (!mContainerStopped) {
        mContainerStopped = true;
        mContainerStoppedTime = time(NULL);
    }
}

bool LogFileReader::ShouldForceReleaseDeletedFileFd() {
    time_t now = time(NULL);
    return INT32_FLAG(force_release_deleted_file_fd_timeout) >= 0
        && ((IsFileDeleted() && now - GetDeletedTime() >= INT32_FLAG(force_release_deleted_file_fd_timeout))
            || (IsContainerStopped()
                && now - GetContainerStoppedTime() >= INT32_FLAG(force_release_deleted_file_fd_timeout)));
}

void LogFileReader::InitReader(bool tailExisted, FileReadPolicy policy, uint32_t eoConcurrency) {
    string buffer = LogFileProfiler::mIpAddr + "_" + mHostLogPath + "_" + CalculateRandomUUID();
    uint64_t cityHash = CityHash64(buffer.c_str(), buffer.size());
    mSourceId = ToHexString(cityHash);

    if (!tailExisted) {
        static CheckPointManager* checkPointManagerPtr = CheckPointManager::Instance();
        // hold on checkPoint share ptr, so this check point will not be delete in this block
        CheckPointPtr checkPointSharePtr;
        if (checkPointManagerPtr->GetCheckPoint(mDevInode, mConfigName, checkPointSharePtr)) {
            CheckPoint* checkPointPtr = checkPointSharePtr.get();
            mLastFilePos = checkPointPtr->mOffset;
            mLastForceRead = checkPointPtr->mLastForceRead;
            mCache = checkPointPtr->mCache;
            mLastFileSignatureHash = checkPointPtr->mSignatureHash;
            mLastFileSignatureSize = checkPointPtr->mSignatureSize;
            mRealLogPath = checkPointPtr->mRealFileName;
            mLastEventTime = checkPointPtr->mLastUpdateTime;
            mContainerStopped = checkPointPtr->mContainerStopped;
            LOG_INFO(sLogger,
                     ("recover log reader status from checkpoint, project", mProjectName)("logstore", mCategory)(
                         "config", mConfigName)("log reader queue name", mHostLogPath)(
                         "file device", ToString(mDevInode.dev))("file inode", ToString(mDevInode.inode))(
                         "file signature", mLastFileSignatureHash)("real file path", mRealLogPath)(
                         "file size", mLastFileSize)("last file position", mLastFilePos));
            // if file is open or
            // last update time is new and the file's container is not stopped we
            // we should use first modify
            if (checkPointPtr->mFileOpenFlag
                || ((int32_t)time(NULL) - checkPointPtr->mLastUpdateTime < INT32_FLAG(skip_first_modify_time)
                    && !mContainerStopped)) {
                mSkipFirstModify = false;
            } else {
                mSkipFirstModify = true;
            }
            // delete checkpoint at last
            checkPointManagerPtr->DeleteCheckPoint(mDevInode, mConfigName);
            // because the reader is initialized by checkpoint, so set first watch to false
            mFirstWatched = false;
        }
    }

    if (eoConcurrency > 0) {
        initExactlyOnce(eoConcurrency);
    }

    if (mFirstWatched) {
        CheckForFirstOpen(policy);
    }
}

namespace detail {

    void updatePrimaryCheckpoint(const std::string& key, PrimaryCheckpointPB& cpt, const std::string& field) {
        cpt.set_update_time(time(NULL));
        if (CheckpointManagerV2::GetInstance()->SetPB(key, cpt)) {
            LOG_INFO(sLogger, ("update primary checkpoint", key)("field", field)("checkpoint", cpt.DebugString()));
        } else {
            LOG_WARNING(sLogger,
                        ("update primary checkpoint error", key)("field", field)("checkpoint", cpt.DebugString()));
        }
    }

    std::pair<size_t, size_t> getPartitionRange(size_t idx, size_t concurrency, size_t totalPartitionCount) {
        auto base = totalPartitionCount / concurrency;
        auto extra = totalPartitionCount % concurrency;
        if (extra == 0) {
            return std::make_pair(idx * base, (idx + 1) * base - 1);
        }
        size_t min = idx <= extra ? idx * (base + 1) : extra * (base + 1) + (idx - extra) * base;
        size_t max = idx < extra ? min + base : min + base - 1;
        return std::make_pair(min, max);
    }

} // namespace detail

void LogFileReader::initExactlyOnce(uint32_t concurrency) {
    mEOOption.reset(new ExactlyOnceOption);

    // Primary key.
    auto& primaryCptKey = mEOOption->primaryCheckpointKey;
    primaryCptKey = makePrimaryCheckpointKey();

    // Recover primary checkpoint from local if have.
    PrimaryCheckpointPB primaryCpt;
    static auto sCptM = CheckpointManagerV2::GetInstance();
    bool hasCheckpoint = sCptM->GetPB(primaryCptKey, primaryCpt);
    if (hasCheckpoint) {
        hasCheckpoint = validatePrimaryCheckpoint(primaryCpt);
        if (!hasCheckpoint) {
            LOG_WARNING(sLogger,
                        COMMON_READER_INFO("ignore primary checkpoint and delete range checkpoints", primaryCptKey));
            std::vector<std::string> rangeCptKeys;
            CheckpointManagerV2::AppendRangeKeys(primaryCptKey, concurrency, rangeCptKeys);
            sCptM->DeleteCheckpoints(rangeCptKeys);
        }
    }
    mEOOption->concurrency = hasCheckpoint ? primaryCpt.concurrency() : concurrency;
    if (!hasCheckpoint) {
        primaryCpt.set_concurrency(mEOOption->concurrency);
        primaryCpt.set_sig_hash(mLastFileSignatureHash);
        primaryCpt.set_sig_size(mLastFileSignatureSize);
        primaryCpt.set_config_name(mConfigName);
        primaryCpt.set_log_path(mHostLogPath);
        primaryCpt.set_real_path(mRealLogPath.empty() ? mHostLogPath : mRealLogPath);
        primaryCpt.set_dev(mDevInode.dev);
        primaryCpt.set_inode(mDevInode.inode);
        detail::updatePrimaryCheckpoint(mEOOption->primaryCheckpointKey, primaryCpt, "all (new)");
    }
    mEOOption->primaryCheckpoint.Swap(&primaryCpt);
    LOG_INFO(sLogger,
             ("primary checkpoint", primaryCptKey)("old", hasCheckpoint)("checkpoint",
                                                                         mEOOption->primaryCheckpoint.DebugString()));

    // Randomize range checkpoints index for load balance.
    std::vector<uint32_t> concurrencySequence(mEOOption->concurrency);
    std::iota(concurrencySequence.begin(), concurrencySequence.end(), 0);
    std::random_shuffle(concurrencySequence.begin(), concurrencySequence.end());
    // Initialize range checkpoints (recover from local if have).
    mEOOption->rangeCheckpointPtrs.resize(mEOOption->concurrency);
    std::string baseHashKey;
    for (size_t idx = 0; idx < concurrencySequence.size(); ++idx) {
        const uint32_t partIdx = concurrencySequence[idx];
        auto& rangeCpt = mEOOption->rangeCheckpointPtrs[idx];
        rangeCpt.reset(new RangeCheckpoint);
        rangeCpt->index = idx;
        rangeCpt->key = CheckpointManagerV2::MakeRangeKey(mEOOption->primaryCheckpointKey, partIdx);

        // No checkpoint, generate random hash key.
        bool newCpt = !hasCheckpoint || !sCptM->GetPB(rangeCpt->key, rangeCpt->data);
        if (newCpt) {
            if (baseHashKey.empty()) {
                baseHashKey = GenerateRandomHashKey();
            }

            // Map to partition range so that it can fits the case that the number of
            //  logstore's shards is bigger than concurreny.
            const size_t kPartitionCount = 512;
            auto partitionRange = detail::getPartitionRange(partIdx, mEOOption->concurrency, kPartitionCount);
            auto partitionID = partitionRange.first + rand() % (partitionRange.second - partitionRange.first + 1);
            rangeCpt->data.set_hash_key(GenerateHashKey(baseHashKey, partitionID, kPartitionCount));
            rangeCpt->data.set_sequence_id(sdk::kFirstHashKeySeqID);
            rangeCpt->data.set_committed(false);
        }
        LOG_DEBUG(sLogger,
                  ("range checkpoint", rangeCpt->key)("index", idx)("new", newCpt)("checkpoint",
                                                                                   rangeCpt->data.DebugString()));
    }

    // Initialize feedback queues.
    mEOOption->fbKey = QueueManager::GetInstance()->InitializeExactlyOnceQueues(
        mProjectName,
        mEOOption->primaryCheckpointKey + mEOOption->rangeCheckpointPtrs[0]->data.hash_key(),
        mEOOption->rangeCheckpointPtrs);
    for (auto& cpt : mEOOption->rangeCheckpointPtrs) {
        cpt->fbKey = mEOOption->fbKey;
    }

    adjustParametersByRangeCheckpoints();
}

bool LogFileReader::validatePrimaryCheckpoint(const PrimaryCheckpointPB& cpt) {
#define METHOD_LOG_PATTERN ("method", "validatePrimaryCheckpoint")("checkpoint", cpt.DebugString())
    auto const sigSize = cpt.sig_size();
    auto const sigHash = cpt.sig_hash();
    if (sigSize > 0) {
        auto filePath = cpt.real_path().empty() ? cpt.log_path() : cpt.real_path();
        auto hasFileBeenRotated = [&]() {
            auto devInode = GetFileDevInode(filePath);
            if (devInode == mDevInode) {
                return false;
            }

            auto dirPath = boost::filesystem::path(filePath).parent_path();
            const auto searchResult = SearchFilePathByDevInodeInDirectory(dirPath.string(), 0, mDevInode, nullptr);
            if (!searchResult) {
                LOG_WARNING(sLogger, METHOD_LOG_PATTERN("can not find file with dev inode", mDevInode.inode));
                return false;
            }
            const auto& newFilePath = searchResult.value();
            LOG_INFO(sLogger,
                     METHOD_LOG_PATTERN("file has been rotated from", "")("from", filePath)("to", newFilePath));
            filePath = newFilePath;
            return true;
        };
        if (CheckFileSignature(filePath, sigHash, sigSize, mIsFuseMode)
            || (hasFileBeenRotated() && CheckFileSignature(filePath, sigHash, sigSize, mIsFuseMode))) {
            mLastFileSignatureSize = sigSize;
            mLastFileSignatureHash = sigHash;
            mRealLogPath = filePath;
            return true;
        }
        LOG_WARNING(sLogger, METHOD_LOG_PATTERN("mismatch with local file content", filePath));
        return false;
    }
    if (mLastFileSignatureSize > 0) {
        LOG_WARNING(
            sLogger,
            METHOD_LOG_PATTERN("mismatch with checkpoint v1 signature, sig size", sigSize)("sig hash", sigHash));
        return false;
    }
    return false;
#undef METHOD_LOG_PATTERN
}

void LogFileReader::adjustParametersByRangeCheckpoints() {
    auto& uncommittedCheckpoints = mEOOption->toReplayCheckpoints;
    uint32_t maxOffsetIndex = mEOOption->concurrency;
    for (uint32_t idx = 0; idx < mEOOption->concurrency; ++idx) {
        auto& rangeCpt = mEOOption->rangeCheckpointPtrs[idx];
        if (!rangeCpt->data.has_read_offset()) {
            continue;
        } // Skip new checkpoint.

        if (!rangeCpt->data.committed()) {
            uncommittedCheckpoints.push_back(rangeCpt);
        } else {
            rangeCpt->IncreaseSequenceID();
        }

        const int64_t maxReadOffset = maxOffsetIndex != mEOOption->concurrency
            ? mEOOption->rangeCheckpointPtrs[maxOffsetIndex]->data.read_offset()
            : -1;
        if (static_cast<int64_t>(rangeCpt->data.read_offset()) > maxReadOffset) {
            maxOffsetIndex = idx;
        }
    }

    // Find uncommitted checkpoints, sort them by offset for replay.
    if (!uncommittedCheckpoints.empty()) {
        std::sort(uncommittedCheckpoints.begin(),
                  uncommittedCheckpoints.end(),
                  [](const RangeCheckpointPtr& lhs, const RangeCheckpointPtr& rhs) {
                      return lhs->data.read_offset() < rhs->data.read_offset();
                  });
        auto& firstCpt = uncommittedCheckpoints.front()->data;
        mLastFilePos = firstCpt.read_offset();
        mCache.clear();
        mFirstWatched = false;

        // Set skip position if there are comitted checkpoints.
        if (maxOffsetIndex != mEOOption->concurrency) {
            auto& cpt = mEOOption->rangeCheckpointPtrs[maxOffsetIndex]->data;
            if (cpt.committed()) {
                mEOOption->lastComittedOffset = static_cast<int64_t>(cpt.read_offset() + cpt.read_length());
            }
        }

        LOG_INFO(
            sLogger,
            ("initialize reader", "uncommitted checkpoints")COMMON_READER_INFO("count", uncommittedCheckpoints.size())(
                "first checkpoint", firstCpt.DebugString())("last committed offset", mEOOption->lastComittedOffset));
    }
    // All checkpoints are committed, skip them.
    else if (maxOffsetIndex != mEOOption->concurrency) {
        auto& cpt = mEOOption->rangeCheckpointPtrs[maxOffsetIndex]->data;
        mLastFilePos = cpt.read_offset() + cpt.read_length();
        mCache.clear();
        mFirstWatched = false;
        LOG_INFO(sLogger,
                 ("initialize reader", "checkpoint with max offset")COMMON_READER_INFO("max index", maxOffsetIndex)(
                     "checkpoint", cpt.DebugString()));
    } else {
        LOG_INFO(sLogger,
                 ("initialize reader", "no available checkpoint")COMMON_READER_INFO("first watch", mFirstWatched));
    }
}

void LogFileReader::updatePrimaryCheckpointSignature() {
    auto& cpt = mEOOption->primaryCheckpoint;
    cpt.set_sig_size(mLastFileSignatureSize);
    cpt.set_sig_hash(mLastFileSignatureHash);
    detail::updatePrimaryCheckpoint(mEOOption->primaryCheckpointKey, cpt, "signature");
}

void LogFileReader::updatePrimaryCheckpointRealPath() {
    auto& cpt = mEOOption->primaryCheckpoint;
    cpt.set_real_path(mRealLogPath);
    detail::updatePrimaryCheckpoint(mEOOption->primaryCheckpointKey, cpt, "real_path");
}

LogFileReader::LogFileReader(const string& projectName,
                             const string& category,
                             const string& hostLogPathDir,
                             const std::string& hostLogPathFile,
                             int32_t tailLimit,
                             bool discardUnmatch,
                             bool dockerFileFlag) {
    mFirstWatched = true;
    mProjectName = projectName;
    mCategory = category;
    mTopicName = "";
    mHostLogPathDir = hostLogPathDir;
    mHostLogPathFile = hostLogPathFile;
    mHostLogPath = PathJoin(hostLogPathDir, hostLogPathFile);
    // mRealLogPath = mHostLogPath; fix it in 1.8
    mTailLimit = tailLimit;
    mLastFilePos = 0;
    mLastFileSize = 0;
    mLogBeginRegPtr = NULL;
    mLogContinueRegPtr = NULL;
    mLogEndRegPtr = NULL;
    mReaderFlushTimeout = 5;
    mLastForceRead = false;
    mDiscardUnmatch = discardUnmatch;
    mLastUpdateTime = time(NULL);
    mLastEventTime = mLastUpdateTime;
    mFileDeleted = false;
    mDeletedTime = (time_t)0;
    mContainerStopped = false;
    mContainerStoppedTime = (time_t)0;
    mReadStoppedContainerAlarmTime = (time_t)0;
    mLastFileSignatureHash = 0;
    mLastFileSignatureSize = 0;
    mReadDelayTime = 0;
    mReaderArray = NULL;
    mSkipFirstModify = false;
    mReadDelayAlarmBytes = INT32_FLAG(delay_bytes_upperlimit);
    mPluginFlag = false;
    mPackId = 0;
    mReadDelaySkipBytes = 0;
    mCloseUnusedInterval = INT32_FLAG(reader_close_unused_file_time);
    mPreciseTimestampConfig.enabled = false;
}

LogFileReader::LogFileReader(const std::string& projectName,
                             const std::string& category,
                             const std::string& hostLogPathDir,
                             const std::string& hostLogPathFile,
                             int32_t tailLimit,
                             const std::string& topicFormat,
                             const std::string& groupTopic,
                             FileEncoding fileEncoding,
                             bool discardUnmatch,
                             bool dockerFileFlag) {
    mFirstWatched = true;
    mProjectName = projectName;
    mCategory = category;
    mHostLogPathDir = hostLogPathDir;
    mHostLogPathFile = hostLogPathFile;
    mHostLogPath = PathJoin(hostLogPathDir, hostLogPathFile);
    // mRealLogPath = mHostLogPath; fix it in 1.8
    mTailLimit = tailLimit;
    mLastFilePos = 0;
    mLastFileSize = 0;
    const std::string lowerConfig = ToLowerCaseString(topicFormat);
    if (lowerConfig == "none" || lowerConfig == "default" || lowerConfig == "customized") {
        // For customized, it will be set through SetTopicName.
        mTopicName = "";
    } else if (lowerConfig == "global_topic") {
        static LogtailGlobalPara* sGlobalPara = LogtailGlobalPara::Instance();
        mTopicName = sGlobalPara->GetTopic();
    } else if (lowerConfig == "group_topic")
        mTopicName = groupTopic;
    else if (!dockerFileFlag) // if docker file, wait for reset topic format
        mTopicName = GetTopicName(topicFormat, mHostLogPath);
    mFileEncoding = fileEncoding;
    mLogBeginRegPtr = NULL;
    mLogContinueRegPtr = NULL;
    mLogEndRegPtr = NULL;
    mReaderFlushTimeout = 5;
    mLastForceRead = false;
    mDiscardUnmatch = discardUnmatch;
    mLastUpdateTime = time(NULL);
    mLastEventTime = mLastUpdateTime;
    mFileDeleted = false;
    mDeletedTime = (time_t)0;
    mContainerStopped = false;
    mContainerStoppedTime = (time_t)0;
    mReadStoppedContainerAlarmTime = (time_t)0;
    mLastFileSignatureHash = 0;
    mLastFileSignatureSize = 0;
    mReadDelayTime = 0;
    mReaderArray = NULL;
    mSkipFirstModify = false;
    mReadDelayAlarmBytes = INT32_FLAG(delay_bytes_upperlimit);
    mPluginFlag = false;
    mPackId = 0;
    mReadDelaySkipBytes = 0;
    mCloseUnusedInterval = INT32_FLAG(reader_close_unused_file_time);
    mPreciseTimestampConfig.enabled = false;
}

void LogFileReader::SetDockerPath(const std::string& dockerBasePath, size_t dockerReplaceSize) {
    if (dockerReplaceSize > (size_t)0 && mHostLogPath.size() > dockerReplaceSize && !dockerBasePath.empty()) {
        if (dockerBasePath.size() == (size_t)1) {
            mDockerPath = mHostLogPath.substr(dockerReplaceSize);
        } else {
            mDockerPath = dockerBasePath + mHostLogPath.substr(dockerReplaceSize);
        }

        LOG_DEBUG(sLogger, ("convert docker file path", "")("host path", mHostLogPath)("docker path", mDockerPath));
    }
}

void LogFileReader::SetReadFromBeginning() {
    mLastFilePos = 0;
    mCache.clear();
    LOG_INFO(sLogger,
             ("force reading file from the beginning, project", mProjectName)("logstore", mCategory)(
                 "config", mConfigName)("log reader queue name", mHostLogPath)("file device", ToString(mDevInode.dev))(
                 "file inode", ToString(mDevInode.inode))("file signature", mLastFileSignatureHash)("file size",
                                                                                                    mLastFileSize));
    mFirstWatched = false;
}

bool LogFileReader::SetReadPosForBackwardReading(LogFileOperator& op) {
    if (mTimeFormat.empty()) {
        LOG_ERROR(sLogger, ("time format is empty", "cannnot set read pos backward"));
        return false;
    }

    int32_t systemBootTime = LogFileProfiler::mSystemBootTime;
    if (systemBootTime <= 0) {
        LOG_ERROR(sLogger, ("invalid boot time", "cannnot set read pos backward"));
        return false;
    }

    int64_t fileSize = op.GetFileSize();
    int64_t begin = 0, end = fileSize - 1, nextPos = -1;

    bool found = false;
    int32_t logTime = -1;
    while (end - begin > 0) {
        logTime = ParseTimeInBuffer(op, begin, end, systemBootTime, mTimeFormat, nextPos, found);
        if (logTime == -1) {
            // if we cannot parse time in this buffer, break
            LOG_WARNING(sLogger, ("failed to parse time", "cannnot set read pos backward"));
            return false;
        }

        if (found)
            break;

        if (logTime < systemBootTime)
            begin = nextPos;
        else // if (logTime >= systemBootTime)
            end = nextPos;
    }

    if (found || nextPos != -1) {
        mLastFilePos = nextPos;
        mCache.clear();
    }
    return true;
}

int32_t LogFileReader::ParseTimeInBuffer(LogFileOperator& op,
                                         int64_t begin,
                                         int64_t end,
                                         int32_t bootTime,
                                         const std::string& timeFormat,
                                         int64_t& filePos,
                                         bool& found) {
    if (begin >= end)
        return -1;

    if (!op.IsOpen()) {
        return -1;
    }

    // we should fix begin and end
    int64_t mid = (begin + end) / 2;
    begin = std::max(begin, (int64_t)(mid - BUFFER_SIZE));
    end = std::min((int64_t)(mid + BUFFER_SIZE), end);
    size_t size = (size_t)(end - begin) + 1;

    char* buffer = new char[size]();
    size_t nbytes = ReadFile(op, buffer, size, begin);

    // find start pos and end pos, searching for '\n'
    int lineBegin = 0, lineEnd = (int)nbytes - 1;
    // if begin is 0, we should not find \n from begin
    while (begin != 0 && lineBegin < (int)nbytes - 1) {
        if (buffer[lineBegin++] == '\n')
            break;
    }
    while (lineEnd > 0) {
        if (buffer[lineEnd] == '\n')
            break;
        --lineEnd;
    }

    if (lineBegin > lineEnd) {
        delete[] buffer;
        return -1;
    }

    // now lineBegin is the beginning of first whole line
    // and lineEnd is the end of last whole, specially, buffer[lineEnd] is \n
    // so sz is the size of whole lines
    size_t sz = (size_t)(lineEnd - lineBegin) + 1;
    int32_t parsedTime = -1, pos = -1;
    int result = ParseAllLines(buffer + lineBegin, sz, bootTime, timeFormat, parsedTime, pos);

    if (result == 1)
        filePos = begin + lineBegin + pos;
    else if (result == 2)
        filePos = begin + lineEnd + 1;
    else {
        if (result == 0) {
            found = true;
            filePos = begin + lineBegin + pos;
        }
        // if result == -1, parsedTime is -1
    }

    delete[] buffer;
    return parsedTime;
}

int LogFileReader::ParseAllLines(
    char* buffer, size_t size, int32_t bootTime, const std::string& timeFormat, int32_t& parsedTime, int& pos) {
    std::vector<int> lineFeedPos;
    int begin = 0;
    // here we push back 0 because the pos 0 must be the beginning of the first line
    lineFeedPos.push_back(begin);

    // data in buffer is between [0, size)
    for (int i = 1; i < (int)size; ++i) {
        if (buffer[i] == '\n') {
            buffer[i] = '\0';
            begin = i + 1;
            // if begin == size, we meet the end of all lines buffer
            if (begin < (int)size)
                lineFeedPos.push_back(begin);
        }
    }

    // parse first and last line
    size_t firstLogIndex = 0, lastLogIndex = lineFeedPos.size() - 1;
    int32_t firstLogTime = -1, lastLogTime = -1;
    for (size_t i = 0; i < lineFeedPos.size(); ++i) {
        firstLogTime = ParseTime(buffer + lineFeedPos[i], timeFormat);
        if (firstLogTime != -1) {
            firstLogIndex = i;
            break;
        }
    }
    if (firstLogTime >= bootTime) {
        parsedTime = firstLogTime;
        pos = lineFeedPos[firstLogIndex];
        return 1;
    }

    for (int i = (int)lineFeedPos.size() - 1; i >= 0; --i) {
        lastLogTime = ParseTime(buffer + lineFeedPos[i], timeFormat);
        if (lastLogTime != -1) {
            lastLogIndex = (size_t)i;
            break;
        }
    }
    if (lastLogTime < bootTime) {
        parsedTime = lastLogTime;
        pos = lineFeedPos[lastLogIndex];
        return 2;
    }

    // parse all lines, now fisrtLogTime < bootTime, lastLogTime >= booTime
    for (size_t i = firstLogIndex + 1; i < lastLogIndex; ++i) {
        parsedTime = ParseTime(buffer + lineFeedPos[i], timeFormat);
        if (parsedTime >= bootTime) {
            pos = lineFeedPos[i];
            return 0;
        }
    }

    parsedTime = lastLogTime;
    pos = lineFeedPos[lastLogIndex];
    return 0;
}

int32_t LogFileReader::ParseTime(const char* buffer, const std::string& timeFormat) {
    struct tm tm;
    memset(&tm, 0, sizeof(tm));
    long nanosecond = 0;
    int nanosecondLength;
    const char* result = strptime_ns(buffer, timeFormat.c_str(), &tm, &nanosecond, &nanosecondLength);
    tm.tm_isdst = -1;
    if (result != NULL) {
        time_t logTime = mktime(&tm);
        return logTime;
    }
    return -1;
}

bool LogFileReader::CheckForFirstOpen(FileReadPolicy policy) {
    mFirstWatched = false;
    if (mLastFilePos != 0)
        return false;

    // here we should NOT use mLogFileOp to open file, because LogFileReader may be created from checkpoint
    // we just want to set file pos, then a TEMPORARY object for LogFileOperator is needed here, not a class member
    // LogFileOperator we should open file via UpdateFilePtr, then start reading
    LogFileOperator op;
    op.Open(mHostLogPath.c_str(), mIsFuseMode);
    if (op.IsOpen() == false) {
        mLastFilePos = 0;
        mCache.clear();
        LOG_INFO(sLogger,
                 ("force reading file from the beginning",
                  "open file failed when trying to find the start position for reading")("project", mProjectName)(
                     "logstore", mCategory)("config", mConfigName)("log reader queue name", mHostLogPath)(
                     "file device", ToString(mDevInode.dev))("file inode", ToString(mDevInode.inode))(
                     "file signature", mLastFileSignatureHash)("file size", mLastFileSize));
        auto error = GetErrno();
        if (fsutil::Dir::IsENOENT(error))
            return true;
        else {
            LOG_ERROR(sLogger, ("open log file fail", mHostLogPath)("errno", ErrnoToString(error)));
            LogtailAlarm::GetInstance()->SendAlarm(OPEN_LOGFILE_FAIL_ALARM,
                                                   string("Failed to open log file: ") + mHostLogPath
                                                       + "; errono:" + ErrnoToString(error),
                                                   mProjectName,
                                                   mCategory,
                                                   mRegion);
            return false;
        }
    }

    if (policy == BACKWARD_TO_FIXED_POS) {
        SetFilePosBackwardToFixedPos(op);
    } else if (policy == BACKWARD_TO_BOOT_TIME) {
        bool succeeded = SetReadPosForBackwardReading(op);
        if (!succeeded) {
            // fallback
            SetFilePosBackwardToFixedPos(op);
        }
    } else if (policy == BACKWARD_TO_BEGINNING) {
        mLastFilePos = 0;
        mCache.clear();
    } else {
        LOG_ERROR(sLogger, ("invalid file read policy for file", mHostLogPath));
        return false;
    }
    LOG_INFO(sLogger,
             ("set the starting position for reading, project", mProjectName)("logstore", mCategory)(
                 "config", mConfigName)("log reader queue name", mHostLogPath)("file device", ToString(mDevInode.dev))(
                 "file inode", ToString(mDevInode.inode))("file signature", mLastFileSignatureHash)("start position",
                                                                                                    mLastFilePos));
    return true;
}

void LogFileReader::SetFilePosBackwardToFixedPos(LogFileOperator& op) {
    int64_t endOffset = op.GetFileSize();
    mLastFilePos = endOffset <= ((int64_t)mTailLimit * 1024) ? 0 : (endOffset - ((int64_t)mTailLimit * 1024));
    mCache.clear();
    FixLastFilePos(op, endOffset);
}

void LogFileReader::FixLastFilePos(LogFileOperator& op, int64_t endOffset) {
    if (mLastFilePos == 0 || op.IsOpen() == false) {
        return;
    }
    int32_t readSize = endOffset - mLastFilePos < INT32_FLAG(max_fix_pos_bytes) ? endOffset - mLastFilePos
                                                                                : INT32_FLAG(max_fix_pos_bytes);
    char* readBuf = (char*)malloc(readSize + 1);
    memset(readBuf, 0, readSize + 1);
    size_t readSizeReal = ReadFile(op, readBuf, readSize, mLastFilePos);
    if (readSizeReal == (size_t)0) {
        free(readBuf);
        return;
    }
    for (size_t i = 0; i < readSizeReal - 1; ++i) {
        if (readBuf[i] == '\n') {
            if (mLogBeginRegPtr == NULL) {
                mLastFilePos += i + 1;
                mCache.clear();
                free(readBuf);
                return;
            }
            // cast '\n' to '\0'
            readBuf[i] = '\0';
        }
    }
    string exception;
    if (mLogBeginRegPtr != NULL) {
        for (size_t i = 0; i < readSizeReal - 1; ++i) {
            if (readBuf[i] == '\0' && BoostRegexMatch(readBuf + i + 1, readSize - i - 1, *mLogBeginRegPtr, exception)) {
                mLastFilePos += i + 1;
                mCache.clear();
                free(readBuf);
                return;
            }
        }
    }

    LOG_WARNING(sLogger,
                ("no begin line found", "most likely to have parse error when reading begins")("project", mProjectName)(
                    "logstore", mCategory)("config", mConfigName)("log reader queue name",
                                                                  mHostLogPath)("file device", ToString(mDevInode.dev))(
                    "file inode", ToString(mDevInode.inode))("file signature", mLastFileSignatureHash)(
                    "search start position", mLastFilePos)("search end position", mLastFilePos + readSizeReal));

    free(readBuf);
    return;
}

std::string LogFileReader::GetTopicName(const std::string& topicConfig, const std::string& path) {
    std::string finalPath = mDockerPath.size() > 0 ? mDockerPath : path;
    size_t len = finalPath.size();
    // ignore the ".1" like suffix when the log file is roll back
    if (len > 2 && finalPath[len - 2] == '.' && finalPath[len - 1] > '0' && finalPath[len - 1] < '9') {
        finalPath = finalPath.substr(0, len - 2);
    }

    {
        string res;
        // use xpressive
        std::vector<string> keys;
        std::vector<string> values;
        if (ExtractTopics(finalPath, topicConfig, keys, values)) {
            size_t matchedSize = values.size();
            if (matchedSize == (size_t)1) {
                // != default topic name
                if (keys[0] != "__topic_1__") {
                    sls_logs::LogTag tag;
                    tag.set_key(keys[0]);
                    tag.set_value(values[0]);
                    mExtraTags.push_back(tag);
                }
                return values[0];
            } else {
                for (size_t i = 0; i < matchedSize; ++i) {
                    if (res.empty()) {
                        res = values[i];
                    } else {
                        res = res + "_" + values[i];
                    }
                    sls_logs::LogTag tag;
                    tag.set_key(keys[i]);
                    tag.set_value(values[i]);
                    mExtraTags.push_back(tag);
                }
            }
            return res;
        }
    }

    boost::match_results<const char*> what;
    string res, exception;
    // catch exception
    boost::regex topicRegex;
    try {
        topicRegex = boost::regex(topicConfig.c_str());
        if (BoostRegexMatch(finalPath.c_str(), finalPath.length(), topicRegex, exception, what, boost::match_default)) {
            size_t matchedSize = what.size();
            for (size_t i = 1; i < matchedSize; ++i) {
                if (res.empty()) {
                    res = what[i];
                } else {
                    res = res + "_" + what[i];
                }
                if (matchedSize > 2) {
                    sls_logs::LogTag tag;
                    tag.set_key(string("__topic_") + ToString(i) + "__");
                    tag.set_value(what[i]);
                    mExtraTags.push_back(tag);
                }
            }
        } else {
            if (!exception.empty())
                LOG_ERROR(sLogger,
                          ("extract topic by regex", "fail")("exception", exception)("project", mProjectName)(
                              "logstore", mCategory)("path", finalPath)("regx", topicConfig));
            else
                LOG_WARNING(sLogger,
                            ("extract topic by regex", "fail")("project", mProjectName)("logstore", mCategory)(
                                "path", finalPath)("regx", topicConfig));

            LogtailAlarm::GetInstance()->SendAlarm(CATEGORY_CONFIG_ALARM,
                                                   string("extract topic by regex fail, exception:") + exception
                                                       + ", path:" + finalPath + ", regex:" + topicConfig,
                                                   mProjectName,
                                                   mCategory,
                                                   mRegion);
        }
    } catch (...) {
        LOG_ERROR(sLogger,
                  ("extract topic by regex", "fail")("exception", exception)("project", mProjectName)(
                      "logstore", mCategory)("path", finalPath)("regx", topicConfig));
        LogtailAlarm::GetInstance()->SendAlarm(CATEGORY_CONFIG_ALARM,
                                               string("extract topic by regex fail, exception:") + exception
                                                   + ", path:" + finalPath + ", regex:" + topicConfig,
                                               mProjectName,
                                               mCategory,
                                               mRegion);
    }

    return res;
}

RangeCheckpointPtr LogFileReader::selectCheckpointToReplay() {
    if (mEOOption->toReplayCheckpoints.empty()) {
        return nullptr;
    }

    do {
        auto& last = mEOOption->toReplayCheckpoints.back()->data;
        if (static_cast<int64_t>(last.read_offset() + last.read_length()) > mLastFileSize) {
            LOG_ERROR(sLogger,
                      ("current file size does not match last checkpoint",
                       "")COMMON_READER_INFO("file size", mLastFileSize)("checkpoint", last.DebugString()));
            break;
        }
        auto& first = mEOOption->toReplayCheckpoints.front()->data;
        if (static_cast<int64_t>(first.read_offset()) != mLastFilePos) {
            LOG_ERROR(sLogger,
                      ("current offset does not match first checkpoint",
                       "")COMMON_READER_INFO("offset", mLastFilePos)("checkpoint", first.DebugString()));
            break;
        }

        auto cpt = mEOOption->toReplayCheckpoints.front();
        mEOOption->toReplayCheckpoints.pop_front();
        return cpt;
    } while (false);

    LOG_ERROR(sLogger, COMMON_READER_INFO("delete all checkpoints to replay", mEOOption->toReplayCheckpoints.size()));
    for (auto& cpt : mEOOption->toReplayCheckpoints) {
        cpt->IncreaseSequenceID();
    }
    mEOOption->toReplayCheckpoints.clear();
    return nullptr;
}

void LogFileReader::skipCheckpointRelayHole() {
    if (mEOOption->toReplayCheckpoints.empty()) {
        if (mEOOption->lastComittedOffset != -1 && mEOOption->lastComittedOffset > mLastFilePos) {
            LOG_INFO(sLogger,
                     COMMON_READER_INFO("no more checkpoint to replay", "skip to last committed offset")(
                         "offset", mEOOption->lastComittedOffset)("current", mLastFilePos));
            mLastFilePos = mEOOption->lastComittedOffset;
            mEOOption->lastComittedOffset = -1;
        }
        return;
    }

    auto& next = mEOOption->toReplayCheckpoints.front()->data;
    auto const readOffset = static_cast<int64_t>(next.read_offset());
    if (readOffset == mLastFilePos) {
        return;
    }
    LOG_INFO(sLogger,
             ("skip replay hole for next checkpoint, size", readOffset - mLastFilePos)
                 COMMON_READER_INFO("offset", mLastFilePos)("checkpoint", next.DebugString()));
    mLastFilePos = readOffset;
}

bool LogFileReader::ReadLog(LogBuffer& logBuffer, const Event* event) {
    if (mLogFileOp.IsOpen() == false) {
        if (!ShouldForceReleaseDeletedFileFd()) {
            // should never happen
            LOG_ERROR(sLogger, ("unknow error, log file not open", mHostLogPath));
        }
        return false;
    }
    if (AppConfig::GetInstance()->IsInputFlowControl())
        LogInput::GetInstance()->FlowControl();

    if (mFirstWatched && (mLastFilePos == 0))
        CheckForFirstOpen();

    // Init checkpoint for this read, new if no checkpoint to replay.
    if (mEOOption) {
        mEOOption->selectedCheckpoint = selectCheckpointToReplay();
        if (!mEOOption->selectedCheckpoint) {
            mEOOption->selectedCheckpoint.reset(new RangeCheckpoint);
            mEOOption->selectedCheckpoint->fbKey = mEOOption->fbKey;
        }
    }

    auto const beginOffset = mLastFilePos;
    size_t lastFilePos = mLastFilePos;
    bool allowRollback = true;
    if (event != nullptr && event->IsReaderFlushTimeout()) {
        // If flush timeout event, we should filter whether the event is legacy.
        if (event->GetLastReadPos() == GetLastReadPos() && event->GetLastFilePos() == mLastFilePos
            && event->GetInode() == mDevInode.inode) {
            allowRollback = false;
        } else {
            return false;
        }
    }
    bool moreData = GetRawData(logBuffer, mLastFileSize, allowRollback);
    if (!logBuffer.rawBuffer.empty() > 0) {
        if (mEOOption) {
            // This read was replayed by checkpoint, adjust mLastFilePos to skip hole.
            if (mEOOption->selectedCheckpoint->IsComplete()) {
                skipCheckpointRelayHole();
            }
            logBuffer.exactlyOnceCheckpoint = mEOOption->selectedCheckpoint;
            logBuffer.beginOffset = logBuffer.exactlyOnceCheckpoint->data.read_offset();
        } else {
            logBuffer.beginOffset = beginOffset;
        }
    }
    LOG_DEBUG(sLogger,
              ("read log file", mRealLogPath)("last file pos", mLastFilePos)("last file size", mLastFileSize)(
                  "read size", mLastFilePos - lastFilePos));
    if (HasDataInCache()) {
        Event* event = CreateFlushTimeoutEvent().release();
<<<<<<< HEAD
        BlockedEventManager::GetInstance()->UpdateBlockEvent(GetLogstoreKey(),
                                                             mConfigName,
                                                             *event,
                                                             mDevInode,
                                                             time(NULL) + mReaderFlushTimeout);
        delete event;
=======
        BlockedEventManager::GetInstance()->UpdateBlockEvent(
            GetLogstoreKey(), mConfigName, *event, mDevInode, time(NULL) + mReaderFlushTimeout);
>>>>>>> 42df83e1
    }
    return moreData;
}

void LogFileReader::OnOpenFileError() {
    switch (errno) {
        case ENOENT:
            LOG_INFO(sLogger,
                     ("open file failed", " log file not exist, probably caused by rollback")("project", mProjectName)(
                         "logstore", mCategory)("config", mConfigName)("log reader queue name", mHostLogPath)(
                         "log path", mRealLogPath)("file device", ToString(mDevInode.dev))("file inode",
                                                                                           ToString(mDevInode.inode))(
                         "file signature", mLastFileSignatureHash)("last file position", mLastFilePos));
            break;
        case EACCES:
            LOG_ERROR(sLogger,
                      ("open file failed", "open log file fail because of permission")("project", mProjectName)(
                          "logstore", mCategory)("config", mConfigName)("log reader queue name", mHostLogPath)(
                          "log path", mRealLogPath)("file device", ToString(mDevInode.dev))("file inode",
                                                                                            ToString(mDevInode.inode))(
                          "file signature", mLastFileSignatureHash)("last file position", mLastFilePos));
            LogtailAlarm::GetInstance()->SendAlarm(LOGFILE_PERMINSSION_ALARM,
                                                   string("Failed to open log file because of permission: ")
                                                       + mHostLogPath,
                                                   mProjectName,
                                                   mCategory,
                                                   mRegion);
            break;
        case EMFILE:
            LOG_ERROR(sLogger,
                      ("open file failed", "too many open file")("project", mProjectName)("logstore", mCategory)(
                          "config", mConfigName)("log reader queue name", mHostLogPath)("log path", mRealLogPath)(
                          "file device", ToString(mDevInode.dev))("file inode", ToString(mDevInode.inode))(
                          "file signature", mLastFileSignatureHash)("last file position", mLastFilePos));
            LogtailAlarm::GetInstance()->SendAlarm(OPEN_LOGFILE_FAIL_ALARM,
                                                   string("Failed to open log file because of : Too many open files")
                                                       + mHostLogPath,
                                                   mProjectName,
                                                   mCategory,
                                                   mRegion);
            break;
        default:
            LOG_ERROR(sLogger,
                      ("open file failed, errno", ErrnoToString(GetErrno()))("logstore", mCategory)(
                          "config", mConfigName)("log reader queue name", mHostLogPath)("log path", mRealLogPath)(
                          "file device", ToString(mDevInode.dev))("file inode", ToString(mDevInode.inode))(
                          "file signature", mLastFileSignatureHash)("last file position", mLastFilePos));
            LogtailAlarm::GetInstance()->SendAlarm(OPEN_LOGFILE_FAIL_ALARM,
                                                   string("Failed to open log file: ") + mHostLogPath
                                                       + "; errono:" + ErrnoToString(GetErrno()),
                                                   mProjectName,
                                                   mCategory,
                                                   mRegion);
    }
}

bool LogFileReader::UpdateFilePtr() {
    // move last update time before check IsValidToPush
    mLastUpdateTime = time(NULL);
    if (mLogFileOp.IsOpen() == false) {
        // In several cases we should revert file deletion flag:
        // 1. File is appended after deletion. This happens when app is still logging, but a user deleted the log file.
        // 2. File was rename/moved, but is rename/moved back later.
        // 3. Log rotated. But iLogtail's logic will not remove the reader from readerArray on delete event.
        //    It will be removed while the new file has modify event. The reader is still the head of readerArray,
        //    thus it will be open again for reading.
        // However, if the user explicitly set a delete timeout. We should not revert the flag.
        if (INT32_FLAG(force_release_deleted_file_fd_timeout) < 0) {
            SetFileDeleted(false);
        }
        if (GloablFileDescriptorManager::GetInstance()->GetOpenedFilePtrSize() > INT32_FLAG(max_reader_open_files)) {
            LOG_ERROR(sLogger,
                      ("open file failed, opened fd exceed limit, too many open files",
                       GloablFileDescriptorManager::GetInstance()->GetOpenedFilePtrSize())(
                          "limit", INT32_FLAG(max_reader_open_files))("project", mProjectName)("logstore", mCategory)(
                          "config", mConfigName)("log reader queue name", mHostLogPath)(
                          "file device", ToString(mDevInode.dev))("file inode", ToString(mDevInode.inode))(
                          "file signature", mLastFileSignatureHash)("last file position", mLastFilePos));
            LogtailAlarm::GetInstance()->SendAlarm(OPEN_FILE_LIMIT_ALARM,
                                                   string("Failed to open log file: ") + mHostLogPath
                                                       + " limit:" + ToString(INT32_FLAG(max_reader_open_files)),
                                                   mProjectName,
                                                   mCategory,
                                                   mRegion);
            // set errno to "too many open file"
            errno = EMFILE;
            return false;
        }
        int32_t tryTime = 0;
        LOG_DEBUG(sLogger, ("UpdateFilePtr open log file ", mHostLogPath));
        if (mRealLogPath.size() > 0) {
            while (tryTime++ < 5) {
                mLogFileOp.Open(mRealLogPath.c_str(), mIsFuseMode);
                if (mLogFileOp.IsOpen() == false) {
                    usleep(100);
                } else {
                    break;
                }
            }
            if (mLogFileOp.IsOpen() == false) {
                OnOpenFileError();
            } else if (CheckDevInode()) {
                GloablFileDescriptorManager::GetInstance()->OnFileOpen(this);
                LOG_INFO(sLogger,
                         ("open file succeeded, project", mProjectName)("logstore", mCategory)("config", mConfigName)(
                             "log reader queue name", mHostLogPath)("real file path", mRealLogPath)(
                             "file device", ToString(mDevInode.dev))("file inode", ToString(mDevInode.inode))(
                             "file signature", mLastFileSignatureHash)("last file position", mLastFilePos)("reader id",
                                                                                                           long(this)));
                return true;
            } else {
                mLogFileOp.Close();
            }
        }
        if (mRealLogPath == mHostLogPath) {
            LOG_INFO(sLogger,
                     ("open file failed, log file dev inode changed or file deleted ",
                      "prepare to delete reader or put reader into rotated map")("project", mProjectName)(
                         "logstore", mCategory)("config", mConfigName)("log reader queue name", mHostLogPath)(
                         "log path", mRealLogPath)("file device", ToString(mDevInode.dev))("file inode",
                                                                                           ToString(mDevInode.inode))(
                         "file signature", mLastFileSignatureHash)("last file position", mLastFilePos));
            return false;
        }
        tryTime = 0;
        while (tryTime++ < 5) {
            mLogFileOp.Open(mHostLogPath.c_str(), mIsFuseMode);
            if (mLogFileOp.IsOpen() == false) {
                usleep(100);
            } else {
                break;
            }
        }
        if (mLogFileOp.IsOpen() == false) {
            OnOpenFileError();
            return false;
        } else if (CheckDevInode()) {
            // the mHostLogPath's dev inode equal to mDevInode, so real log path is mHostLogPath
            mRealLogPath = mHostLogPath;
            GloablFileDescriptorManager::GetInstance()->OnFileOpen(this);
            LOG_INFO(sLogger,
                     ("open file succeeded, project", mProjectName)("logstore", mCategory)("config", mConfigName)(
                         "log reader queue name", mHostLogPath)("real file path", mRealLogPath)(
                         "file device", ToString(mDevInode.dev))("file inode", ToString(mDevInode.inode))(
                         "file signature", mLastFileSignatureHash)("last file position", mLastFilePos)("reader id",
                                                                                                       long(this)));
            return true;
        } else {
            mLogFileOp.Close();
        }
        LOG_INFO(sLogger,
                 ("open file failed, log file dev inode changed or file deleted ",
                  "prepare to delete reader")("project", mProjectName)("logstore", mCategory)("config", mConfigName)(
                     "log reader queue name", mHostLogPath)("log path", mRealLogPath)(
                     "file device", ToString(mDevInode.dev))("file inode", ToString(mDevInode.inode))(
                     "file signature", mLastFileSignatureHash)("last file position", mLastFilePos));
        return false;
    }
    return true;
}

bool LogFileReader::CloseTimeoutFilePtr(int32_t curTime) {
    int32_t timeOut = (int32_t)(mCloseUnusedInterval / 100.f * (100 + rand() % 50));
    if (mLogFileOp.IsOpen() && curTime - mLastUpdateTime > timeOut) {
        fsutil::PathStat buf;
        if (mLogFileOp.Stat(buf) != 0) {
            return false;
        }
        if ((int64_t)buf.GetFileSize() == mLastFilePos) {
            LOG_INFO(sLogger,
                     ("close the file", "current log file has not been updated for some time and has been read")(
                         "project", mProjectName)("logstore", mCategory)("config", mConfigName)(
                         "log reader queue name", mHostLogPath)("file device", ToString(mDevInode.dev))(
                         "file inode", ToString(mDevInode.inode))("file signature", mLastFileSignatureHash)(
                         "file size", mLastFileSize)("last file position", mLastFilePos));
            CloseFilePtr();
            // delete item in LogFileCollectOffsetIndicator map
            LogFileCollectOffsetIndicator::GetInstance()->DeleteItem(mHostLogPath, mDevInode);
            return true;
        }
    }
    return false;
}

void LogFileReader::CloseFilePtr() {
    if (mLogFileOp.IsOpen()) {
        mCache.shrink_to_fit();
        LOG_DEBUG(sLogger, ("start close LogFileReader", mHostLogPath));

        // if mHostLogPath is symbolic link, then we should not update it accrding to /dev/fd/xx
        if (!mSymbolicLinkFlag) {
            // retrieve file path from file descriptor in order to open it later
            // this is important when file is moved when rotating
            string curRealLogPath = mLogFileOp.GetFilePath();
            if (!curRealLogPath.empty()) {
                LOG_INFO(sLogger,
                         ("update the real file path of the log reader during closing, project", mProjectName)(
                             "logstore", mCategory)("config", mConfigName)("log reader queue name", mHostLogPath)(
                             "file device", ToString(mDevInode.dev))("file inode", ToString(mDevInode.inode))(
                             "file signature", mLastFileSignatureHash)("original file path",
                                                                       mRealLogPath)("new file path", curRealLogPath));
                mRealLogPath = curRealLogPath;
                if (mEOOption && mRealLogPath != mEOOption->primaryCheckpoint.real_path()) {
                    updatePrimaryCheckpointRealPath();
                }
            } else {
                LOG_WARNING(sLogger, ("failed to get real log path", mHostLogPath));
            }
        }

        if (mLogFileOp.Close() != 0) {
            int fd = mLogFileOp.GetFd();
            LOG_WARNING(sLogger,
                        ("close file error", strerror(errno))("fd", fd)("project", mProjectName)("logstore", mCategory)(
                            "config", mConfigName)("log reader queue name", mHostLogPath)(
                            "real file path", mRealLogPath)("file device", ToString(mDevInode.dev))(
                            "file inode", ToString(mDevInode.inode))("file signature", mLastFileSignatureHash)(
                            "file size", mLastFileSize)("last file position", mLastFilePos)("reader id", long(this)));
            LogtailAlarm::GetInstance()->SendAlarm(OPEN_LOGFILE_FAIL_ALARM,
                                                   string("close file error because of ") + strerror(errno)
                                                       + ", file path: " + mHostLogPath + ", inode: "
                                                       + ToString(mDevInode.inode) + ", inode: " + ToString(fd),
                                                   mProjectName,
                                                   mCategory,
                                                   mRegion);
        } else {
            LOG_INFO(sLogger,
                     ("close file succeeded, project", mProjectName)("logstore", mCategory)("config", mConfigName)(
                         "log reader queue name", mHostLogPath)("real file path",
                                                                mRealLogPath)("file device", ToString(mDevInode.dev))(
                         "file inode", ToString(mDevInode.inode))("file signature", mLastFileSignatureHash)(
                         "file size", mLastFileSize)("last file position", mLastFilePos)("reader id", long(this)));
        }
        // always call OnFileClose
        GloablFileDescriptorManager::GetInstance()->OnFileClose(this);
    }
}

uint64_t LogFileReader::GetLogstoreKey() const {
    return mEOOption ? mEOOption->fbKey : mLogstoreKey;
}

bool LogFileReader::CheckDevInode() {
    fsutil::PathStat statBuf;
    if (mLogFileOp.Stat(statBuf) != 0) {
        if (errno == ENOENT) {
            LOG_WARNING(sLogger, ("file deleted ", "unknow error")("path", mHostLogPath)("fd", mLogFileOp.GetFd()));
        } else {
            LOG_WARNING(sLogger,
                        ("get file info error, ", strerror(errno))("path", mHostLogPath)("fd", mLogFileOp.GetFd()));
        }
        return false;
    } else {
        DevInode devInode = statBuf.GetDevInode();
        return devInode == mDevInode;
    }
}

bool LogFileReader::CheckFileSignatureAndOffset(int64_t& fileSize) {
    mLastEventTime = time(NULL);
    char firstLine[1025];
    int nbytes = mLogFileOp.Pread(firstLine, 1, 1024, 0);
    if (nbytes < 0) {
        LOG_ERROR(sLogger,
                  ("fail to read file", mHostLogPath)("nbytes", nbytes)("project", mProjectName)("logstore", mCategory)(
                      "config", mConfigName));
        return false;
    }
    firstLine[nbytes] = '\0';
    int64_t endSize = mLogFileOp.GetFileSize();
    if (endSize < 0) {
        int lastErrNo = errno;
        if (mLogFileOp.Close() == 0) {
            LOG_INFO(sLogger,
                     ("close file succeeded, project", mProjectName)("logstore", mCategory)("config", mConfigName)(
                         "log reader queue name", mHostLogPath)("file device", ToString(mDevInode.dev))(
                         "file inode", ToString(mDevInode.inode))("file signature", mLastFileSignatureHash)(
                         "file size", mLastFileSize)("last file position", mLastFilePos));
        }
        GloablFileDescriptorManager::GetInstance()->OnFileClose(this);
        bool reopenFlag = UpdateFilePtr();
        endSize = mLogFileOp.GetFileSize();
        LOG_WARNING(sLogger,
                    ("tell error", mHostLogPath)("inode", mDevInode.inode)("error", strerror(lastErrNo))(
                        "reopen", reopenFlag)("project", mProjectName)("logstore", mCategory)("config", mConfigName));
        LogtailAlarm::GetInstance()->SendAlarm(OPEN_LOGFILE_FAIL_ALARM,
                                               string("tell error because of ") + strerror(lastErrNo) + " file path: "
                                                   + mHostLogPath + ", inode : " + ToString(mDevInode.inode),
                                               mProjectName,
                                               mCategory,
                                               mRegion);
        if (endSize < 0) {
            return false;
        }
    }

    // If file size is 0 and filename is changed, we cannot judge if the inode is reused by signature,
    // so we just recreate the reader to avoid filename mismatch
    if (mLastFileSignatureSize == 0 && mRealLogPath != mHostLogPath) {
        return false;
    }
    fileSize = endSize;
    mLastFileSize = endSize;
    bool sigCheckRst = CheckAndUpdateSignature(string(firstLine), mLastFileSignatureHash, mLastFileSignatureSize);
    if (!sigCheckRst) {
        LOG_INFO(sLogger,
                 ("Check file truncate by signature, read from begin",
                  mHostLogPath)("project", mProjectName)("logstore", mCategory)("config", mConfigName));
        mLastFilePos = 0;
        if (mEOOption) {
            updatePrimaryCheckpointSignature();
        }
        return false;
    } else if (mEOOption && mEOOption->primaryCheckpoint.sig_size() != mLastFileSignatureSize) {
        updatePrimaryCheckpointSignature();
    }

    if (endSize < mLastFilePos) {
        LOG_INFO(sLogger,
                 ("File signature is same but size decrease, read from now fileSize",
                  mHostLogPath)(ToString(endSize), ToString(mLastFilePos))("project", mProjectName)(
                     "logstore", mCategory)("config", mConfigName));

        LogtailAlarm::GetInstance()->SendAlarm(LOG_TRUNCATE_ALARM,
                                               mHostLogPath
                                                   + " signature is same but size decrease, read from now fileSize "
                                                   + ToString(endSize) + " last read pos " + ToString(mLastFilePos),
                                               mProjectName,
                                               mCategory,
                                               mRegion);

        mLastFilePos = endSize;
        // when we use truncate_pos_skip_bytes, if truncate stop and log start to append, logtail will drop less data or
        // collect more data this just work around for ant's demand
        if (INT32_FLAG(truncate_pos_skip_bytes) > 0 && mLastFilePos > (INT32_FLAG(truncate_pos_skip_bytes) + 1024)) {
            mLastFilePos -= INT32_FLAG(truncate_pos_skip_bytes);
            // after adjust mLastFilePos, we should fix last pos to assure that each log is complete
            FixLastFilePos(mLogFileOp, endSize);
        }
        return true;
    }
    return true;
}

LogFileReaderPtrArray* LogFileReader::GetReaderArray() {
    return mReaderArray;
}

void LogFileReader::SetReaderArray(LogFileReaderPtrArray* readerArray) {
    mReaderArray = readerArray;
}

void LogFileReader::ResetTopic(const std::string& topicFormat) {
    const std::string lowerConfig = ToLowerCaseString(topicFormat);
    if (lowerConfig == "none" || lowerConfig == "default" || lowerConfig == "global_topic"
        || lowerConfig == "group_topic" || lowerConfig == "customized") {
        return;
    } else {
        // only reset file's topic
        mTopicName = GetTopicName(topicFormat, mHostLogPath);
    }
}

void LogFileReader::SetReadBufferSize(int32_t bufSize) {
    if (bufSize < 1024 * 10 || bufSize > 1024 * 1024 * 1024) {
        LOG_ERROR(sLogger, ("invalid read buffer size", bufSize));
        return;
    }
    LOG_INFO(sLogger, ("set max read buffer size", bufSize));
    BUFFER_SIZE = bufSize;
}

bool LogFileReader::LogSplit(const char* buffer,
                             int32_t size,
                             int32_t& lineFeed,
                             std::vector<StringView>& logIndex,
                             std::vector<StringView>& discardIndex) {
    /*
               | -------------- | -------- \n
        multiBeginIndex      begIndex   endIndex

        multiBeginIndex: used to cache current parsing log. Clear when starting the next log.
        begIndex: the begin index of the current line
        endIndex: the end index of the current line

        Supported regex combination:
        1. begin
        2. begin + continue
        3. begin + end
        4. continue + end
        5. end
    */
    int multiBeginIndex = 0;
    int begIndex = 0;
    int endIndex = 0;
    bool anyMatched = false;
    lineFeed = 0;
    std::string exception;
    SplitState state = SPLIT_UNMATCH;
    while (endIndex <= size) {
        if (endIndex == size || buffer[endIndex] == '\n') {
            lineFeed++;
            exception.clear();
            // State machine with three states (SPLIT_UNMATCH, SPLIT_BEGIN, SPLIT_CONTINUE)
            switch (state) {
                case SPLIT_UNMATCH:
                    if (!IsMultiLine()) {
                        // Single line log
                        anyMatched = true;
                        logIndex.emplace_back(buffer + begIndex, endIndex - begIndex);
                        multiBeginIndex = endIndex + 1;
                        break;
                    } else if (mLogBeginRegPtr != NULL) {
                        if (BoostRegexMatch(buffer + begIndex, endIndex - begIndex, *mLogBeginRegPtr, exception)) {
                            // Just clear old cache, task current line as the new cache
                            if (multiBeginIndex != begIndex) {
                                anyMatched = true;
                                logIndex[logIndex.size() - 1] = StringView(logIndex[logIndex.size() - 1].begin(),
                                                                           logIndex[logIndex.size() - 1].length()
                                                                               + begIndex - 1 - multiBeginIndex);
                                multiBeginIndex = begIndex;
                            }
                            state = SPLIT_BEGIN;
                            break;
                        }
                        handleUnmatchLogs(buffer, multiBeginIndex, endIndex, logIndex, discardIndex);
                        break;
                    }
                    // mLogContinueRegPtr can be matched 0 or multiple times, if not match continue to try mLogEndRegPtr
                    if (mLogContinueRegPtr != NULL
                        && BoostRegexMatch(buffer + begIndex, endIndex - begIndex, *mLogContinueRegPtr, exception)) {
                        state = SPLIT_CONTINUE;
                        break;
                    }
                    if (mLogEndRegPtr != NULL
                        && BoostRegexMatch(buffer + begIndex, endIndex - begIndex, *mLogEndRegPtr, exception)) {
                        // output logs in cache from multiBeginIndex to endIndex
                        anyMatched = true;
                        logIndex.emplace_back(buffer + multiBeginIndex, endIndex - multiBeginIndex);
                        multiBeginIndex = endIndex + 1;
                        break;
                    }
                    handleUnmatchLogs(buffer, multiBeginIndex, endIndex, logIndex, discardIndex);
                    break;

                case SPLIT_BEGIN:
                    // mLogContinueRegPtr can be matched 0 or multiple times, if not match continue to try others.
                    if (mLogContinueRegPtr != NULL
                        && BoostRegexMatch(buffer + begIndex, endIndex - begIndex, *mLogContinueRegPtr, exception)) {
                        state = SPLIT_CONTINUE;
                        break;
                    }
                    if (mLogEndRegPtr != NULL) {
                        if (BoostRegexMatch(buffer + begIndex, endIndex - begIndex, *mLogEndRegPtr, exception)) {
                            anyMatched = true;
                            logIndex.emplace_back(buffer + multiBeginIndex, endIndex - multiBeginIndex);
                            multiBeginIndex = endIndex + 1;
                            state = SPLIT_UNMATCH;
                        }
                        // for case: begin unmatch end
                        // so logs cannot be handled as unmatch even if not match LogEngReg
                    } else if (mLogBeginRegPtr != NULL) {
                        anyMatched = true;
                        if (BoostRegexMatch(buffer + begIndex, endIndex - begIndex, *mLogBeginRegPtr, exception)) {
                            if (multiBeginIndex != begIndex) {
                                logIndex.emplace_back(buffer + multiBeginIndex, begIndex - 1 - multiBeginIndex);
                                multiBeginIndex = begIndex;
                            }
                        } else if (mLogContinueRegPtr != NULL) {
                            // case: begin+continue, but we meet unmatch log here
                            logIndex.emplace_back(buffer + multiBeginIndex, begIndex - 1 - multiBeginIndex);
                            multiBeginIndex = begIndex;
                            handleUnmatchLogs(buffer, multiBeginIndex, endIndex, logIndex, discardIndex);
                            state = SPLIT_UNMATCH;
                        }
                        // else case: begin+end or begin, we should keep unmatch log in the cache
                    }
                    break;

                case SPLIT_CONTINUE:
                    // mLogContinueRegPtr can be matched 0 or multiple times, if not match continue to try others.
                    if (mLogContinueRegPtr != NULL
                        && BoostRegexMatch(buffer + begIndex, endIndex - begIndex, *mLogContinueRegPtr, exception)) {
                        break;
                    }
                    if (mLogEndRegPtr != NULL) {
                        if (BoostRegexMatch(buffer + begIndex, endIndex - begIndex, *mLogEndRegPtr, exception)) {
                            anyMatched = true;
                            logIndex.emplace_back(buffer + multiBeginIndex, endIndex - multiBeginIndex);
                            multiBeginIndex = endIndex + 1;
                            state = SPLIT_UNMATCH;
                        } else {
                            handleUnmatchLogs(buffer, multiBeginIndex, endIndex, logIndex, discardIndex);
                            state = SPLIT_UNMATCH;
                        }
                    } else if (mLogBeginRegPtr != NULL) {
                        if (BoostRegexMatch(buffer + begIndex, endIndex - begIndex, *mLogBeginRegPtr, exception)) {
                            anyMatched = true;
                            logIndex.emplace_back(buffer + multiBeginIndex, begIndex - 1 - multiBeginIndex);
                            multiBeginIndex = begIndex;
                            state = SPLIT_BEGIN;
                        } else {
                            anyMatched = true;
                            logIndex.emplace_back(buffer + multiBeginIndex, begIndex - 1 - multiBeginIndex);
                            multiBeginIndex = begIndex;
                            handleUnmatchLogs(buffer, multiBeginIndex, endIndex, logIndex, discardIndex);
                            state = SPLIT_UNMATCH;
                        }
                    } else {
                        anyMatched = true;
                        logIndex.emplace_back(buffer + multiBeginIndex, begIndex - 1 - multiBeginIndex);
                        multiBeginIndex = begIndex;
                        handleUnmatchLogs(buffer, multiBeginIndex, endIndex, logIndex, discardIndex);
                        state = SPLIT_UNMATCH;
                    }
                    break;
            }
            begIndex = endIndex + 1;
            if (!exception.empty()) {
                if (AppConfig::GetInstance()->IsLogParseAlarmValid()) {
                    if (LogtailAlarm::GetInstance()->IsLowLevelAlarmValid()) {
                        LOG_ERROR(sLogger,
                                  ("regex_match in LogSplit fail, exception",
                                   exception)("project", mProjectName)("logstore", mCategory)("file", mHostLogPath));
                    }
                    LogtailAlarm::GetInstance()->SendAlarm(REGEX_MATCH_ALARM,
                                                           "regex_match in LogSplit fail:" + exception,
                                                           mProjectName,
                                                           mCategory,
                                                           mRegion);
                }
            }
        }
        endIndex++;
    }
    // We should clear the log from `multiBeginIndex` to `size`.
    if (multiBeginIndex < size) {
        if (!IsMultiLine()) {
            logIndex.emplace_back(buffer + multiBeginIndex, size - multiBeginIndex);
        } else {
            endIndex = buffer[size - 1] == '\n' ? size - 1 : size;
            if (mLogBeginRegPtr != NULL && mLogEndRegPtr == NULL) {
                anyMatched = true;
                // If logs is unmatched, they have been handled immediately. So logs must be matched here.
                logIndex.emplace_back(buffer + multiBeginIndex, endIndex - multiBeginIndex);
            } else if (mLogBeginRegPtr == NULL && mLogContinueRegPtr == NULL && mLogEndRegPtr != NULL) {
                // If there is still logs in cache, it means that there is no end line. We can handle them as unmatched.
                if (mDiscardUnmatch) {
                    for (int i = multiBeginIndex; i <= endIndex; i++) {
                        if (i == endIndex || buffer[i] == '\n') {
                            discardIndex.emplace_back(buffer + multiBeginIndex, i - multiBeginIndex);
                            multiBeginIndex = i + 1;
                        }
                    }
                } else {
                    for (int i = multiBeginIndex; i <= endIndex; i++) {
                        if (i == endIndex || buffer[i] == '\n') {
                            logIndex.emplace_back(buffer + multiBeginIndex, i - multiBeginIndex);
                            multiBeginIndex = i + 1;
                        }
                    }
                }
            } else {
                handleUnmatchLogs(buffer, multiBeginIndex, endIndex, logIndex, discardIndex);
            }
        }
    }
    return anyMatched;
}

void LogFileReader::handleUnmatchLogs(const char* buffer,
                                      int& multiBeginIndex,
                                      int endIndex,
                                      std::vector<StringView>& logIndex,
                                      std::vector<StringView>& discardIndex) {
    // Cannot determine where log is unmatched here where there is only mLogEndRegPtr
    if (mLogBeginRegPtr == NULL && mLogContinueRegPtr == NULL && mLogEndRegPtr != NULL) {
        return;
    }
    if (mDiscardUnmatch) {
        for (int i = multiBeginIndex; i <= endIndex; i++) {
            if (i == endIndex || buffer[i] == '\n') {
                discardIndex.emplace_back(buffer + multiBeginIndex, i - multiBeginIndex);
                multiBeginIndex = i + 1;
            }
        }
    } else {
        for (int i = multiBeginIndex; i <= endIndex; i++) {
            if (i == endIndex || buffer[i] == '\n') {
                logIndex.emplace_back(buffer + multiBeginIndex, i - multiBeginIndex);
                multiBeginIndex = i + 1;
            }
        }
    }
}

bool LogFileReader::ParseLogTime(const char* buffer,
                                 const boost::regex* reg,
                                 LogtailTime& logTime,
                                 const std::string& timeFormat,
                                 const std::string& region,
                                 const std::string& project,
                                 const std::string& logStore,
                                 const std::string& logPath) {
    std::string exception;
    boost::match_results<const char*> what;
    if (reg != NULL && BoostRegexSearch(buffer, *reg, exception, what, boost::match_default)) {
        if (!what.empty()) {
            std::string timeStr(what[0].str());
            // convert log time
            struct tm t;
            memset(&t, 0, sizeof(t));
            int nanosecondLength;
            if (strptime_ns(timeStr.c_str(), timeFormat.c_str(), &t, &logTime.tv_nsec, &nanosecondLength) == NULL) {
                LOG_ERROR(sLogger,
                          ("convert time failed, time str", timeStr)("time format", timeFormat)("project", project)(
                              "logstore", logStore)("file", logPath));
                return false;
            }

            t.tm_isdst = -1;
            logTime.tv_sec = mktime(&t);
            return true;
        }
    }
    if (AppConfig::GetInstance()->IsLogParseAlarmValid()) {
        if (LogtailAlarm::GetInstance()->IsLowLevelAlarmValid()) {
            LOG_ERROR(sLogger,
                      ("parse regex log fail, exception",
                       exception)("buffer", buffer)("project", project)("logstore", logStore)("file", logPath));
        }
        LogtailAlarm::GetInstance()->SendAlarm(
            REGEX_MATCH_ALARM, "parse regex log fail:" + exception, project, logStore, region);
    }
    return false;
}

bool LogFileReader::GetLogTimeByOffset(const char* buffer,
                                       int32_t pos,
                                       LogtailTime& logTime,
                                       const std::string& timeFormat,
                                       const std::string& region,
                                       const std::string& project,
                                       const std::string& logStore,
                                       const std::string& logPath) {
    struct tm t;
    memset(&t, 0, sizeof(t));
    long nanosecond = 0;
    int nanosecondLength = 0;
    if (strptime_ns(buffer + pos, timeFormat.c_str(), &t, &nanosecond, &nanosecondLength) == NULL) {
        if (AppConfig::GetInstance()->IsLogParseAlarmValid()) {
            if (LogtailAlarm::GetInstance()->IsLowLevelAlarmValid()) {
                LOG_WARNING(sLogger,
                            ("get time by offset fail, region", region)("project", project)("logstore",
                                                                                            logStore)("file", logPath));
            }
            LogtailAlarm::GetInstance()->SendAlarm(
                PARSE_TIME_FAIL_ALARM, "errorlog:" + string(buffer), project, logStore, region);
        }
        return false;
    }
    t.tm_isdst = -1;
    logTime.tv_sec = mktime(&t);
    return true;
}

// Only get the currently written log file, it will choose the last modified file to read. There are several condition
// to choose the lastmodify file:
// 1. if the last read file don't exist
// 2. if the file's first 100 bytes(file signature) is not same with the last read file's signature, which meaning the
// log file has be rolled
//
// when a new file is choosen, it will set the read position
// 1. if the time in the file's first line >= the last read log time , then set the file read position to 0 (which mean
// the file is new created)
// 2. other wise , set the position to the end of the file
// *bufferptr is null terminated.
/*
 * 1. for multiline log, "xxx" mean a string without '\n'
 * 1-1. bufferSize = 512KB:
 * "MultiLineLog_1\nMultiLineLog_2\nMultiLineLog_3\n" -> "MultiLineLog_1\nMultiLineLog_2\0"
 * "MultiLineLog_1\nMultiLineLog_2\nMultiLineLog_3_Line_1\n" -> "MultiLineLog_1\nMultiLineLog_2\0"
 * "MultiLineLog_1\nMultiLineLog_2\nMultiLineLog_3_Line_1\nxxx" -> "MultiLineLog_1\nMultiLineLog_2\0"
 * "MultiLineLog_1\nMultiLineLog_2\nMultiLineLog_3\nxxx" -> "MultiLineLog_1\nMultiLineLog_2\0"
 *
 * 1-2. bufferSize < 512KB:
 * "MultiLineLog_1\nMultiLineLog_2\nMultiLineLog_3\n" -> "MultiLineLog_1\nMultiLineLog_2\nMultiLineLog_3\0"
 * "MultiLineLog_1\nMultiLineLog_2\nMultiLineLog_3_Line_1\n" -> "MultiLineLog_1\nMultiLineLog_2\MultiLineLog_3_Line_1\0"
 * **this is not expected !** "MultiLineLog_1\nMultiLineLog_2\nMultiLineLog_3_Line_1\nxxx" ->
 * "MultiLineLog_1\nMultiLineLog_2\0" "MultiLineLog_1\nMultiLineLog_2\nMultiLineLog_3\nxxx" ->
 * "MultiLineLog_1\nMultiLineLog_2\0"
 *
 * 2. for singleline log, "xxx" mean a string without '\n'
 * "SingleLineLog_1\nSingleLineLog_2\nSingleLineLog_3\n" -> "SingleLineLog_1\nSingleLineLog_2\nSingleLineLog_3\0"
 * "SingleLineLog_1\nSingleLineLog_2\nxxx" -> "SingleLineLog_1\nSingleLineLog_2\0"
 */
bool LogFileReader::GetRawData(LogBuffer& logBuffer, int64_t fileSize, bool allowRollback) {
    // Truncate, return false to indicate no more data.
    if (fileSize == mLastFilePos) {
        return false;
    }

    bool moreData = false;
    if (mFileEncoding == ENCODING_GBK)
        ReadGBK(logBuffer, fileSize, moreData, allowRollback);
    else
        ReadUTF8(logBuffer, fileSize, moreData, allowRollback);

    int64_t delta = fileSize - mLastFilePos;
    if (delta > mReadDelayAlarmBytes && !logBuffer.rawBuffer.empty()) {
        int32_t curTime = time(NULL);
        if (mReadDelayTime == 0)
            mReadDelayTime = curTime;
        else if (curTime - mReadDelayTime >= INT32_FLAG(read_delay_alarm_duration)) {
            mReadDelayTime = curTime;
            LOG_WARNING(sLogger,
                        ("read log delay", mHostLogPath)("fall behind bytes",
                                                         delta)("file size", fileSize)("read pos", mLastFilePos));
            LogtailAlarm::GetInstance()->SendAlarm(
                READ_LOG_DELAY_ALARM,
                std::string("fall behind ") + ToString(delta) + " bytes, file size:" + ToString(fileSize)
                    + ", now position:" + ToString(mLastFilePos) + ", path:" + mHostLogPath
                    + ", now read log content:" + logBuffer.rawBuffer.substr(0, 256).to_string(),
                mProjectName,
                mCategory,
                mRegion);
        }
    } else
        mReadDelayTime = 0;

    // if delta size > mReadDelaySkipBytes, force set file pos and send alarm
    if (mReadDelaySkipBytes > 0 && delta > mReadDelaySkipBytes) {
        LOG_WARNING(sLogger,
                    ("read log delay and force set file pos to file size", mHostLogPath)("fall behind bytes", delta)(
                        "skip bytes config", mReadDelaySkipBytes)("file size", fileSize)("read pos", mLastFilePos));
        LogtailAlarm::GetInstance()->SendAlarm(
            READ_LOG_DELAY_ALARM,
            string("force set file pos to file size, fall behind ") + ToString(delta)
                + " bytes, file size:" + ToString(fileSize) + ", now position:" + ToString(mLastFilePos)
                + ", path:" + mHostLogPath + ", now read log content:" + logBuffer.rawBuffer.substr(0, 256).to_string(),
            mProjectName,
            mCategory,
            mRegion);
        mLastFilePos = fileSize;
        mCache.clear();
    }

    if (mMarkOffsetFlag && logBuffer.rawBuffer.size() > 0) {
        logBuffer.fileInfo.reset(new FileInfo(mLogFileOp.GetFd(), mDevInode));
        FileInfoPtr& fileInfo = logBuffer.fileInfo;
        fileInfo->filename = mIsFuseMode ? mFuseTrimedFilename : mHostLogPath;
        fileInfo->offset = mLastFilePos - (int64_t)logBuffer.rawBuffer.size();
        fileInfo->len = (int64_t)logBuffer.rawBuffer.size();
        fileInfo->filePos = mLastFilePos;
        fileInfo->readPos = GetLastReadPos();
        fileInfo->fileSize = fileSize;
    }

    if (mIsFuseMode && logBuffer.rawBuffer.size() > 0)
        UlogfsHandler::GetInstance()->Sparse(logBuffer.fileInfo.get());

    if (mContainerStopped) {
        int32_t curTime = time(NULL);
        if (curTime - mContainerStoppedTime >= INT32_FLAG(logtail_alarm_interval)
            && curTime - mReadStoppedContainerAlarmTime >= INT32_FLAG(logtail_alarm_interval)) {
            mReadStoppedContainerAlarmTime = curTime;
            LOG_WARNING(sLogger,
                        ("read stopped container file", mHostLogPath)("stopped time", mContainerStoppedTime)(
                            "file size", fileSize)("read pos", mLastFilePos));
            LogtailAlarm::GetInstance()->SendAlarm(
                READ_STOPPED_CONTAINER_ALARM,
                string("path: ") + mHostLogPath + ", stopped time:" + ToString(mContainerStoppedTime)
                    + ", file size:" + ToString(fileSize) + ", now position:" + ToString(mLastFilePos),
                mProjectName,
                mCategory,
                mRegion);
        }
    }

    return moreData;
}

size_t LogFileReader::getNextReadSize(int64_t fileEnd, bool& fromCpt) {
    size_t readSize = static_cast<size_t>(fileEnd - mLastFilePos);
    bool allowMoreBufferSize = false;
    fromCpt = false;
    if (mEOOption && mEOOption->selectedCheckpoint->IsComplete()) {
        fromCpt = true;
        allowMoreBufferSize = true;
        auto& checkpoint = mEOOption->selectedCheckpoint->data;
        readSize = checkpoint.read_length();
        LOG_INFO(sLogger, ("read specified length", readSize)("offset", mLastFilePos));
    }
    if (readSize > BUFFER_SIZE && !allowMoreBufferSize) {
        readSize = BUFFER_SIZE;
    }
    return readSize;
}

void LogFileReader::setExactlyOnceCheckpointAfterRead(size_t readSize) {
    if (!mEOOption || readSize == 0) {
        return;
    }

    auto& cpt = mEOOption->selectedCheckpoint->data;
    cpt.set_read_offset(mLastFilePos);
    cpt.set_read_length(readSize);
}

void LogFileReader::ReadUTF8(LogBuffer& logBuffer, int64_t end, bool& moreData, bool allowRollback) {
    bool fromCpt = false;
    size_t READ_BYTE = getNextReadSize(end, fromCpt);
    if (!READ_BYTE) {
        return;
    }
    const size_t lastCacheSize = mCache.size();
    if (READ_BYTE < lastCacheSize) {
        READ_BYTE = lastCacheSize; // this should not happen, just avoid READ_BYTE >= 0 theoratically
    }
    StringBuffer stringMemory = logBuffer.AllocateStringBuffer(READ_BYTE); // allocate modifiable buffer
    if (lastCacheSize) {
        READ_BYTE -= lastCacheSize; // reserve space to copy from cache if needed
    }
    TruncateInfo* truncateInfo = nullptr;
    int64_t lastReadPos = GetLastReadPos();
    size_t nbytes = ReadFile(mLogFileOp, stringMemory.data + lastCacheSize, READ_BYTE, lastReadPos, &truncateInfo);
    char* stringBuffer = stringMemory.data;
    if (nbytes == 0 && (!lastCacheSize || allowRollback)) { // read nothing, if no cached data or allow rollback the
                                                            // reader's state cannot be changed
        return;
    }
    if (lastCacheSize) {
        memcpy(stringBuffer, mCache.data(), lastCacheSize); // copy from cache
        nbytes += lastCacheSize;
    }
    // Ignore \n if last is force read
    if (stringBuffer[0] == '\n' && mLastForceRead) {
        ++stringBuffer;
        ++mLastFilePos;
        --nbytes;
    }
    const size_t stringBufferLen = nbytes;
    logBuffer.truncateInfo.reset(truncateInfo);
    lastReadPos = mLastFilePos + nbytes; // this doesn't seem right when ulogfs is used and a hole is skipped
    LOG_DEBUG(sLogger, ("read bytes", nbytes)("last read pos", lastReadPos));
    moreData = (nbytes == BUFFER_SIZE);
    auto alignedBytes = nbytes;
    if (allowRollback) {
        alignedBytes = AlignLastCharacter(stringBuffer, nbytes);
        int32_t rollbackLineFeedCount;
        nbytes = LastMatchedLine(stringBuffer, alignedBytes, rollbackLineFeedCount, allowRollback);
    }

    if (nbytes == 0) {
        if (moreData) { // excessively long line without '\n' or multiline begin or valid wchar
            nbytes = alignedBytes ? alignedBytes : BUFFER_SIZE;
            LOG_WARNING(
                sLogger,
                ("Log is too long and forced to be split at offset: ", mLastFilePos + nbytes)("file: ", mHostLogPath)(
                    "inode: ", mDevInode.inode)("first 1024B log: ", logBuffer.rawBuffer.substr(0, 1024)));
            std::ostringstream oss;
            oss << "Log is too long and forced to be split at offset: " << ToString(mLastFilePos + nbytes)
                << " file: " << mHostLogPath << " inode: " << ToString(mDevInode.inode)
                << " first 1024B log: " << logBuffer.rawBuffer.substr(0, 1024) << std::endl;
            LogtailAlarm::GetInstance()->SendAlarm(SPLIT_LOG_FAIL_ALARM, oss.str(), mProjectName, mCategory, mRegion);
        } else {
            // line is not finished yet nor more data, put all data in cache
            mCache.assign(stringBuffer, stringBufferLen);
            return;
        }
    }
    if (nbytes < stringBufferLen) {
        // rollback happend, put rollbacked part in cache
        mCache.assign(stringBuffer + nbytes, stringBufferLen - nbytes);
    } else {
        mCache.clear();
    }
    // cache is sealed, nbytes should no change any more
    size_t stringLen = nbytes;
    if (stringBuffer[stringLen - 1] == '\n'
        || stringBuffer[stringLen - 1]
            == '\0') { // \0 is for json, such behavior make ilogtail not able to collect binary log
        --stringLen;
    }
    stringBuffer[stringLen] = '\0';

    if (!moreData && fromCpt && lastReadPos < end) {
        moreData = true;
    }
    logBuffer.rawBuffer = StringView(stringBuffer, stringLen); // set readable buffer
    setExactlyOnceCheckpointAfterRead(nbytes);
    mLastFilePos += nbytes;

    mLastForceRead = !allowRollback;
    LOG_DEBUG(sLogger, ("read size", nbytes)("last file pos", mLastFilePos));
}

void LogFileReader::ReadGBK(LogBuffer& logBuffer, int64_t end, bool& moreData, bool allowRollback) {
    bool fromCpt = false;
    size_t READ_BYTE = getNextReadSize(end, fromCpt);
    const size_t lastCacheSize = mCache.size();
    if (READ_BYTE < lastCacheSize) {
        READ_BYTE = lastCacheSize; // this should not happen, just avoid READ_BYTE >= 0 theoratically
    }
    std::unique_ptr<char[]> gbkBuffer(new char[READ_BYTE + 1]);
    if (lastCacheSize) {
        READ_BYTE -= lastCacheSize; // reserve space to copy from cache if needed
    }
    TruncateInfo* truncateInfo = nullptr;
    int64_t lastReadPos = GetLastReadPos();
    size_t readCharCount = ReadFile(mLogFileOp, gbkBuffer.get() + lastCacheSize, READ_BYTE, lastReadPos, &truncateInfo);
    if (readCharCount == 0 && (!lastCacheSize || allowRollback)) { // just keep last cache
        return;
    }
    if (lastCacheSize) {
        memcpy(gbkBuffer.get(), mCache.data(), lastCacheSize); // copy from cache
        readCharCount += lastCacheSize;
    }
    logBuffer.truncateInfo.reset(truncateInfo);
    lastReadPos = mLastFilePos + readCharCount;
    const size_t originReadCount = readCharCount;
    moreData = (readCharCount == BUFFER_SIZE);
    bool logTooLongSplitFlag = false;
    auto alignedBytes = readCharCount;
    if (allowRollback) {
        alignedBytes = AlignLastCharacter(gbkBuffer.get(), readCharCount);
    }
    if (alignedBytes == 0) {
        if (moreData) { // excessively long line without valid wchar
            logTooLongSplitFlag = true;
            alignedBytes = BUFFER_SIZE;
        } else {
            // line is not finished yet nor more data, put all data in cache
            mCache.assign(gbkBuffer.get(), originReadCount);
            return;
        }
    }
    readCharCount = alignedBytes;
    gbkBuffer[readCharCount] = '\0';

    vector<long> lineFeedPos = {-1}; // elements point to the last char of each line
    for (long idx = 0; idx < long(readCharCount - 1); ++idx) {
        if (gbkBuffer[idx] == '\n')
            lineFeedPos.push_back(idx);
    }
    lineFeedPos.push_back(readCharCount - 1);

    size_t srcLength = readCharCount;
    size_t requiredLen
        = EncodingConverter::GetInstance()->ConvertGbk2Utf8(gbkBuffer.get(), &srcLength, nullptr, 0, lineFeedPos);
    if (requiredLen == 0) { // skip non-convertable part
        if (readCharCount < originReadCount) {
            // rollback happend, put rollbacked part in cache
            mCache.assign(gbkBuffer.get() + readCharCount, originReadCount - readCharCount);
        } else {
            mCache.clear();
        }
        mLastFilePos += readCharCount;
        return;
    }
    StringBuffer stringMemory = logBuffer.AllocateStringBuffer(requiredLen + 1);
    size_t resultCharCount = EncodingConverter::GetInstance()->ConvertGbk2Utf8(
        gbkBuffer.get(), &srcLength, stringMemory.data, stringMemory.capacity, lineFeedPos);
    char* stringBuffer = stringMemory.data;
    // Ignore \n if last is force read
    if (stringBuffer[0] == '\n' && mLastForceRead) {
        ++stringBuffer;
        ++mLastFilePos;
        --resultCharCount;
    }
    if (resultCharCount == 0) {
        if (readCharCount < originReadCount) {
            // rollback happend, put rollbacked part in cache
            mCache.assign(gbkBuffer.get() + readCharCount, originReadCount - readCharCount);
        } else {
            mCache.clear();
        }
        mLastFilePos += readCharCount;
        return;
    }
    int32_t rollbackLineFeedCount = 0;
    int32_t bakResultCharCount = resultCharCount;
    if (allowRollback) {
        resultCharCount = LastMatchedLine(stringBuffer, resultCharCount, rollbackLineFeedCount, allowRollback);
    }
    if (resultCharCount == 0) {
        if (moreData) {
            resultCharCount = bakResultCharCount;
            rollbackLineFeedCount = 0;
            // Cannot get the split position here, so just mark a flag and send alarm later
            logTooLongSplitFlag = true;
        }
    } else if (mLogType == JSON_LOG) {
        int32_t ignoredRollbackLineFeedCount;
        LastMatchedLine(stringBuffer, resultCharCount, ignoredRollbackLineFeedCount, allowRollback); // split
    }

    int32_t lineFeedCount = lineFeedPos.size();
    if (rollbackLineFeedCount > 0 && lineFeedCount >= (1 + rollbackLineFeedCount)) {
        readCharCount -= lineFeedPos[lineFeedCount - 1] - lineFeedPos[lineFeedCount - 1 - rollbackLineFeedCount];
    }
    if (readCharCount < originReadCount) {
        // rollback happend, put rollbacked part in cache
        mCache.assign(gbkBuffer.get() + readCharCount, originReadCount - readCharCount);
    } else {
        mCache.clear();
    }
    // cache is sealed, readCharCount should not change any more
    size_t stringLen = resultCharCount;
    if (stringBuffer[stringLen - 1] == '\n'
        || stringBuffer[stringLen - 1]
            == '\0') { // \0 is for json, such behavior make ilogtail not able to collect binary log
        --stringLen;
    }
    stringBuffer[stringLen] = '\0';
    if (!moreData && fromCpt && lastReadPos < end) {
        moreData = true;
    }
    logBuffer.rawBuffer = StringView(stringBuffer, stringLen);
    setExactlyOnceCheckpointAfterRead(resultCharCount);
    mLastFilePos += readCharCount;
    if (logTooLongSplitFlag) {
        LOG_WARNING(sLogger,
                    ("Log is too long and forced to be split at offset: ", mLastFilePos)("file: ", mHostLogPath)(
                        "inode: ", mDevInode.inode)("first 1024B log: ", logBuffer.rawBuffer.substr(0, 1024)));
        std::ostringstream oss;
        oss << "Log is too long and forced to be split at offset: " << ToString(mLastFilePos)
            << " file: " << mHostLogPath << " inode: " << ToString(mDevInode.inode)
            << " first 1024B log: " << logBuffer.rawBuffer.substr(0, 1024) << std::endl;
        LogtailAlarm::GetInstance()->SendAlarm(SPLIT_LOG_FAIL_ALARM, oss.str(), mProjectName, mCategory, mRegion);
    }
    mLastForceRead = !allowRollback;
    LOG_DEBUG(sLogger,
              ("read gbk buffer, offset", mLastFilePos)("origin read", originReadCount)("at last read", readCharCount));
}

size_t
LogFileReader::ReadFile(LogFileOperator& op, void* buf, size_t size, int64_t& offset, TruncateInfo** truncateInfo) {
    if (buf == NULL || size == 0 || op.IsOpen() == false) {
        LOG_WARNING(sLogger, ("invalid param", ""));
        return 0;
    }

    int nbytes = 0;
    if (mIsFuseMode) {
        int64_t oriOffset = offset;
        nbytes = op.SkipHoleRead(buf, 1, size, &offset);
        if (nbytes < 0) {
            LOG_ERROR(sLogger,
                      ("SkipHoleRead fail to read log file",
                       mHostLogPath)("mLastFilePos", mLastFilePos)("size", size)("offset", offset));
            return 0;
        }
        if (oriOffset != offset && truncateInfo != NULL) {
            *truncateInfo = new TruncateInfo(oriOffset, offset);
            LOG_INFO(sLogger,
                     ("read fuse file with a hole, size",
                      offset - oriOffset)("filename", mHostLogPath)("dev", mDevInode.dev)("inode", mDevInode.inode));
            LogtailAlarm::GetInstance()->SendAlarm(
                FUSE_FILE_TRUNCATE_ALARM,
                string("read fuse file with a hole, size: ") + ToString(offset - oriOffset) + " filename: "
                    + mHostLogPath + " dev: " + ToString(mDevInode.dev) + " inode: " + ToString(mDevInode.inode),
                mProjectName,
                mCategory,
                mRegion);
        }
    } else {
        nbytes = op.Pread(buf, 1, size, offset);
        if (nbytes < 0) {
            LOG_ERROR(sLogger,
                      ("Pread fail to read log file", mHostLogPath)("mLastFilePos",
                                                                    mLastFilePos)("size", size)("offset", offset));
            return 0;
        }
    }

    *((char*)buf + nbytes) = '\0';
    return nbytes;
}

LogFileReader::FileCompareResult LogFileReader::CompareToFile(const string& filePath) {
    LogFileOperator logFileOp;
    logFileOp.Open(filePath.c_str(), mIsFuseMode);
    if (logFileOp.IsOpen() == false) {
        return FileCompareResult_Error;
    }

    fsutil::PathStat buf;
    if (0 == logFileOp.Stat(buf)) {
        auto devInode = buf.GetDevInode();
        if (devInode != mDevInode) {
            logFileOp.Close();
            return FileCompareResult_DevInodeChange;
        }

        char sigStr[1025];
        int readSize = logFileOp.Pread(sigStr, 1, 1024, 0);
        logFileOp.Close();
        if (readSize < 0)
            return FileCompareResult_Error;
        sigStr[readSize] = '\0';
        uint64_t sigHash = mLastFileSignatureHash;
        uint32_t sigSize = mLastFileSignatureSize;
        // If file size is 0 and filename is changed, we cannot judge if the inode is reused by signature,
        // so we just recreate the reader to avoid filename mismatch
        if (sigSize == 0 && filePath != mHostLogPath) {
            return FileCompareResult_SigChange;
        }
        bool sigSameRst = CheckAndUpdateSignature(string(sigStr), sigHash, sigSize);
        if (!sigSameRst) {
            return FileCompareResult_SigChange;
        }
        if ((int64_t)buf.GetFileSize() == mLastFilePos) {
            return FileCompareResult_SigSameSizeSame;
        } else {
            return FileCompareResult_SigSameSizeChange;
        }
    }
    logFileOp.Close();
    return FileCompareResult_Error;
}

/*
    Rollback from the end to ensure that the logs before are complete.
    Here are expected behaviours of this function:
    1. The logs remained must be complete.
    2. The logs rollbacked may be complete but we cannot confirm. Leave them to the next reading.
    3. The last line without '\n' is considered as unmatch. (even if it can match END regex)
    4. The '\n' at the end is considered as part of the multiline log.
    Examples:
    1. mLogBeginRegPtr != NULL
        1. begin\nxxx\nbegin\nxxx\n -> begin\nxxx\n
    2. mLogBeginRegPtr != NULL, mLogContinueRegPtr != NULL
        1. begin\ncontinue\nxxx\n -> begin\ncontinue\n
        2. begin\ncontinue\nbegin\n -> begin\ncontinue\n
        3. begin\ncontinue\nbegin\ncontinue\n -> begin\ncontinue\n
    3. mLogBeginRegPtr != NULL, mLogEndRegPtr != NULL
        1. begin\nxxx\nend\n -> begin\nxxx\nend
        2. begin\nxxx\nend\nbegin\nxxx\n -> begin\nxxx\nend
    4. mLogContinueRegPtr != NULL, mLogEndRegPtr != NULL
        1. continue\nend\n -> continue\nxxx\nend
        2. continue\nend\ncontinue\n -> continue\nxxx\nend
        3. continue\nend\ncontinue\nend\n -> continue\nxxx\nend
    5. mLogEndRegPtr != NULL
        1. xxx\nend\n -> xxx\nend
        1. xxx\nend\nxxx\n -> xxx\nend
*/
int32_t LogFileReader::LastMatchedLine(char* buffer, int32_t size, int32_t& rollbackLineFeedCount, bool allowRollback) {
    if (!allowRollback) {
        return size;
    }
    int endPs = size - 1; // buffer[size] = 0 , buffer[size-1] = '\n'
    rollbackLineFeedCount = 0;
    // Single line rollback
    if (!IsMultiLine()) {
        while (endPs >= 0) {
            if (buffer[endPs] == '\n') {
                if (endPs != size - 1) { // if last line dose not end with '\n', rollback
                    ++rollbackLineFeedCount;
                }
                return endPs + 1;
            }
            endPs--;
        }
        return 0;
    }
    // Multiline rollback
    int begPs = size - 2;
    std::string exception;
    while (begPs >= 0) {
        if (buffer[begPs] == '\n' || begPs == 0) {
            int lineBegin = begPs == 0 ? 0 : begPs + 1;
            if (mLogContinueRegPtr != NULL
                && BoostRegexMatch(buffer + lineBegin, endPs - lineBegin, *mLogContinueRegPtr, exception)) {
                ++rollbackLineFeedCount;
                endPs = begPs;
            } else if (mLogEndRegPtr != NULL
                       && BoostRegexMatch(buffer + lineBegin, endPs - lineBegin, *mLogEndRegPtr, exception)) {
                // Ensure the end line is complete
                if (buffer[endPs] == '\n') {
                    return endPs + 1;
                } else {
                    ++rollbackLineFeedCount;
                    endPs = begPs;
                }
            } else if (mLogBeginRegPtr != NULL
                       && BoostRegexMatch(buffer + lineBegin, endPs - lineBegin, *mLogBeginRegPtr, exception)) {
                ++rollbackLineFeedCount;
                // Keep all the buffer if rollback all
                return lineBegin;
            } else if (mLogContinueRegPtr != NULL) {
                // We can confirm the logs before are complete if continue is configured but no regex pattern can match.
                if (buffer[endPs] == '\n') {
                    return endPs + 1;
                } else {
                    // Keep all the buffer if rollback all
                    return lineBegin;
                }
            } else {
                ++rollbackLineFeedCount;
                endPs = begPs;
            }
        }
        begPs--;
    }
    return 0;
}

size_t LogFileReader::AlignLastCharacter(char* buffer, size_t size) {
    int n = 0;
    int endPs = size - 1;
    if (buffer[endPs] == '\n') {
        return size;
    }
    if (mFileEncoding == ENCODING_GBK) {
        // GB 18030 encoding rules:
        // 1. The number of byte for one character can be 1, 2, 4.
        // 2. 1 byte character: the top bit is 0.
        // 3. 2 bytes character: the 1st byte is between 0x81 and 0xFE; the 2nd byte is between 0x40 and 0xFE.
        // 4. 4 bytes character: the 1st and 3rd byte is between 0x81 and 0xFE; the 2nd and 4th byte are between 0x30
        // and 0x39. (not supported to align)

        // 1 byte character, 2nd byte of 2 bytes, 2nd or 4th byte of 4 bytes
        if ((buffer[endPs] & 0x80) == 0 || size == 1) {
            return size;
        }
        while (endPs >= 0 && (buffer[endPs] & 0x80)) {
            --endPs;
        }
        // whether characters >= 0x80 appear in pair
        if (((size - endPs - 1) & 1) == 0) {
            return size;
        }
        return size - 1;
    } else {
        // UTF8 encoding rules:
        // 1. For single byte character, the top bit is 0.
        // 2. For N (N > 1) bytes character, the top N bit of the first byte is 1. The first and second bits of the
        // following bytes are 10.
        while (endPs >= 0) {
            char ch = buffer[endPs];
            if ((ch & 0x80) == 0) { // 1 bytes character, 0x80 -> 10000000
                n = 1;
                break;
            } else if ((ch & 0xE0) == 0xC0) { // 2 bytes character, 0xE0 -> 11100000, 0xC0 -> 11000000
                n = 2;
                break;
            } else if ((ch & 0xF0) == 0xE0) { // 3 bytes character, 0xF0 -> 11110000, 0xE0 -> 11100000
                n = 3;
                break;
            } else if ((ch & 0xF8) == 0xF0) { // 4 bytes character, 0xF8 -> 11111000, 0xF0 -> 11110000
                n = 4;
                break;
            } else if ((ch & 0xFC) == 0xF8) { // 5 bytes character, 0xFC -> 11111100, 0xF8 -> 11111000
                n = 5;
                break;
            } else if ((ch & 0xFE) == 0xFC) { // 6 bytes character, 0xFE -> 11111110, 0xFC -> 11111100
                n = 6;
                break;
            }
            endPs--;
        }
        if (endPs - 1 + n >= (int)size) {
            return endPs;
        } else {
            return size;
        }
    }
    return 0;
}

std::unique_ptr<Event> LogFileReader::CreateFlushTimeoutEvent() {
    auto result = std::unique_ptr<Event>(new Event(mHostLogPathDir,
                                                   mHostLogPathFile,
                                                   EVENT_READER_FLUSH_TIMEOUT | EVENT_MODIFY,
                                                   -1,
                                                   0,
                                                   mDevInode.dev,
                                                   mDevInode.inode));
    result->SetLastFilePos(mLastFilePos);
    result->SetLastReadPos(GetLastReadPos());
    return result;
}

void LogFileReader::SetLogMultilinePolicy(const std::string& begReg,
                                          const std::string& conReg,
                                          const std::string& endReg) {
    if (mLogBeginRegPtr != NULL) {
        delete mLogBeginRegPtr;
        mLogBeginRegPtr = NULL;
    }
    if (begReg.empty() == false && begReg != ".*") {
        mLogBeginRegPtr = new boost::regex(begReg.c_str());
    }
    if (mLogContinueRegPtr != NULL) {
        delete mLogContinueRegPtr;
        mLogContinueRegPtr = NULL;
    }
    if (conReg.empty() == false && conReg != ".*") {
        mLogContinueRegPtr = new boost::regex(conReg.c_str());
    }
    if (mLogEndRegPtr != NULL) {
        delete mLogEndRegPtr;
        mLogEndRegPtr = NULL;
    }
    if (endReg.empty() == false && endReg != ".*") {
        mLogEndRegPtr = new boost::regex(endReg.c_str());
    }
}

LogFileReader::~LogFileReader() {
    if (mLogBeginRegPtr != NULL) {
        delete mLogBeginRegPtr;
        mLogBeginRegPtr = NULL;
    }
    if (mLogContinueRegPtr != NULL) {
        delete mLogContinueRegPtr;
        mLogContinueRegPtr = NULL;
    }
    if (mLogEndRegPtr != NULL) {
        delete mLogEndRegPtr;
        mLogEndRegPtr = NULL;
    }
    LOG_INFO(sLogger,
             ("destruct the corresponding log reader, project", mProjectName)("logstore", mCategory)(
                 "config", mConfigName)("log reader queue name", mHostLogPath)("file device", ToString(mDevInode.dev))(
                 "file inode", ToString(mDevInode.inode))("file signature", mLastFileSignatureHash)(
                 "file size", mLastFileSize)("last file position", mLastFilePos));
    CloseFilePtr();

    // Mark GC so that corresponding resources can be released.
    // For config update, reader will be recreated, which will retrieve these
    //  resources back, then their GC flag will be removed.
    if (mEOOption) {
        static auto sQueueM = QueueManager::GetInstance();
        sQueueM->MarkGC(mProjectName,
                        mEOOption->primaryCheckpointKey + mEOOption->rangeCheckpointPtrs[0]->data.hash_key());

        static auto sCptM = CheckpointManagerV2::GetInstance();
        sCptM->MarkGC(mEOOption->primaryCheckpointKey);
    }
}

#ifdef APSARA_UNIT_TEST_MAIN
void LogFileReader::UpdateReaderManual() {
    if (mLogFileOp.IsOpen()) {
        mLogFileOp.Close();
    }
    mLogFileOp.Open(mHostLogPath.c_str(), mIsFuseMode);
    mDevInode = GetFileDevInode(mHostLogPath);
    mRealLogPath = mHostLogPath;
}
#endif

} // namespace logtail<|MERGE_RESOLUTION|>--- conflicted
+++ resolved
@@ -1040,17 +1040,9 @@
                   "read size", mLastFilePos - lastFilePos));
     if (HasDataInCache()) {
         Event* event = CreateFlushTimeoutEvent().release();
-<<<<<<< HEAD
-        BlockedEventManager::GetInstance()->UpdateBlockEvent(GetLogstoreKey(),
-                                                             mConfigName,
-                                                             *event,
-                                                             mDevInode,
-                                                             time(NULL) + mReaderFlushTimeout);
-        delete event;
-=======
         BlockedEventManager::GetInstance()->UpdateBlockEvent(
             GetLogstoreKey(), mConfigName, *event, mDevInode, time(NULL) + mReaderFlushTimeout);
->>>>>>> 42df83e1
+        delete event;
     }
     return moreData;
 }
