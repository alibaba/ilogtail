// Copyright 2022 iLogtail Authors
//
// Licensed under the Apache License, Version 2.0 (the "License");
// you may not use this file except in compliance with the License.
// You may obtain a copy of the License at
//
//      http://www.apache.org/licenses/LICENSE-2.0
//
// Unless required by applicable law or agreed to in writing, software
// distributed under the License is distributed on an "AS IS" BASIS,
// WITHOUT WARRANTIES OR CONDITIONS OF ANY KIND, either express or implied.
// See the License for the specific language governing permissions and
// limitations under the License.

#include "LogFileReader.h"

#if defined(_MSC_VER)
#include <fcntl.h>
#include <io.h>
#endif
#include <cityhash/city.h>
#include <time.h>

#include <algorithm>
#include <boost/filesystem.hpp>
#include <boost/regex.hpp>
#include <limits>
#include <numeric>
#include <random>

#include "GloablFileDescriptorManager.h"
#include "app_config/AppConfig.h"
#include "checkpoint/CheckPointManager.h"
#include "checkpoint/CheckpointManagerV2.h"
#include "common/Constants.h"
#include "common/ErrorUtil.h"
#include "common/FileSystemUtil.h"
#include "common/Flags.h"
#include "common/HashUtil.h"
#include "common/LogFileCollectOffsetIndicator.h"
#include "common/RandomUtil.h"
#include "common/TimeUtil.h"
#include "common/UUIDUtil.h"
#include "config_manager/ConfigManager.h"
#include "event/BlockEventManager.h"
#include "event_handler/LogInput.h"
#include "file_server/FileServer.h"
#include "fuse/UlogfsHandler.h"
#include "logger/Logger.h"
#include "monitor/LogFileProfiler.h"
#include "monitor/LogtailAlarm.h"
#include "reader/JsonLogFileReader.h"
#include "sdk/Common.h"
#include "sender/Sender.h"

using namespace sls_logs;
using namespace std;

// DEFINE_FLAG_INT32(delay_bytes_upperlimit,
//                   "if (total_file_size - current_readed_size) exceed uppperlimit, send READ_LOG_DELAY_ALARM, bytes",
//                   200 * 1024 * 1024);
DEFINE_FLAG_INT32(read_delay_alarm_duration,
                  "if read delay elapsed this duration, send READ_LOG_DELAY_ALARM, seconds",
                  60);
// DEFINE_FLAG_INT32(reader_close_unused_file_time, "second ", 60);
DEFINE_FLAG_INT32(skip_first_modify_time, "second ", 5 * 60);
DEFINE_FLAG_INT32(max_reader_open_files, "max fd count that reader can open max", 100000);
DEFINE_FLAG_INT32(truncate_pos_skip_bytes, "skip more xx bytes when truncate", 0);
DEFINE_FLAG_INT32(max_fix_pos_bytes, "", 128 * 1024);
DEFINE_FLAG_INT32(force_release_deleted_file_fd_timeout,
                  "force release fd if file is deleted after specified seconds, no matter read to end or not",
                  -1);
DECLARE_FLAG_INT32(reader_close_unused_file_time);
DECLARE_FLAG_INT32(logtail_alarm_interval);

namespace logtail {

#define COMMON_READER_INFO \
    ("project", GetProject())("logstore", GetLogstore())("config", GetConfigName())("log reader queue name", \
                                                                                    mHostLogPath)( \
        "file device", mDevInode.dev)("file inode", mDevInode.inode)("file signature", mLastFileSignatureHash)

size_t LogFileReader::BUFFER_SIZE = 1024 * 512; // 512KB

LogFileReader* LogFileReader::CreateLogFileReader(const string& hostLogPathDir,
                                                  const string& hostLogPathFile,
                                                  const DevInode& devInode,
                                                  const FileReaderConfig& readerConfig,
                                                  const MultilineConfig& multilineConfig,
                                                  const FileDiscoveryConfig& discoveryConfig,
                                                  uint32_t exactlyonceConcurrency,
                                                  bool forceFromBeginning) {
    LogFileReader* reader = nullptr;
    if (readerConfig.second->RequiringJsonReader()) {
        reader = new JsonLogFileReader(hostLogPathDir, hostLogPathFile, devInode, readerConfig, multilineConfig);
    } else {
        reader = new LogFileReader(hostLogPathDir, hostLogPathFile, devInode, readerConfig, multilineConfig);
    }

    if (reader) {
        if (forceFromBeginning) {
            reader->SetReadFromBeginning();
        }
        if (discoveryConfig.first->IsContainerDiscoveryEnabled()) {
            ContainerInfo* containerPath = discoveryConfig.first->GetContainerPathByLogPath(hostLogPathDir);
            if (containerPath == NULL) {
                LOG_ERROR(sLogger,
                          ("can not get container path by log path, base path",
                           discoveryConfig.first->GetBasePath())("host path", hostLogPathDir + "/" + hostLogPathFile));
            } else {
                // if config have wildcard path, use mWildcardPaths[0] as base path
                reader->SetDockerPath(!discoveryConfig.first->GetWildcardPaths().empty()
                                          ? discoveryConfig.first->GetWildcardPaths()[0]
                                          : discoveryConfig.first->GetBasePath(),
                                      containerPath->mRealBaseDir.size());
                reader->AddExtraTags(containerPath->mMetadatas);
                reader->AddExtraTags(containerPath->mTags);
            }
        }
        if (readerConfig.first->mAppendingLogPositionMeta) {
            sls_logs::LogTag inodeTag;
            inodeTag.set_key(LOG_RESERVED_KEY_INODE);
            inodeTag.set_value(std::to_string(devInode.inode));
            reader->AddExtraTags(std::vector<sls_logs::LogTag>{inodeTag});
        }

        GlobalConfig::TopicType topicType = readerConfig.second->GetGlobalConfig().mTopicType;
        const string& topicFormat = readerConfig.second->GetGlobalConfig().mTopicFormat;
        string topicName;
        if (topicType == GlobalConfig::TopicType::CUSTOM || topicType == GlobalConfig::TopicType::MACHINE_GROUP_TOPIC) {
            topicName = topicFormat;
        } else if (topicType == GlobalConfig::TopicType::FILEPATH) {
            topicName = reader->GetTopicName(topicFormat, reader->GetHostLogPath());
        } else if (topicType == GlobalConfig::TopicType::DEFAULT && readerConfig.second->IsFirstProcessorApsara()) {
            size_t pos_dot = reader->GetHostLogPath().rfind("."); // the "." must be founded
            size_t pos = reader->GetHostLogPath().find("@");
            if (pos != std::string::npos) {
                size_t pos_slash = reader->GetHostLogPath().find(PATH_SEPARATOR, pos);
                if (pos_slash != std::string::npos) {
                    topicName = reader->GetHostLogPath().substr(0, pos)
                        + reader->GetHostLogPath().substr(pos_slash, pos_dot - pos_slash);
                }
            }
            if (topicName.empty()) {
                topicName = reader->GetHostLogPath().substr(0, pos_dot);
            }
            std::string lowTopic = ToLowerCaseString(topicName);
            std::string logSuffix = ".log";

            size_t suffixPos = lowTopic.rfind(logSuffix);
            if (suffixPos == lowTopic.size() - logSuffix.size()) {
                topicName = topicName.substr(0, suffixPos);
            }
        }
        reader->SetTopicName(topicName);

#ifndef _MSC_VER // Unnecessary on platforms without symbolic.
        fsutil::PathStat buf;
        if (!fsutil::PathStat::lstat(reader->GetHostLogPath(), buf)) {
            // should not happen
            reader->SetSymbolicLinkFlag(false);
            LOG_ERROR(sLogger,
                      ("failed to stat file", reader->GetHostLogPath())("set symbolic link flag to false", ""));
        } else {
            reader->SetSymbolicLinkFlag(buf.IsLink());
        }
#endif

        reader->InitReader(
            readerConfig.first->mTailingAllMatchedFiles, LogFileReader::BACKWARD_TO_FIXED_POS, exactlyonceConcurrency);
    }
    return reader;
}

LogFileReader::LogFileReader(const std::string& hostLogPathDir,
                             const std::string& hostLogPathFile,
                             const DevInode& devInode,
                             const FileReaderConfig& readerConfig,
                             const MultilineConfig& multilineConfig)
    : mHostLogPathDir(hostLogPathDir),
      mHostLogPathFile(hostLogPathFile),
      mDevInode(devInode),
      mReaderConfig(readerConfig),
      mMultilineConfig(multilineConfig) {
    mHostLogPath = PathJoin(hostLogPathDir, hostLogPathFile);
    mLastUpdateTime = time(NULL);
    mLastEventTime = mLastUpdateTime;
    mProject = readerConfig.second->GetProjectName();
    mLogstore = readerConfig.second->GetLogstoreName();
    mConfigName = readerConfig.second->GetConfigName();
    mRegion = readerConfig.second->GetRegion();
}

void LogFileReader::DumpMetaToMem(bool checkConfigFlag) {
    if (checkConfigFlag) {
        size_t index = mHostLogPath.rfind(PATH_SEPARATOR);
        if (index == string::npos || index == mHostLogPath.size() - 1) {
            LOG_INFO(sLogger,
                     ("skip dump reader meta", "invalid log reader queue name")("project", GetProject())(
                         "logstore", GetLogstore())("config", GetConfigName())("log reader queue name", mHostLogPath)(
                         "file device", ToString(mDevInode.dev))("file inode", ToString(mDevInode.inode))(
                         "file signature", mLastFileSignatureHash)("file signature size", mLastFileSignatureSize));
            return;
        }
        string dirPath = mHostLogPath.substr(0, index);
        string fileName = mHostLogPath.substr(index + 1, mHostLogPath.size() - index - 1);
        if (!ConfigManager::GetInstance()->FindBestMatch(dirPath, fileName).first) {
            LOG_INFO(sLogger,
                     ("skip dump reader meta", "no config matches the file path")("project", GetProject())(
                         "logstore", GetLogstore())("config", GetConfigName())("log reader queue name", mHostLogPath)(
                         "file device", ToString(mDevInode.dev))("file inode", ToString(mDevInode.inode))(
                         "file signature", mLastFileSignatureHash)("file signature size", mLastFileSignatureSize));
            return;
        }
        LOG_INFO(sLogger,
                 ("dump log reader meta, project", GetProject())("logstore", GetLogstore())("config", GetConfigName())(
                     "log reader queue name", mHostLogPath)("file device", ToString(mDevInode.dev))(
                     "file inode", ToString(mDevInode.inode))("file signature", mLastFileSignatureHash)(
                     "file signature size", mLastFileSignatureSize)("real file path", mRealLogPath)(
                     "file size", mLastFileSize)("last file position", mLastFilePos)("is file opened",
                                                                                     ToString(mLogFileOp.IsOpen())));
    }
    CheckPoint* checkPointPtr = new CheckPoint(mHostLogPath,
                                               mLastFilePos,
                                               mLastFileSignatureSize,
                                               mLastFileSignatureHash,
                                               mDevInode,
                                               GetConfigName(),
                                               mRealLogPath,
                                               mLogFileOp.IsOpen(),
                                               mContainerStopped,
                                               mLastForceRead);
    // use last event time as checkpoint's last update time
    checkPointPtr->mLastUpdateTime = mLastEventTime;
    checkPointPtr->mCache = mCache;
    CheckPointManager::Instance()->AddCheckPoint(checkPointPtr);
}

void LogFileReader::SetFileDeleted(bool flag) {
    mFileDeleted = flag;
    if (flag) {
        mDeletedTime = time(NULL);
    }
}

void LogFileReader::SetContainerStopped() {
    if (!mContainerStopped) {
        mContainerStopped = true;
        mContainerStoppedTime = time(NULL);
    }
}

bool LogFileReader::ShouldForceReleaseDeletedFileFd() {
    time_t now = time(NULL);
    return INT32_FLAG(force_release_deleted_file_fd_timeout) >= 0
        && ((IsFileDeleted() && now - GetDeletedTime() >= INT32_FLAG(force_release_deleted_file_fd_timeout))
            || (IsContainerStopped()
                && now - GetContainerStoppedTime() >= INT32_FLAG(force_release_deleted_file_fd_timeout)));
}

void LogFileReader::InitReader(bool tailExisted, FileReadPolicy policy, uint32_t eoConcurrency) {
    string buffer = LogFileProfiler::mIpAddr + "_" + mHostLogPath + "_" + CalculateRandomUUID();
    uint64_t cityHash = CityHash64(buffer.c_str(), buffer.size());
    mSourceId = ToHexString(cityHash);
    FileDiscoveryConfig config
        = FileServer::GetInstance()->GetFileDiscoveryConfig(mReaderConfig.second->GetConfigName());
    mLogGroupKey = HashString(mReaderConfig.second->GetProjectName() + "_" + mReaderConfig.second->GetLogstoreName()
                              + "_" + mTopicName + "_" + LogFileProfiler::mIpAddr + "_"
                              + (config.first->GetBasePath() + config.first->GetFilePattern()) + "_" + mSourceId);

    if (!tailExisted) {
        static CheckPointManager* checkPointManagerPtr = CheckPointManager::Instance();
        // hold on checkPoint share ptr, so this check point will not be delete in this block
        CheckPointPtr checkPointSharePtr;
        if (checkPointManagerPtr->GetCheckPoint(mDevInode, GetConfigName(), checkPointSharePtr)) {
            CheckPoint* checkPointPtr = checkPointSharePtr.get();
            mLastFilePos = checkPointPtr->mOffset;
            mLastForceRead = checkPointPtr->mLastForceRead;
            mCache = checkPointPtr->mCache;
            mLastFileSignatureHash = checkPointPtr->mSignatureHash;
            mLastFileSignatureSize = checkPointPtr->mSignatureSize;
            mRealLogPath = checkPointPtr->mRealFileName;
            mLastEventTime = checkPointPtr->mLastUpdateTime;
            mContainerStopped = checkPointPtr->mContainerStopped;
            LOG_INFO(sLogger,
                     ("recover log reader status from checkpoint, project", GetProject())("logstore", GetLogstore())(
                         "config", GetConfigName())("log reader queue name", mHostLogPath)(
                         "file device", ToString(mDevInode.dev))("file inode", ToString(mDevInode.inode))(
                         "file signature", mLastFileSignatureHash)("file signature size", mLastFileSignatureSize)(
                         "real file path", mRealLogPath)("last file position", mLastFilePos));
            // if file is open or
            // last update time is new and the file's container is not stopped we
            // we should use first modify
            if (checkPointPtr->mFileOpenFlag
                || ((int32_t)time(NULL) - checkPointPtr->mLastUpdateTime < INT32_FLAG(skip_first_modify_time)
                    && !mContainerStopped)) {
                mSkipFirstModify = false;
            } else {
                mSkipFirstModify = true;
            }
            // delete checkpoint at last
            checkPointManagerPtr->DeleteCheckPoint(mDevInode, GetConfigName());
            // because the reader is initialized by checkpoint, so set first watch to false
            mFirstWatched = false;
        }
    }

    if (eoConcurrency > 0) {
        initExactlyOnce(eoConcurrency);
    }

    if (mFirstWatched) {
        CheckForFirstOpen(policy);
    }
}

namespace detail {

    void updatePrimaryCheckpoint(const std::string& key, PrimaryCheckpointPB& cpt, const std::string& field) {
        cpt.set_update_time(time(NULL));
        if (CheckpointManagerV2::GetInstance()->SetPB(key, cpt)) {
            LOG_INFO(sLogger, ("update primary checkpoint", key)("field", field)("checkpoint", cpt.DebugString()));
        } else {
            LOG_WARNING(sLogger,
                        ("update primary checkpoint error", key)("field", field)("checkpoint", cpt.DebugString()));
        }
    }

    std::pair<size_t, size_t> getPartitionRange(size_t idx, size_t concurrency, size_t totalPartitionCount) {
        auto base = totalPartitionCount / concurrency;
        auto extra = totalPartitionCount % concurrency;
        if (extra == 0) {
            return std::make_pair(idx * base, (idx + 1) * base - 1);
        }
        size_t min = idx <= extra ? idx * (base + 1) : extra * (base + 1) + (idx - extra) * base;
        size_t max = idx < extra ? min + base : min + base - 1;
        return std::make_pair(min, max);
    }

} // namespace detail

void LogFileReader::initExactlyOnce(uint32_t concurrency) {
    mEOOption.reset(new ExactlyOnceOption);

    // Primary key.
    auto& primaryCptKey = mEOOption->primaryCheckpointKey;
    primaryCptKey = makePrimaryCheckpointKey();

    // Recover primary checkpoint from local if have.
    PrimaryCheckpointPB primaryCpt;
    static auto sCptM = CheckpointManagerV2::GetInstance();
    bool hasCheckpoint = sCptM->GetPB(primaryCptKey, primaryCpt);
    if (hasCheckpoint) {
        hasCheckpoint = validatePrimaryCheckpoint(primaryCpt);
        if (!hasCheckpoint) {
            LOG_WARNING(sLogger,
                        COMMON_READER_INFO("ignore primary checkpoint and delete range checkpoints", primaryCptKey));
            std::vector<std::string> rangeCptKeys;
            CheckpointManagerV2::AppendRangeKeys(primaryCptKey, concurrency, rangeCptKeys);
            sCptM->DeleteCheckpoints(rangeCptKeys);
        }
    }
    mEOOption->concurrency = hasCheckpoint ? primaryCpt.concurrency() : concurrency;
    if (!hasCheckpoint) {
        primaryCpt.set_concurrency(mEOOption->concurrency);
        primaryCpt.set_sig_hash(mLastFileSignatureHash);
        primaryCpt.set_sig_size(mLastFileSignatureSize);
        primaryCpt.set_config_name(GetConfigName());
        primaryCpt.set_log_path(mHostLogPath);
        primaryCpt.set_real_path(mRealLogPath.empty() ? mHostLogPath : mRealLogPath);
        primaryCpt.set_dev(mDevInode.dev);
        primaryCpt.set_inode(mDevInode.inode);
        detail::updatePrimaryCheckpoint(mEOOption->primaryCheckpointKey, primaryCpt, "all (new)");
    }
    mEOOption->primaryCheckpoint.Swap(&primaryCpt);
    LOG_INFO(sLogger,
             ("primary checkpoint", primaryCptKey)("old", hasCheckpoint)("checkpoint",
                                                                         mEOOption->primaryCheckpoint.DebugString()));

    // Randomize range checkpoints index for load balance.
    std::vector<uint32_t> concurrencySequence(mEOOption->concurrency);
    std::iota(concurrencySequence.begin(), concurrencySequence.end(), 0);
    std::random_device rd;
    std::mt19937 g(rd());
    std::shuffle(concurrencySequence.begin(), concurrencySequence.end(), g);
    // Initialize range checkpoints (recover from local if have).
    mEOOption->rangeCheckpointPtrs.resize(mEOOption->concurrency);
    std::string baseHashKey;
    for (size_t idx = 0; idx < concurrencySequence.size(); ++idx) {
        const uint32_t partIdx = concurrencySequence[idx];
        auto& rangeCpt = mEOOption->rangeCheckpointPtrs[idx];
        rangeCpt.reset(new RangeCheckpoint);
        rangeCpt->index = idx;
        rangeCpt->key = CheckpointManagerV2::MakeRangeKey(mEOOption->primaryCheckpointKey, partIdx);

        // No checkpoint, generate random hash key.
        bool newCpt = !hasCheckpoint || !sCptM->GetPB(rangeCpt->key, rangeCpt->data);
        if (newCpt) {
            if (baseHashKey.empty()) {
                baseHashKey = GenerateRandomHashKey();
            }

            // Map to partition range so that it can fits the case that the number of
            //  logstore's shards is bigger than concurreny.
            const size_t kPartitionCount = 512;
            auto partitionRange = detail::getPartitionRange(partIdx, mEOOption->concurrency, kPartitionCount);
            auto partitionID = partitionRange.first + rand() % (partitionRange.second - partitionRange.first + 1);
            rangeCpt->data.set_hash_key(GenerateHashKey(baseHashKey, partitionID, kPartitionCount));
            rangeCpt->data.set_sequence_id(sdk::kFirstHashKeySeqID);
            rangeCpt->data.set_committed(false);
        }
        LOG_DEBUG(sLogger,
                  ("range checkpoint", rangeCpt->key)("index", idx)("new", newCpt)("checkpoint",
                                                                                   rangeCpt->data.DebugString()));
    }

    // Initialize feedback queues.
    mEOOption->fbKey = QueueManager::GetInstance()->InitializeExactlyOnceQueues(
        GetProject(),
        mEOOption->primaryCheckpointKey + mEOOption->rangeCheckpointPtrs[0]->data.hash_key(),
        mEOOption->rangeCheckpointPtrs);
    for (auto& cpt : mEOOption->rangeCheckpointPtrs) {
        cpt->fbKey = mEOOption->fbKey;
    }

    adjustParametersByRangeCheckpoints();
}

bool LogFileReader::validatePrimaryCheckpoint(const PrimaryCheckpointPB& cpt) {
#define METHOD_LOG_PATTERN ("method", "validatePrimaryCheckpoint")("checkpoint", cpt.DebugString())
    auto const sigSize = cpt.sig_size();
    auto const sigHash = cpt.sig_hash();
    if (sigSize > 0) {
        auto filePath = cpt.real_path().empty() ? cpt.log_path() : cpt.real_path();
        auto hasFileBeenRotated = [&]() {
            auto devInode = GetFileDevInode(filePath);
            if (devInode == mDevInode) {
                return false;
            }

            auto dirPath = boost::filesystem::path(filePath).parent_path();
            const auto searchResult = SearchFilePathByDevInodeInDirectory(dirPath.string(), 0, mDevInode, nullptr);
            if (!searchResult) {
                LOG_WARNING(sLogger, METHOD_LOG_PATTERN("can not find file with dev inode", mDevInode.inode));
                return false;
            }
            const auto& newFilePath = searchResult.value();
            LOG_INFO(sLogger,
                     METHOD_LOG_PATTERN("file has been rotated from", "")("from", filePath)("to", newFilePath));
            filePath = newFilePath;
            return true;
        };
        if (CheckFileSignature(filePath, sigHash, sigSize, false)
            || (hasFileBeenRotated() && CheckFileSignature(filePath, sigHash, sigSize, false))) {
            mLastFileSignatureSize = sigSize;
            mLastFileSignatureHash = sigHash;
            mRealLogPath = filePath;
            return true;
        }
        LOG_WARNING(sLogger, METHOD_LOG_PATTERN("mismatch with local file content", filePath));
        return false;
    }
    if (mLastFileSignatureSize > 0) {
        LOG_WARNING(
            sLogger,
            METHOD_LOG_PATTERN("mismatch with checkpoint v1 signature, sig size", sigSize)("sig hash", sigHash));
        return false;
    }
    return false;
#undef METHOD_LOG_PATTERN
}

void LogFileReader::adjustParametersByRangeCheckpoints() {
    auto& uncommittedCheckpoints = mEOOption->toReplayCheckpoints;
    uint32_t maxOffsetIndex = mEOOption->concurrency;
    for (uint32_t idx = 0; idx < mEOOption->concurrency; ++idx) {
        auto& rangeCpt = mEOOption->rangeCheckpointPtrs[idx];
        if (!rangeCpt->data.has_read_offset()) {
            continue;
        } // Skip new checkpoint.

        if (!rangeCpt->data.committed()) {
            uncommittedCheckpoints.push_back(rangeCpt);
        } else {
            rangeCpt->IncreaseSequenceID();
        }

        const int64_t maxReadOffset = maxOffsetIndex != mEOOption->concurrency
            ? mEOOption->rangeCheckpointPtrs[maxOffsetIndex]->data.read_offset()
            : -1;
        if (static_cast<int64_t>(rangeCpt->data.read_offset()) > maxReadOffset) {
            maxOffsetIndex = idx;
        }
    }

    // Find uncommitted checkpoints, sort them by offset for replay.
    if (!uncommittedCheckpoints.empty()) {
        std::sort(uncommittedCheckpoints.begin(),
                  uncommittedCheckpoints.end(),
                  [](const RangeCheckpointPtr& lhs, const RangeCheckpointPtr& rhs) {
                      return lhs->data.read_offset() < rhs->data.read_offset();
                  });
        auto& firstCpt = uncommittedCheckpoints.front()->data;
        mLastFilePos = firstCpt.read_offset();
        mCache.clear();
        mFirstWatched = false;

        // Set skip position if there are comitted checkpoints.
        if (maxOffsetIndex != mEOOption->concurrency) {
            auto& cpt = mEOOption->rangeCheckpointPtrs[maxOffsetIndex]->data;
            if (cpt.committed()) {
                mEOOption->lastComittedOffset = static_cast<int64_t>(cpt.read_offset() + cpt.read_length());
            }
        }

        LOG_INFO(
            sLogger,
            ("initialize reader", "uncommitted checkpoints")COMMON_READER_INFO("count", uncommittedCheckpoints.size())(
                "first checkpoint", firstCpt.DebugString())("last committed offset", mEOOption->lastComittedOffset));
    }
    // All checkpoints are committed, skip them.
    else if (maxOffsetIndex != mEOOption->concurrency) {
        auto& cpt = mEOOption->rangeCheckpointPtrs[maxOffsetIndex]->data;
        mLastFilePos = cpt.read_offset() + cpt.read_length();
        mCache.clear();
        mFirstWatched = false;
        LOG_INFO(sLogger,
                 ("initialize reader", "checkpoint with max offset")COMMON_READER_INFO("max index", maxOffsetIndex)(
                     "checkpoint", cpt.DebugString()));
    } else {
        LOG_INFO(sLogger,
                 ("initialize reader", "no available checkpoint")COMMON_READER_INFO("first watch", mFirstWatched));
    }
}

void LogFileReader::updatePrimaryCheckpointSignature() {
    auto& cpt = mEOOption->primaryCheckpoint;
    cpt.set_sig_size(mLastFileSignatureSize);
    cpt.set_sig_hash(mLastFileSignatureHash);
    detail::updatePrimaryCheckpoint(mEOOption->primaryCheckpointKey, cpt, "signature");
}

void LogFileReader::updatePrimaryCheckpointRealPath() {
    auto& cpt = mEOOption->primaryCheckpoint;
    cpt.set_real_path(mRealLogPath);
    detail::updatePrimaryCheckpoint(mEOOption->primaryCheckpointKey, cpt, "real_path");
}

void LogFileReader::SetDockerPath(const std::string& dockerBasePath, size_t dockerReplaceSize) {
    if (dockerReplaceSize > (size_t)0 && mHostLogPath.size() > dockerReplaceSize && !dockerBasePath.empty()) {
        if (dockerBasePath.size() == (size_t)1) {
            mDockerPath = mHostLogPath.substr(dockerReplaceSize);
        } else {
            mDockerPath = dockerBasePath + mHostLogPath.substr(dockerReplaceSize);
        }

        LOG_DEBUG(sLogger, ("convert docker file path", "")("host path", mHostLogPath)("docker path", mDockerPath));
    }
}

void LogFileReader::SetReadFromBeginning() {
    mLastFilePos = 0;
    mCache.clear();
    LOG_INFO(
        sLogger,
        ("force reading file from the beginning, project", GetProject())("logstore", GetLogstore())(
            "config", GetConfigName())("log reader queue name", mHostLogPath)("file device", ToString(mDevInode.dev))(
            "file inode", ToString(mDevInode.inode))("file signature", mLastFileSignatureHash)(
            "file signature size", mLastFileSignatureSize)("file size", mLastFileSize));
    mFirstWatched = false;
}

int32_t LogFileReader::ParseTimeInBuffer(LogFileOperator& op,
                                         int64_t begin,
                                         int64_t end,
                                         int32_t bootTime,
                                         const std::string& timeFormat,
                                         int64_t& filePos,
                                         bool& found) {
    if (begin >= end)
        return -1;

    if (!op.IsOpen()) {
        return -1;
    }

    // we should fix begin and end
    int64_t mid = (begin + end) / 2;
    begin = std::max(begin, (int64_t)(mid - BUFFER_SIZE));
    end = std::min((int64_t)(mid + BUFFER_SIZE), end);
    size_t size = (size_t)(end - begin) + 1;

    char* buffer = new char[size]();
    size_t nbytes = ReadFile(op, buffer, size, begin);

    // find start pos and end pos, searching for '\n'
    int lineBegin = 0, lineEnd = (int)nbytes - 1;
    // if begin is 0, we should not find \n from begin
    while (begin != 0 && lineBegin < (int)nbytes - 1) {
        if (buffer[lineBegin++] == '\n')
            break;
    }
    while (lineEnd > 0) {
        if (buffer[lineEnd] == '\n')
            break;
        --lineEnd;
    }

    if (lineBegin > lineEnd) {
        delete[] buffer;
        return -1;
    }

    // now lineBegin is the beginning of first whole line
    // and lineEnd is the end of last whole, specially, buffer[lineEnd] is \n
    // so sz is the size of whole lines
    size_t sz = (size_t)(lineEnd - lineBegin) + 1;
    int32_t parsedTime = -1, pos = -1;
    int result = ParseAllLines(buffer + lineBegin, sz, bootTime, timeFormat, parsedTime, pos);

    if (result == 1)
        filePos = begin + lineBegin + pos;
    else if (result == 2)
        filePos = begin + lineEnd + 1;
    else {
        if (result == 0) {
            found = true;
            filePos = begin + lineBegin + pos;
        }
        // if result == -1, parsedTime is -1
    }

    delete[] buffer;
    return parsedTime;
}

int LogFileReader::ParseAllLines(
    char* buffer, size_t size, int32_t bootTime, const std::string& timeFormat, int32_t& parsedTime, int& pos) {
    std::vector<int> lineFeedPos;
    int begin = 0;
    // here we push back 0 because the pos 0 must be the beginning of the first line
    lineFeedPos.push_back(begin);

    // data in buffer is between [0, size)
    for (int i = 1; i < (int)size; ++i) {
        if (buffer[i] == '\n') {
            buffer[i] = '\0';
            begin = i + 1;
            // if begin == size, we meet the end of all lines buffer
            if (begin < (int)size)
                lineFeedPos.push_back(begin);
        }
    }

    // parse first and last line
    size_t firstLogIndex = 0, lastLogIndex = lineFeedPos.size() - 1;
    int32_t firstLogTime = -1, lastLogTime = -1;
    for (size_t i = 0; i < lineFeedPos.size(); ++i) {
        firstLogTime = ParseTime(buffer + lineFeedPos[i], timeFormat);
        if (firstLogTime != -1) {
            firstLogIndex = i;
            break;
        }
    }
    if (firstLogTime >= bootTime) {
        parsedTime = firstLogTime;
        pos = lineFeedPos[firstLogIndex];
        return 1;
    }

    for (int i = (int)lineFeedPos.size() - 1; i >= 0; --i) {
        lastLogTime = ParseTime(buffer + lineFeedPos[i], timeFormat);
        if (lastLogTime != -1) {
            lastLogIndex = (size_t)i;
            break;
        }
    }
    if (lastLogTime < bootTime) {
        parsedTime = lastLogTime;
        pos = lineFeedPos[lastLogIndex];
        return 2;
    }

    // parse all lines, now fisrtLogTime < bootTime, lastLogTime >= booTime
    for (size_t i = firstLogIndex + 1; i < lastLogIndex; ++i) {
        parsedTime = ParseTime(buffer + lineFeedPos[i], timeFormat);
        if (parsedTime >= bootTime) {
            pos = lineFeedPos[i];
            return 0;
        }
    }

    parsedTime = lastLogTime;
    pos = lineFeedPos[lastLogIndex];
    return 0;
}

int32_t LogFileReader::ParseTime(const char* buffer, const std::string& timeFormat) {
    struct tm tm;
    memset(&tm, 0, sizeof(tm));
    long nanosecond = 0;
    int nanosecondLength;
    const char* result = strptime_ns(buffer, timeFormat.c_str(), &tm, &nanosecond, &nanosecondLength);
    tm.tm_isdst = -1;
    if (result != NULL) {
        time_t logTime = mktime(&tm);
        return logTime;
    }
    return -1;
}

bool LogFileReader::CheckForFirstOpen(FileReadPolicy policy) {
    mFirstWatched = false;
    if (mLastFilePos != 0)
        return false;

    // here we should NOT use mLogFileOp to open file, because LogFileReader may be created from checkpoint
    // we just want to set file pos, then a TEMPORARY object for LogFileOperator is needed here, not a class member
    // LogFileOperator we should open file via UpdateFilePtr, then start reading
    LogFileOperator op;
    op.Open(mHostLogPath.c_str(), false);
    if (op.IsOpen() == false) {
        mLastFilePos = 0;
        mCache.clear();
        LOG_INFO(sLogger,
                 ("force reading file from the beginning",
                  "open file failed when trying to find the start position for reading")("project", GetProject())(
                     "logstore", GetLogstore())("config", GetConfigName())("log reader queue name", mHostLogPath)(
                     "file device", ToString(mDevInode.dev))("file inode", ToString(mDevInode.inode))(
                     "file signature", mLastFileSignatureHash)("file signature size",
                                                               mLastFileSignatureSize)("file size", mLastFileSize));
        auto error = GetErrno();
        if (fsutil::Dir::IsENOENT(error))
            return true;
        else {
            LOG_ERROR(sLogger, ("open log file fail", mHostLogPath)("errno", ErrnoToString(error)));
            LogtailAlarm::GetInstance()->SendAlarm(OPEN_LOGFILE_FAIL_ALARM,
                                                   string("Failed to open log file: ") + mHostLogPath
                                                       + "; errono:" + ErrnoToString(error),
                                                   GetProject(),
                                                   GetLogstore(),
                                                   GetRegion());
            return false;
        }
    }

    if (policy == BACKWARD_TO_FIXED_POS) {
        SetFilePosBackwardToFixedPos(op);
        // } else if (policy == BACKWARD_TO_BOOT_TIME) {
        //     bool succeeded = SetReadPosForBackwardReading(op);
        //     if (!succeeded) {
        //         // fallback
        //         SetFilePosBackwardToFixedPos(op);
        //     }
    } else if (policy == BACKWARD_TO_BEGINNING) {
        mLastFilePos = 0;
        mCache.clear();
    } else {
        LOG_ERROR(sLogger, ("invalid file read policy for file", mHostLogPath));
        return false;
    }
    LOG_INFO(
        sLogger,
        ("set the starting position for reading, project", GetProject())("logstore", GetLogstore())(
            "config", GetConfigName())("log reader queue name", mHostLogPath)("file device", ToString(mDevInode.dev))(
            "file inode", ToString(mDevInode.inode))("file signature", mLastFileSignatureHash)(
            "file signature size", mLastFileSignatureSize)("start position", mLastFilePos));
    return true;
}

void LogFileReader::SetFilePosBackwardToFixedPos(LogFileOperator& op) {
    int64_t endOffset = op.GetFileSize();
    mLastFilePos = endOffset <= ((int64_t)mReaderConfig.first->mTailSizeKB * 1024)
        ? 0
        : (endOffset - ((int64_t)mReaderConfig.first->mTailSizeKB * 1024));
    mCache.clear();
    FixLastFilePos(op, endOffset);
}

void LogFileReader::checkContainerType(LogFileOperator& op) {
    // 判断container类型
    char containerBOMBuffer[1] = {0};
    size_t readBOMByte = 1;
    int64_t filePos = 0;
    TruncateInfo* truncateInfo = NULL;
    ReadFile(op, containerBOMBuffer, readBOMByte, filePos, &truncateInfo);
    if (containerBOMBuffer[0] == '{') {
        mFileLogFormat = LogFormat::DOCKER_JSON_FILE;
    } else {
        mFileLogFormat = LogFormat::CONTAINERD_TEXT;
    }
    mHasReadContainerBom = true;
}

void LogFileReader::FixLastFilePos(LogFileOperator& op, int64_t endOffset) {
    if (mLastFilePos == 0 || op.IsOpen() == false) {
        return;
    }
    if (mReaderConfig.first->mInputType == FileReaderOptions::InputType::InputContainerLog && !mHasReadContainerBom
        && endOffset > 0) {
        checkContainerType(op);
    }
    int32_t readSize = endOffset - mLastFilePos < INT32_FLAG(max_fix_pos_bytes) ? endOffset - mLastFilePos
                                                                                : INT32_FLAG(max_fix_pos_bytes);
    char* readBuf = (char*)malloc(readSize + 1);
    memset(readBuf, 0, readSize + 1);
    size_t readSizeReal = ReadFile(op, readBuf, readSize, mLastFilePos);
    if (readSizeReal == (size_t)0) {
        free(readBuf);
        return;
    }
    for (size_t i = 0; i < readSizeReal - 1; ++i) {
        if (readBuf[i] == '\n') {
            if (!mMultilineConfig.first->GetStartPatternReg()) {
                mLastFilePos += i + 1;
                mCache.clear();
                free(readBuf);
                return;
            }
            // cast '\n' to '\0'
            readBuf[i] = '\0';
        }
    }
    string exception;
    if (mMultilineConfig.first->GetStartPatternReg()) {
        for (size_t i = 0; i < readSizeReal - 1; ++i) {
            if (readBuf[i] == '\0'
                && BoostRegexMatch(
                    readBuf + i + 1, readSize - i - 1, *mMultilineConfig.first->GetStartPatternReg(), exception)) {
                mLastFilePos += i + 1;
                mCache.clear();
                free(readBuf);
                return;
            }
        }
    }

    LOG_WARNING(sLogger,
                ("no begin line found", "most likely to have parse error when reading begins")("project", GetProject())(
                    "logstore", GetLogstore())("config", GetConfigName())("log reader queue name", mHostLogPath)(
                    "file device", ToString(mDevInode.dev))("file inode", ToString(mDevInode.inode))(
                    "file signature", mLastFileSignatureHash)("file signature size", mLastFileSignatureSize)(
                    "search start position", mLastFilePos)("search end position", mLastFilePos + readSizeReal));

    free(readBuf);
    return;
}

std::string LogFileReader::GetTopicName(const std::string& topicConfig, const std::string& path) {
    std::string finalPath = mDockerPath.size() > 0 ? mDockerPath : path;
    size_t len = finalPath.size();
    // ignore the ".1" like suffix when the log file is roll back
    if (len > 2 && finalPath[len - 2] == '.' && finalPath[len - 1] > '0' && finalPath[len - 1] < '9') {
        finalPath = finalPath.substr(0, len - 2);
    }

    {
        string res;
        std::vector<string> keys;
        std::vector<string> values;
        if (ExtractTopics(finalPath, topicConfig, keys, values)) {
            size_t matchedSize = values.size();
            if (matchedSize == (size_t)1) {
                // != default topic name
                if (keys[0] != "__topic_1__") {
                    sls_logs::LogTag tag;
                    tag.set_key(keys[0]);
                    tag.set_value(values[0]);
                    mExtraTags.push_back(tag);
                }
                return values[0];
            } else {
                for (size_t i = 0; i < matchedSize; ++i) {
                    if (res.empty()) {
                        res = values[i];
                    } else {
                        res = res + "_" + values[i];
                    }
                    sls_logs::LogTag tag;
                    tag.set_key(keys[i]);
                    tag.set_value(values[i]);
                    mExtraTags.push_back(tag);
                }
            }
            return res;
        }
    }

    boost::match_results<const char*> what;
    string res, exception;
    // catch exception
    boost::regex topicRegex;
    try {
        topicRegex = boost::regex(topicConfig.c_str());
        if (BoostRegexMatch(finalPath.c_str(), finalPath.length(), topicRegex, exception, what, boost::match_default)) {
            size_t matchedSize = what.size();
            for (size_t i = 1; i < matchedSize; ++i) {
                if (res.empty()) {
                    res = what[i];
                } else {
                    res = res + "_" + what[i];
                }
                if (matchedSize > 2) {
                    sls_logs::LogTag tag;
                    tag.set_key(string("__topic_") + ToString(i) + "__");
                    tag.set_value(what[i]);
                    mExtraTags.push_back(tag);
                }
            }
        } else {
            if (!exception.empty())
                LOG_ERROR(sLogger,
                          ("extract topic by regex", "fail")("exception", exception)("project", GetProject())(
                              "logstore", GetLogstore())("path", finalPath)("regx", topicConfig));
            else
                LOG_WARNING(sLogger,
                            ("extract topic by regex", "fail")("project", GetProject())("logstore", GetLogstore())(
                                "path", finalPath)("regx", topicConfig));

            LogtailAlarm::GetInstance()->SendAlarm(CATEGORY_CONFIG_ALARM,
                                                   string("extract topic by regex fail, exception:") + exception
                                                       + ", path:" + finalPath + ", regex:" + topicConfig,
                                                   GetProject(),
                                                   GetLogstore(),
                                                   GetRegion());
        }
    } catch (...) {
        LOG_ERROR(sLogger,
                  ("extract topic by regex", "fail")("exception", exception)("project", GetProject())(
                      "logstore", GetLogstore())("path", finalPath)("regx", topicConfig));
        LogtailAlarm::GetInstance()->SendAlarm(CATEGORY_CONFIG_ALARM,
                                               string("extract topic by regex fail, exception:") + exception
                                                   + ", path:" + finalPath + ", regex:" + topicConfig,
                                               GetProject(),
                                               GetLogstore(),
                                               GetRegion());
    }

    return res;
}

RangeCheckpointPtr LogFileReader::selectCheckpointToReplay() {
    if (mEOOption->toReplayCheckpoints.empty()) {
        return nullptr;
    }

    do {
        auto& last = mEOOption->toReplayCheckpoints.back()->data;
        if (static_cast<int64_t>(last.read_offset() + last.read_length()) > mLastFileSize) {
            LOG_ERROR(sLogger,
                      ("current file size does not match last checkpoint",
                       "")COMMON_READER_INFO("file size", mLastFileSize)("checkpoint", last.DebugString()));
            break;
        }
        auto& first = mEOOption->toReplayCheckpoints.front()->data;
        if (static_cast<int64_t>(first.read_offset()) != mLastFilePos) {
            LOG_ERROR(sLogger,
                      ("current offset does not match first checkpoint",
                       "")COMMON_READER_INFO("offset", mLastFilePos)("checkpoint", first.DebugString()));
            break;
        }

        auto cpt = mEOOption->toReplayCheckpoints.front();
        mEOOption->toReplayCheckpoints.pop_front();
        return cpt;
    } while (false);

    LOG_ERROR(sLogger, COMMON_READER_INFO("delete all checkpoints to replay", mEOOption->toReplayCheckpoints.size()));
    for (auto& cpt : mEOOption->toReplayCheckpoints) {
        cpt->IncreaseSequenceID();
    }
    mEOOption->toReplayCheckpoints.clear();
    return nullptr;
}

void LogFileReader::skipCheckpointRelayHole() {
    if (mEOOption->toReplayCheckpoints.empty()) {
        if (mEOOption->lastComittedOffset != -1 && mEOOption->lastComittedOffset > mLastFilePos) {
            LOG_INFO(sLogger,
                     COMMON_READER_INFO("no more checkpoint to replay", "skip to last committed offset")(
                         "offset", mEOOption->lastComittedOffset)("current", mLastFilePos));
            mLastFilePos = mEOOption->lastComittedOffset;
            mEOOption->lastComittedOffset = -1;
        }
        return;
    }

    auto& next = mEOOption->toReplayCheckpoints.front()->data;
    auto const readOffset = static_cast<int64_t>(next.read_offset());
    if (readOffset == mLastFilePos) {
        return;
    }
    LOG_INFO(sLogger,
             ("skip replay hole for next checkpoint, size", readOffset - mLastFilePos)
                 COMMON_READER_INFO("offset", mLastFilePos)("checkpoint", next.DebugString()));
    mLastFilePos = readOffset;
}

bool LogFileReader::ReadLog(LogBuffer& logBuffer, const Event* event) {
    // when event is read timeout and the file cannot be opened, simply flush the cache.
    if (!mLogFileOp.IsOpen() && (event == nullptr || !event->IsReaderFlushTimeout())) {
        if (!ShouldForceReleaseDeletedFileFd()) {
            // should never happen
            LOG_ERROR(sLogger, ("unknow error, log file not open", mHostLogPath));
        }
        return false;
    }
    if (AppConfig::GetInstance()->IsInputFlowControl())
        LogInput::GetInstance()->FlowControl();

    if ((event == nullptr || !event->IsReaderFlushTimeout()) && mFirstWatched && (mLastFilePos == 0))
        CheckForFirstOpen();

    // Init checkpoint for this read, new if no checkpoint to replay.
    if (mEOOption) {
        mEOOption->selectedCheckpoint = selectCheckpointToReplay();
        if (!mEOOption->selectedCheckpoint) {
            mEOOption->selectedCheckpoint.reset(new RangeCheckpoint);
            mEOOption->selectedCheckpoint->fbKey = mEOOption->fbKey;
        }
    }

    size_t lastFilePos = mLastFilePos;
    bool allowRollback = true;
    if (event != nullptr && event->IsReaderFlushTimeout()) {
        // If flush timeout event, we should filter whether the event is legacy.
        if (event->GetLastReadPos() == GetLastReadPos() && event->GetLastFilePos() == mLastFilePos
            && event->GetInode() == mDevInode.inode) {
            allowRollback = false;
        } else {
            return false;
        }
    }
    bool moreData = GetRawData(logBuffer, mLastFileSize, allowRollback);
    if (!logBuffer.rawBuffer.empty() > 0) {
        if (mEOOption) {
            // This read was replayed by checkpoint, adjust mLastFilePos to skip hole.
            if (mEOOption->selectedCheckpoint->IsComplete()) {
                skipCheckpointRelayHole();
            }
            logBuffer.exactlyOnceCheckpoint = mEOOption->selectedCheckpoint;
        }
    }
    LOG_DEBUG(sLogger,
              ("read log file", mRealLogPath)("last file pos", mLastFilePos)("last file size", mLastFileSize)(
                  "read size", mLastFilePos - lastFilePos));
    if (HasDataInCache()) {
        auto event = CreateFlushTimeoutEvent();
        BlockedEventManager::GetInstance()->UpdateBlockEvent(
            GetLogstoreKey(), GetConfigName(), *event, mDevInode, time(NULL) + mReaderConfig.first->mFlushTimeoutSecs);
    }
    return moreData;
}

void LogFileReader::OnOpenFileError() {
    switch (errno) {
        case ENOENT:
            LOG_INFO(sLogger,
                     ("open file failed", " log file not exist, probably caused by rollback")("project", GetProject())(
                         "logstore", GetLogstore())("config", GetConfigName())("log reader queue name", mHostLogPath)(
                         "log path", mRealLogPath)("file device", ToString(mDevInode.dev))(
                         "file inode", ToString(mDevInode.inode))("file signature", mLastFileSignatureHash)(
                         "file signature size", mLastFileSignatureSize)("last file position", mLastFilePos));
            break;
        case EACCES:
            LOG_ERROR(sLogger,
                      ("open file failed", "open log file fail because of permission")("project", GetProject())(
                          "logstore", GetLogstore())("config", GetConfigName())("log reader queue name", mHostLogPath)(
                          "log path", mRealLogPath)("file device", ToString(mDevInode.dev))(
                          "file inode", ToString(mDevInode.inode))("file signature", mLastFileSignatureHash)(
                          "file signature size", mLastFileSignatureSize)("last file position", mLastFilePos));
            LogtailAlarm::GetInstance()->SendAlarm(LOGFILE_PERMINSSION_ALARM,
                                                   string("Failed to open log file because of permission: ")
                                                       + mHostLogPath,
                                                   GetProject(),
                                                   GetLogstore(),
                                                   GetRegion());
            break;
        case EMFILE:
            LOG_ERROR(sLogger,
                      ("open file failed", "too many open file")("project", GetProject())("logstore", GetLogstore())(
                          "config", GetConfigName())("log reader queue name", mHostLogPath)("log path", mRealLogPath)(
                          "file device", ToString(mDevInode.dev))("file inode", ToString(mDevInode.inode))(
                          "file signature", mLastFileSignatureHash)("file signature size", mLastFileSignatureSize)(
                          "last file position", mLastFilePos));
            LogtailAlarm::GetInstance()->SendAlarm(OPEN_LOGFILE_FAIL_ALARM,
                                                   string("Failed to open log file because of : Too many open files")
                                                       + mHostLogPath,
                                                   GetProject(),
                                                   GetLogstore(),
                                                   GetRegion());
            break;
        default:
            LOG_ERROR(sLogger,
                      ("open file failed, errno", ErrnoToString(GetErrno()))("logstore", GetLogstore())(
                          "config", GetConfigName())("log reader queue name", mHostLogPath)("log path", mRealLogPath)(
                          "file device", ToString(mDevInode.dev))("file inode", ToString(mDevInode.inode))(
                          "file signature", mLastFileSignatureHash)("file signature size", mLastFileSignatureSize)(
                          "last file position", mLastFilePos));
            LogtailAlarm::GetInstance()->SendAlarm(OPEN_LOGFILE_FAIL_ALARM,
                                                   string("Failed to open log file: ") + mHostLogPath
                                                       + "; errono:" + ErrnoToString(GetErrno()),
                                                   GetProject(),
                                                   GetLogstore(),
                                                   GetRegion());
    }
}

bool LogFileReader::UpdateFilePtr() {
    // move last update time before check IsValidToPush
    mLastUpdateTime = time(NULL);
    if (mLogFileOp.IsOpen() == false) {
        // In several cases we should revert file deletion flag:
        // 1. File is appended after deletion. This happens when app is still logging, but a user deleted the log file.
        // 2. File was rename/moved, but is rename/moved back later.
        // 3. Log rotated. But iLogtail's logic will not remove the reader from readerArray on delete event.
        //    It will be removed while the new file has modify event. The reader is still the head of readerArray,
        //    thus it will be open again for reading.
        // However, if the user explicitly set a delete timeout. We should not revert the flag.
        if (INT32_FLAG(force_release_deleted_file_fd_timeout) < 0) {
            SetFileDeleted(false);
        }
        if (GloablFileDescriptorManager::GetInstance()->GetOpenedFilePtrSize() > INT32_FLAG(max_reader_open_files)) {
            LOG_ERROR(sLogger,
                      ("open file failed, opened fd exceed limit, too many open files",
                       GloablFileDescriptorManager::GetInstance()->GetOpenedFilePtrSize())(
                          "limit", INT32_FLAG(max_reader_open_files))("project", GetProject())(
                          "logstore", GetLogstore())("config", GetConfigName())("log reader queue name", mHostLogPath)(
                          "file device", ToString(mDevInode.dev))("file inode", ToString(mDevInode.inode))(
                          "file signature", mLastFileSignatureHash)("file signature size", mLastFileSignatureSize)(
                          "last file position", mLastFilePos));
            LogtailAlarm::GetInstance()->SendAlarm(OPEN_FILE_LIMIT_ALARM,
                                                   string("Failed to open log file: ") + mHostLogPath
                                                       + " limit:" + ToString(INT32_FLAG(max_reader_open_files)),
                                                   GetProject(),
                                                   GetLogstore(),
                                                   GetRegion());
            // set errno to "too many open file"
            errno = EMFILE;
            return false;
        }
        int32_t tryTime = 0;
        LOG_DEBUG(sLogger, ("UpdateFilePtr open log file ", mHostLogPath));
        if (mRealLogPath.size() > 0) {
            while (tryTime++ < 5) {
                mLogFileOp.Open(mRealLogPath.c_str(), false);
                if (mLogFileOp.IsOpen() == false) {
                    usleep(100);
                } else {
                    break;
                }
            }
            if (mLogFileOp.IsOpen() == false) {
                OnOpenFileError();
            } else if (CheckDevInode()) {
                GloablFileDescriptorManager::GetInstance()->OnFileOpen(this);
                LOG_INFO(sLogger,
                         ("open file succeeded, project", GetProject())("logstore", GetLogstore())(
                             "config", GetConfigName())("log reader queue name", mHostLogPath)(
                             "real file path", mRealLogPath)("file device", ToString(mDevInode.dev))(
                             "file inode", ToString(mDevInode.inode))("file signature", mLastFileSignatureHash)(
                             "file signature size", mLastFileSignatureSize)("last file position",
                                                                            mLastFilePos)("reader id", long(this)));
                return true;
            } else {
                mLogFileOp.Close();
            }
        }
        if (mRealLogPath == mHostLogPath) {
            LOG_INFO(sLogger,
                     ("open file failed, log file dev inode changed or file deleted ",
                      "prepare to delete reader or put reader into rotated map")("project", GetProject())(
                         "logstore", GetLogstore())("config", GetConfigName())("log reader queue name", mHostLogPath)(
                         "log path", mRealLogPath)("file device", ToString(mDevInode.dev))(
                         "file inode", ToString(mDevInode.inode))("file signature", mLastFileSignatureHash)(
                         "file signature size", mLastFileSignatureSize)("last file position", mLastFilePos));
            return false;
        }
        tryTime = 0;
        while (tryTime++ < 5) {
            mLogFileOp.Open(mHostLogPath.c_str(), false);
            if (mLogFileOp.IsOpen() == false) {
                usleep(100);
            } else {
                break;
            }
        }
        if (mLogFileOp.IsOpen() == false) {
            OnOpenFileError();
            return false;
        } else if (CheckDevInode()) {
            // the mHostLogPath's dev inode equal to mDevInode, so real log path is mHostLogPath
            mRealLogPath = mHostLogPath;
            GloablFileDescriptorManager::GetInstance()->OnFileOpen(this);
            LOG_INFO(
                sLogger,
                ("open file succeeded, project", GetProject())("logstore", GetLogstore())("config", GetConfigName())(
                    "log reader queue name", mHostLogPath)("real file path", mRealLogPath)(
                    "file device", ToString(mDevInode.dev))("file inode", ToString(mDevInode.inode))(
                    "file signature", mLastFileSignatureHash)("file signature size", mLastFileSignatureSize)(
                    "last file position", mLastFilePos)("reader id", long(this)));
            return true;
        } else {
            mLogFileOp.Close();
        }
        LOG_INFO(sLogger,
                 ("open file failed, log file dev inode changed or file deleted ",
                  "prepare to delete reader")("project", GetProject())("logstore", GetLogstore())(
                     "config", GetConfigName())("log reader queue name", mHostLogPath)("log path", mRealLogPath)(
                     "file device", ToString(mDevInode.dev))("file inode", ToString(mDevInode.inode))(
                     "file signature", mLastFileSignatureHash)("file signature size", mLastFileSignatureSize)(
                     "last file position", mLastFilePos));
        return false;
    }
    return true;
}

bool LogFileReader::CloseTimeoutFilePtr(int32_t curTime) {
    int32_t timeOut = (int32_t)(mReaderConfig.first->mCloseUnusedReaderIntervalSec / 100.f * (100 + rand() % 50));
    if (mLogFileOp.IsOpen() && curTime - mLastUpdateTime > timeOut) {
        fsutil::PathStat buf;
        if (mLogFileOp.Stat(buf) != 0) {
            return false;
        }
        if ((int64_t)buf.GetFileSize() == mLastFilePos) {
            LOG_INFO(sLogger,
                     ("close the file",
                      "current log file has not been updated for some time and has been read")("project", GetProject())(
                         "logstore", GetLogstore())("config", GetConfigName())("log reader queue name", mHostLogPath)(
                         "file device", ToString(mDevInode.dev))("file inode", ToString(mDevInode.inode))(
                         "file signature", mLastFileSignatureHash)("file signature size", mLastFileSignatureSize)(
                         "file size", mLastFileSize)("last file position", mLastFilePos));
            CloseFilePtr();
            // delete item in LogFileCollectOffsetIndicator map
            LogFileCollectOffsetIndicator::GetInstance()->DeleteItem(mHostLogPath, mDevInode);
            return true;
        }
    }
    return false;
}

void LogFileReader::CloseFilePtr() {
    if (mLogFileOp.IsOpen()) {
        mCache.shrink_to_fit();
        LOG_DEBUG(sLogger, ("start close LogFileReader", mHostLogPath));

        // if mHostLogPath is symbolic link, then we should not update it accrding to /dev/fd/xx
        if (!mSymbolicLinkFlag) {
            // retrieve file path from file descriptor in order to open it later
            // this is important when file is moved when rotating
            string curRealLogPath = mLogFileOp.GetFilePath();
            if (!curRealLogPath.empty()) {
                LOG_INFO(sLogger,
                         ("update the real file path of the log reader during closing, project",
                          GetProject())("logstore", GetLogstore())("config", GetConfigName())("log reader queue name",
                                                                                              mHostLogPath)(
                             "file device", ToString(mDevInode.dev))("file inode", ToString(mDevInode.inode))(
                             "file signature", mLastFileSignatureHash)("file signature size", mLastFileSignatureSize)(
                             "original file path", mRealLogPath)("new file path", curRealLogPath));
                mRealLogPath = curRealLogPath;
                if (mEOOption && mRealLogPath != mEOOption->primaryCheckpoint.real_path()) {
                    updatePrimaryCheckpointRealPath();
                }
            } else {
                LOG_WARNING(sLogger, ("failed to get real log path", mHostLogPath));
            }
        }

        if (mLogFileOp.Close() != 0) {
            int fd = mLogFileOp.GetFd();
            LOG_WARNING(
                sLogger,
                ("close file error", strerror(errno))("fd", fd)("project", GetProject())("logstore", GetLogstore())(
                    "config", GetConfigName())("log reader queue name", mHostLogPath)("real file path", mRealLogPath)(
                    "file device", ToString(mDevInode.dev))("file inode", ToString(mDevInode.inode))(
                    "file signature", mLastFileSignatureHash)("file signature size", mLastFileSignatureSize)(
                    "file size", mLastFileSize)("last file position", mLastFilePos)("reader id", long(this)));
            LogtailAlarm::GetInstance()->SendAlarm(OPEN_LOGFILE_FAIL_ALARM,
                                                   string("close file error because of ") + strerror(errno)
                                                       + ", file path: " + mHostLogPath + ", inode: "
                                                       + ToString(mDevInode.inode) + ", inode: " + ToString(fd),
                                                   GetProject(),
                                                   GetLogstore(),
                                                   GetRegion());
        } else {
            LOG_INFO(
                sLogger,
                ("close file succeeded, project", GetProject())("logstore", GetLogstore())("config", GetConfigName())(
                    "log reader queue name", mHostLogPath)("real file path", mRealLogPath)(
                    "file device", ToString(mDevInode.dev))("file inode", ToString(mDevInode.inode))(
                    "file signature", mLastFileSignatureHash)("file signature size", mLastFileSignatureSize)(
                    "file size", mLastFileSize)("last file position", mLastFilePos)("reader id", long(this)));
        }
        // always call OnFileClose
        GloablFileDescriptorManager::GetInstance()->OnFileClose(this);
    }
}

uint64_t LogFileReader::GetLogstoreKey() const {
    return mEOOption ? mEOOption->fbKey : mReaderConfig.second->GetLogstoreKey();
}

bool LogFileReader::CheckDevInode() {
    fsutil::PathStat statBuf;
    if (mLogFileOp.Stat(statBuf) != 0) {
        if (errno == ENOENT) {
            LOG_WARNING(sLogger, ("file deleted ", "unknow error")("path", mHostLogPath)("fd", mLogFileOp.GetFd()));
        } else {
            LOG_WARNING(sLogger,
                        ("get file info error, ", strerror(errno))("path", mHostLogPath)("fd", mLogFileOp.GetFd()));
        }
        return false;
    } else {
        DevInode devInode = statBuf.GetDevInode();
        return devInode == mDevInode;
    }
}

bool LogFileReader::CheckFileSignatureAndOffset(bool isOpenOnUpdate) {
    mLastEventTime = time(NULL);
    int64_t endSize = mLogFileOp.GetFileSize();
    if (endSize < 0) {
        int lastErrNo = errno;
        if (mLogFileOp.Close() == 0) {
            LOG_INFO(sLogger,
                     ("close file succeeded, project", GetProject())("logstore", GetLogstore())(
                         "config", GetConfigName())("log reader queue name", mHostLogPath)(
                         "file device", ToString(mDevInode.dev))("file inode", ToString(mDevInode.inode))(
                         "file signature", mLastFileSignatureHash)("file signature size", mLastFileSignatureSize)(
                         "file size", mLastFileSize)("last file position", mLastFilePos));
        }
        GloablFileDescriptorManager::GetInstance()->OnFileClose(this);
        bool reopenFlag = UpdateFilePtr();
        endSize = mLogFileOp.GetFileSize();
        LOG_WARNING(
            sLogger,
            ("tell error", mHostLogPath)("inode", mDevInode.inode)("error", strerror(lastErrNo))("reopen", reopenFlag)(
                "project", GetProject())("logstore", GetLogstore())("config", GetConfigName()));
        LogtailAlarm::GetInstance()->SendAlarm(OPEN_LOGFILE_FAIL_ALARM,
                                               string("tell error because of ") + strerror(lastErrNo) + " file path: "
                                                   + mHostLogPath + ", inode : " + ToString(mDevInode.inode),
                                               GetProject(),
                                               GetLogstore(),
                                               GetRegion());
        if (endSize < 0) {
            return false;
        }
    }
    mLastFileSize = endSize;

    // If file size is 0 and filename is changed, we cannot judge if the inode is reused by signature,
    // so we just recreate the reader to avoid filename mismatch
    if (mLastFileSignatureSize == 0 && mRealLogPath != mHostLogPath) {
        return false;
    }
    fsutil::PathStat ps;
    mLogFileOp.Stat(ps);
    time_t lastMTime = mLastMTime;
    mLastMTime = ps.GetMtime();
    if (!isOpenOnUpdate || mLastFileSignatureSize == 0 || endSize < mLastFilePos
        || (endSize == mLastFilePos && lastMTime != mLastMTime)) {
        char firstLine[1025];
        int nbytes = mLogFileOp.Pread(firstLine, 1, 1024, 0);
        if (nbytes < 0) {
            LOG_ERROR(sLogger,
                      ("fail to read file", mHostLogPath)("nbytes", nbytes)("project", GetProject())(
                          "logstore", GetLogstore())("config", GetConfigName()));
            return false;
        }
        firstLine[nbytes] = '\0';
        bool sigCheckRst = CheckAndUpdateSignature(string(firstLine), mLastFileSignatureHash, mLastFileSignatureSize);
        if (!sigCheckRst) {
            LOG_INFO(sLogger,
                     ("Check file truncate by signature, read from begin",
                      mHostLogPath)("project", GetProject())("logstore", GetLogstore())("config", GetConfigName()));
            mLastFilePos = 0;
            if (mEOOption) {
                updatePrimaryCheckpointSignature();
            }
            return false;
        } else if (mEOOption && mEOOption->primaryCheckpoint.sig_size() != mLastFileSignatureSize) {
            updatePrimaryCheckpointSignature();
        }
    }

    if (endSize < mLastFilePos) {
        LOG_INFO(sLogger,
                 ("File signature is same but size decrease, read from now fileSize",
                  mHostLogPath)(ToString(endSize), ToString(mLastFilePos))("project", GetProject())(
                     "logstore", GetLogstore())("config", GetConfigName()));

        LogtailAlarm::GetInstance()->SendAlarm(LOG_TRUNCATE_ALARM,
                                               mHostLogPath
                                                   + " signature is same but size decrease, read from now fileSize "
                                                   + ToString(endSize) + " last read pos " + ToString(mLastFilePos),
                                               GetProject(),
                                               GetLogstore(),
                                               GetRegion());

        mLastFilePos = endSize;
        // when we use truncate_pos_skip_bytes, if truncate stop and log start to append, logtail will drop less data or
        // collect more data this just work around for ant's demand
        if (INT32_FLAG(truncate_pos_skip_bytes) > 0 && mLastFilePos > (INT32_FLAG(truncate_pos_skip_bytes) + 1024)) {
            mLastFilePos -= INT32_FLAG(truncate_pos_skip_bytes);
            // after adjust mLastFilePos, we should fix last pos to assure that each log is complete
            FixLastFilePos(mLogFileOp, endSize);
        }
    }
    return true;
}

LogFileReaderPtrArray* LogFileReader::GetReaderArray() {
    return mReaderArray;
}

void LogFileReader::SetReaderArray(LogFileReaderPtrArray* readerArray) {
    mReaderArray = readerArray;
}

void LogFileReader::ResetTopic(const std::string& topicFormat) {
    const std::string lowerConfig = ToLowerCaseString(topicFormat);
    if (lowerConfig == "none" || lowerConfig == "default" || lowerConfig == "global_topic"
        || lowerConfig == "group_topic" || lowerConfig == "customized") {
        return;
    } else {
        // only reset file's topic
        mTopicName = GetTopicName(topicFormat, mHostLogPath);
    }
}

void LogFileReader::SetReadBufferSize(int32_t bufSize) {
    if (bufSize < 1024 * 10 || bufSize > 1024 * 1024 * 1024) {
        LOG_ERROR(sLogger, ("invalid read buffer size", bufSize));
        return;
    }
    LOG_INFO(sLogger, ("set max read buffer size", bufSize));
    BUFFER_SIZE = bufSize;
}

bool LogFileReader::ParseLogTime(const char* buffer,
                                 const boost::regex* reg,
                                 LogtailTime& logTime,
                                 const std::string& timeFormat,
                                 const std::string& region,
                                 const std::string& project,
                                 const std::string& logStore,
                                 const std::string& logPath) {
    std::string exception;
    boost::match_results<const char*> what;
    if (reg != NULL && BoostRegexSearch(buffer, *reg, exception, what, boost::match_default)) {
        if (!what.empty()) {
            std::string timeStr(what[0].str());
            // convert log time
            struct tm t;
            memset(&t, 0, sizeof(t));
            int nanosecondLength;
            if (strptime_ns(timeStr.c_str(), timeFormat.c_str(), &t, &logTime.tv_nsec, &nanosecondLength) == NULL) {
                LOG_ERROR(sLogger,
                          ("convert time failed, time str", timeStr)("time format", timeFormat)("project", project)(
                              "logstore", logStore)("file", logPath));
                return false;
            }

            t.tm_isdst = -1;
            logTime.tv_sec = mktime(&t);
            return true;
        }
    }
    if (AppConfig::GetInstance()->IsLogParseAlarmValid()) {
        if (LogtailAlarm::GetInstance()->IsLowLevelAlarmValid()) {
            LOG_ERROR(sLogger,
                      ("parse regex log fail, exception",
                       exception)("buffer", buffer)("project", project)("logstore", logStore)("file", logPath));
        }
        LogtailAlarm::GetInstance()->SendAlarm(
            REGEX_MATCH_ALARM, "parse regex log fail:" + exception, project, logStore, region);
    }
    return false;
}

bool LogFileReader::GetLogTimeByOffset(const char* buffer,
                                       int32_t pos,
                                       LogtailTime& logTime,
                                       const std::string& timeFormat,
                                       const std::string& region,
                                       const std::string& project,
                                       const std::string& logStore,
                                       const std::string& logPath) {
    struct tm t;
    memset(&t, 0, sizeof(t));
    long nanosecond = 0;
    int nanosecondLength = 0;
    if (strptime_ns(buffer + pos, timeFormat.c_str(), &t, &nanosecond, &nanosecondLength) == NULL) {
        if (AppConfig::GetInstance()->IsLogParseAlarmValid()) {
            if (LogtailAlarm::GetInstance()->IsLowLevelAlarmValid()) {
                LOG_WARNING(sLogger,
                            ("get time by offset fail, region", region)("project", project)("logstore",
                                                                                            logStore)("file", logPath));
            }
            LogtailAlarm::GetInstance()->SendAlarm(
                PARSE_TIME_FAIL_ALARM, "errorlog:" + string(buffer), project, logStore, region);
        }
        return false;
    }
    t.tm_isdst = -1;
    logTime.tv_sec = mktime(&t);
    return true;
}

// Only get the currently written log file, it will choose the last modified file to read. There are several condition
// to choose the lastmodify file:
// 1. if the last read file don't exist
// 2. if the file's first 100 bytes(file signature) is not same with the last read file's signature, which meaning the
// log file has be rolled
//
// when a new file is choosen, it will set the read position
// 1. if the time in the file's first line >= the last read log time , then set the file read position to 0 (which mean
// the file is new created)
// 2. other wise , set the position to the end of the file
// *bufferptr is null terminated.
/*
 * 1. for multiline log, "xxx" mean a string without '\n'
 * 1-1. bufferSize = 512KB:
 * "MultiLineLog_1\nMultiLineLog_2\nMultiLineLog_3\n" -> "MultiLineLog_1\nMultiLineLog_2\0"
 * "MultiLineLog_1\nMultiLineLog_2\nMultiLineLog_3_Line_1\n" -> "MultiLineLog_1\nMultiLineLog_2\0"
 * "MultiLineLog_1\nMultiLineLog_2\nMultiLineLog_3_Line_1\nxxx" -> "MultiLineLog_1\nMultiLineLog_2\0"
 * "MultiLineLog_1\nMultiLineLog_2\nMultiLineLog_3\nxxx" -> "MultiLineLog_1\nMultiLineLog_2\0"
 *
 * 1-2. bufferSize < 512KB:
 * "MultiLineLog_1\nMultiLineLog_2\nMultiLineLog_3\n" -> "MultiLineLog_1\nMultiLineLog_2\nMultiLineLog_3\0"
 * "MultiLineLog_1\nMultiLineLog_2\nMultiLineLog_3_Line_1\n" -> "MultiLineLog_1\nMultiLineLog_2\MultiLineLog_3_Line_1\0"
 * **this is not expected !** "MultiLineLog_1\nMultiLineLog_2\nMultiLineLog_3_Line_1\nxxx" ->
 * "MultiLineLog_1\nMultiLineLog_2\0" "MultiLineLog_1\nMultiLineLog_2\nMultiLineLog_3\nxxx" ->
 * "MultiLineLog_1\nMultiLineLog_2\0"
 *
 * 2. for singleline log, "xxx" mean a string without '\n'
 * "SingleLineLog_1\nSingleLineLog_2\nSingleLineLog_3\n" -> "SingleLineLog_1\nSingleLineLog_2\nSingleLineLog_3\0"
 * "SingleLineLog_1\nSingleLineLog_2\nxxx" -> "SingleLineLog_1\nSingleLineLog_2\0"
 */
bool LogFileReader::GetRawData(LogBuffer& logBuffer, int64_t fileSize, bool allowRollback) {
    // Truncate, return false to indicate no more data.
    if (fileSize == mLastFilePos) {
        return false;
    }

    bool moreData = false;
    if (mReaderConfig.first->mFileEncoding == FileReaderOptions::Encoding::GBK)
        ReadGBK(logBuffer, fileSize, moreData, allowRollback);
    else
        ReadUTF8(logBuffer, fileSize, moreData, allowRollback);

    int64_t delta = fileSize - mLastFilePos;
    if (delta > mReaderConfig.first->mReadDelayAlertThresholdBytes && !logBuffer.rawBuffer.empty()) {
        int32_t curTime = time(NULL);
        if (mReadDelayTime == 0)
            mReadDelayTime = curTime;
        else if (curTime - mReadDelayTime >= INT32_FLAG(read_delay_alarm_duration)) {
            mReadDelayTime = curTime;
            LOG_WARNING(sLogger,
                        ("read log delay", mHostLogPath)("fall behind bytes",
                                                         delta)("file size", fileSize)("read pos", mLastFilePos));
            LogtailAlarm::GetInstance()->SendAlarm(
                READ_LOG_DELAY_ALARM,
                std::string("fall behind ") + ToString(delta) + " bytes, file size:" + ToString(fileSize)
                    + ", now position:" + ToString(mLastFilePos) + ", path:" + mHostLogPath
                    + ", now read log content:" + logBuffer.rawBuffer.substr(0, 256).to_string(),
                GetProject(),
                GetLogstore(),
                GetRegion());
        }
    } else
        mReadDelayTime = 0;

    // if delta size > mReadDelaySkipBytes, force set file pos and send alarm
    if (mReaderConfig.first->mReadDelaySkipThresholdBytes > 0
        && delta > mReaderConfig.first->mReadDelaySkipThresholdBytes) {
        LOG_WARNING(sLogger,
                    ("read log delay and force set file pos to file size", mHostLogPath)("fall behind bytes", delta)(
                        "skip bytes config", mReaderConfig.first->mReadDelaySkipThresholdBytes)("file size", fileSize)(
                        "read pos", mLastFilePos));
        LogtailAlarm::GetInstance()->SendAlarm(
            READ_LOG_DELAY_ALARM,
            string("force set file pos to file size, fall behind ") + ToString(delta)
                + " bytes, file size:" + ToString(fileSize) + ", now position:" + ToString(mLastFilePos)
                + ", path:" + mHostLogPath + ", now read log content:" + logBuffer.rawBuffer.substr(0, 256).to_string(),
            GetProject(),
            GetLogstore(),
            GetRegion());
        mLastFilePos = fileSize;
        mCache.clear();
    }

    // if (mMarkOffsetFlag && logBuffer.rawBuffer.size() > 0) {
    //     logBuffer.fileInfo.reset(new FileInfo(mLogFileOp.GetFd(), mDevInode));
    //     FileInfoPtr& fileInfo = logBuffer.fileInfo;
    //     fileInfo->filename = mIsFuseMode ? mFuseTrimedFilename : mHostLogPath;
    //     fileInfo->offset = mLastFilePos - (int64_t)logBuffer.rawBuffer.size();
    //     fileInfo->len = (int64_t)logBuffer.rawBuffer.size();
    //     fileInfo->filePos = mLastFilePos;
    //     fileInfo->readPos = GetLastReadPos();
    //     fileInfo->fileSize = fileSize;
    // }

    // if (mIsFuseMode && logBuffer.rawBuffer.size() > 0)
    //     UlogfsHandler::GetInstance()->Sparse(logBuffer.fileInfo.get());

    if (mContainerStopped) {
        int32_t curTime = time(NULL);
        if (curTime - mContainerStoppedTime >= INT32_FLAG(logtail_alarm_interval)
            && curTime - mReadStoppedContainerAlarmTime >= INT32_FLAG(logtail_alarm_interval)) {
            mReadStoppedContainerAlarmTime = curTime;
            LOG_WARNING(sLogger,
                        ("read stopped container file", mHostLogPath)("stopped time", mContainerStoppedTime)(
                            "file size", fileSize)("read pos", mLastFilePos));
            LogtailAlarm::GetInstance()->SendAlarm(
                READ_STOPPED_CONTAINER_ALARM,
                string("path: ") + mHostLogPath + ", stopped time:" + ToString(mContainerStoppedTime)
                    + ", file size:" + ToString(fileSize) + ", now position:" + ToString(mLastFilePos),
                GetProject(),
                GetLogstore(),
                GetRegion());
        }
    }

    return moreData;
}

size_t LogFileReader::getNextReadSize(int64_t fileEnd, bool& fromCpt) {
    size_t readSize = static_cast<size_t>(fileEnd - mLastFilePos);
    bool allowMoreBufferSize = false;
    fromCpt = false;
    if (mEOOption && mEOOption->selectedCheckpoint->IsComplete()) {
        fromCpt = true;
        allowMoreBufferSize = true;
        auto& checkpoint = mEOOption->selectedCheckpoint->data;
        readSize = checkpoint.read_length();
        LOG_INFO(sLogger, ("read specified length", readSize)("offset", mLastFilePos));
    }
    if (readSize > BUFFER_SIZE && !allowMoreBufferSize) {
        readSize = BUFFER_SIZE;
    }
    return readSize;
}

void LogFileReader::setExactlyOnceCheckpointAfterRead(size_t readSize) {
    if (!mEOOption || readSize == 0) {
        return;
    }

    auto& cpt = mEOOption->selectedCheckpoint->data;
    cpt.set_read_offset(mLastFilePos);
    cpt.set_read_length(readSize);
}

void LogFileReader::ReadUTF8(LogBuffer& logBuffer, int64_t end, bool& moreData, bool allowRollback) {
<<<<<<< HEAD
    logBuffer.readOffset = mLastFilePos;
    bool fromCpt = false;
    size_t READ_BYTE = getNextReadSize(end, fromCpt);
    if (!READ_BYTE) {
        return;
    }
    if (mReaderConfig.first->mInputType == FileReaderOptions::InputType::InputContainerLog && !mHasReadContainerBom) {
        checkContainerType(mLogFileOp);
    }
    const size_t lastCacheSize = mCache.size();
    if (READ_BYTE < lastCacheSize) {
        READ_BYTE = lastCacheSize; // this should not happen, just avoid READ_BYTE >= 0 theoratically
    }
    StringBuffer stringMemory = logBuffer.AllocateStringBuffer(READ_BYTE); // allocate modifiable buffer
    if (lastCacheSize) {
        READ_BYTE -= lastCacheSize; // reserve space to copy from cache if needed
    }
    TruncateInfo* truncateInfo = nullptr;
    int64_t lastReadPos = GetLastReadPos();
    size_t nbytes = READ_BYTE
        ? ReadFile(mLogFileOp, stringMemory.data + lastCacheSize, READ_BYTE, lastReadPos, &truncateInfo)
        : 0UL;
    char* stringBuffer = stringMemory.data;
    if (nbytes == 0 && (!lastCacheSize || allowRollback)) { // read nothing, if no cached data or allow rollback the
        // reader's state cannot be changed
        return;
    }
    if (lastCacheSize) {
        memcpy(stringBuffer, mCache.data(), lastCacheSize); // copy from cache
        nbytes += lastCacheSize;
    }
    // Ignore \n if last is force read
    if (stringBuffer[0] == '\n' && mLastForceRead) {
        ++stringBuffer;
        ++mLastFilePos;
        logBuffer.readOffset = mLastFilePos;
        --nbytes;
    }
    const size_t stringBufferLen = nbytes;
    logBuffer.truncateInfo.reset(truncateInfo);
    lastReadPos = mLastFilePos + nbytes; // this doesn't seem right when ulogfs is used and a hole is skipped
    LOG_DEBUG(sLogger, ("read bytes", nbytes)("last read pos", lastReadPos));
    moreData = (nbytes == BUFFER_SIZE);
    auto alignedBytes = nbytes;
    if (allowRollback) {
        alignedBytes = AlignLastCharacter(stringBuffer, nbytes);
    }
    if (allowRollback || mReaderConfig.second->RequiringJsonReader()) {
        int32_t rollbackLineFeedCount;
        nbytes = LastMatchedLine(stringBuffer, alignedBytes, rollbackLineFeedCount, allowRollback);
    }
=======
    char* stringBuffer = nullptr;
    size_t nbytes = 0;
>>>>>>> 410648ab

    logBuffer.readOffset = mLastFilePos;
    if (!mLogFileOp.IsOpen()) {
        // read flush timeout
        nbytes = mCache.size();
        StringBuffer stringMemory = logBuffer.AllocateStringBuffer(nbytes);
        stringBuffer = stringMemory.data;
        memcpy(stringBuffer, mCache.data(), nbytes);
        // Ignore \n if last is force read
        if (stringBuffer[0] == '\n' && mLastForceRead) {
            ++stringBuffer;
            ++mLastFilePos;
            logBuffer.readOffset = mLastFilePos;
            --nbytes;
        }
        mCache.clear();
        moreData = false;
    } else {
        bool fromCpt = false;
        size_t READ_BYTE = getNextReadSize(end, fromCpt);
        if (!READ_BYTE) {
            return;
        }
        const size_t lastCacheSize = mCache.size();
        if (READ_BYTE < lastCacheSize) {
            READ_BYTE = lastCacheSize; // this should not happen, just avoid READ_BYTE >= 0 theoratically
        }
        StringBuffer stringMemory = logBuffer.AllocateStringBuffer(READ_BYTE); // allocate modifiable buffer
        if (lastCacheSize) {
            READ_BYTE -= lastCacheSize; // reserve space to copy from cache if needed
        }
        TruncateInfo* truncateInfo = nullptr;
        int64_t lastReadPos = GetLastReadPos();
        nbytes = READ_BYTE
            ? ReadFile(mLogFileOp, stringMemory.data + lastCacheSize, READ_BYTE, lastReadPos, &truncateInfo)
            : 0UL;
        stringBuffer = stringMemory.data;
        if (nbytes == 0 && (!lastCacheSize || allowRollback)) { // read nothing, if no cached data or allow rollback the
            // reader's state cannot be changed
            return;
        }
        if (lastCacheSize) {
            memcpy(stringBuffer, mCache.data(), lastCacheSize); // copy from cache
            nbytes += lastCacheSize;
        }
        // Ignore \n if last is force read
        if (stringBuffer[0] == '\n' && mLastForceRead) {
            ++stringBuffer;
            ++mLastFilePos;
            logBuffer.readOffset = mLastFilePos;
            --nbytes;
        }
        const size_t stringBufferLen = nbytes;
        logBuffer.truncateInfo.reset(truncateInfo);
        lastReadPos = mLastFilePos + nbytes; // this doesn't seem right when ulogfs is used and a hole is skipped
        LOG_DEBUG(sLogger, ("read bytes", nbytes)("last read pos", lastReadPos));
        moreData = (nbytes == BUFFER_SIZE);
        auto alignedBytes = nbytes;
        if (allowRollback) {
            alignedBytes = AlignLastCharacter(stringBuffer, nbytes);
        }
        if (allowRollback || mReaderConfig.second->RequiringJsonReader()) {
            int32_t rollbackLineFeedCount;
            nbytes = LastMatchedLine(stringBuffer, alignedBytes, rollbackLineFeedCount, allowRollback);
        }

        if (nbytes == 0) {
            if (moreData) { // excessively long line without '\n' or multiline begin or valid wchar
                nbytes = alignedBytes ? alignedBytes : BUFFER_SIZE;
                if (mReaderConfig.second->RequiringJsonReader()) {
                    int32_t rollbackLineFeedCount;
                    nbytes = LastMatchedLine(stringBuffer, nbytes, rollbackLineFeedCount, false);
                }
                LOG_WARNING(sLogger,
                            ("Log is too long and forced to be split at offset: ",
                             mLastFilePos + nbytes)("file: ", mHostLogPath)("inode: ", mDevInode.inode)(
                                "first 1024B log: ", logBuffer.rawBuffer.substr(0, 1024)));
                std::ostringstream oss;
                oss << "Log is too long and forced to be split at offset: " << ToString(mLastFilePos + nbytes)
                    << " file: " << mHostLogPath << " inode: " << ToString(mDevInode.inode)
                    << " first 1024B log: " << logBuffer.rawBuffer.substr(0, 1024) << std::endl;
                LogtailAlarm::GetInstance()->SendAlarm(
                    SPLIT_LOG_FAIL_ALARM, oss.str(), GetProject(), GetLogstore(), GetRegion());
            } else {
                // line is not finished yet nor more data, put all data in cache
                mCache.assign(stringBuffer, stringBufferLen);
                return;
            }
        }
        if (nbytes < stringBufferLen) {
            // rollback happend, put rollbacked part in cache
            mCache.assign(stringBuffer + nbytes, stringBufferLen - nbytes);
        } else {
            mCache.clear();
        }
        if (!moreData && fromCpt && lastReadPos < end) {
            moreData = true;
        }
    }

    // cache is sealed, nbytes should no change any more
    size_t stringLen = nbytes;
    if (stringBuffer[stringLen - 1] == '\n'
        || stringBuffer[stringLen - 1]
            == '\0') { // \0 is for json, such behavior make ilogtail not able to collect binary log
        --stringLen;
    }
    stringBuffer[stringLen] = '\0';

    logBuffer.rawBuffer = StringView(stringBuffer, stringLen); // set readable buffer
    logBuffer.readLength = nbytes;
    setExactlyOnceCheckpointAfterRead(nbytes);
    mLastFilePos += nbytes;

    mLastForceRead = !allowRollback;
    LOG_DEBUG(sLogger, ("read size", nbytes)("last file pos", mLastFilePos));
}

void LogFileReader::ReadGBK(LogBuffer& logBuffer, int64_t end, bool& moreData, bool allowRollback) {
    std::unique_ptr<char[]> gbkMemory;
    char* gbkBuffer = nullptr;
    size_t readCharCount = 0, originReadCount = 0;
    int64_t lastReadPos = 0;
    bool logTooLongSplitFlag = false, fromCpt = false;

    logBuffer.readOffset = mLastFilePos;
    if (!mLogFileOp.IsOpen()) {
        // read flush timeout
        readCharCount = mCache.size();
        gbkMemory.reset(new char[readCharCount + 1]);
        gbkBuffer = gbkMemory.get();
        memcpy(gbkBuffer, mCache.data(), readCharCount);
        // Ignore \n if last is force read
        if (gbkBuffer[0] == '\n' && mLastForceRead) {
            ++gbkBuffer;
            ++mLastFilePos;
            logBuffer.readOffset = mLastFilePos;
            --readCharCount;
        }
        lastReadPos = mLastFilePos + readCharCount;
        originReadCount = readCharCount;
        moreData = false;
    } else {
        size_t READ_BYTE = getNextReadSize(end, fromCpt);
        const size_t lastCacheSize = mCache.size();
        if (READ_BYTE < lastCacheSize) {
            READ_BYTE = lastCacheSize; // this should not happen, just avoid READ_BYTE >= 0 theoratically
        }
        gbkMemory.reset(new char[READ_BYTE + 1]);
        gbkBuffer = gbkMemory.get();
        if (lastCacheSize) {
            READ_BYTE -= lastCacheSize; // reserve space to copy from cache if needed
        }
        TruncateInfo* truncateInfo = nullptr;
        lastReadPos = GetLastReadPos();
        readCharCount
            = READ_BYTE ? ReadFile(mLogFileOp, gbkBuffer + lastCacheSize, READ_BYTE, lastReadPos, &truncateInfo) : 0UL;
        if (readCharCount == 0 && (!lastCacheSize || allowRollback)) { // just keep last cache
            return;
        }
        if (lastCacheSize) {
            memcpy(gbkBuffer, mCache.data(), lastCacheSize); // copy from cache
            readCharCount += lastCacheSize;
        }
        // Ignore \n if last is force read
        if (gbkBuffer[0] == '\n' && mLastForceRead) {
            ++gbkBuffer;
            --readCharCount;
            ++mLastFilePos;
            logBuffer.readOffset = mLastFilePos;
        }
        logBuffer.truncateInfo.reset(truncateInfo);
        lastReadPos = mLastFilePos + readCharCount;
        originReadCount = readCharCount;
        moreData = (readCharCount == BUFFER_SIZE);
        auto alignedBytes = readCharCount;
        if (allowRollback) {
            alignedBytes = AlignLastCharacter(gbkBuffer, readCharCount);
        }
        if (alignedBytes == 0) {
            if (moreData) { // excessively long line without valid wchar
                logTooLongSplitFlag = true;
                alignedBytes = BUFFER_SIZE;
            } else {
                // line is not finished yet nor more data, put all data in cache
                mCache.assign(gbkBuffer, originReadCount);
                return;
            }
        }
        readCharCount = alignedBytes;
    }
    gbkBuffer[readCharCount] = '\0';

    vector<long> lineFeedPos = {-1}; // elements point to the last char of each line
    for (long idx = 0; idx < long(readCharCount - 1); ++idx) {
        if (gbkBuffer[idx] == '\n')
            lineFeedPos.push_back(idx);
    }
    lineFeedPos.push_back(readCharCount - 1);

    size_t srcLength = readCharCount;
    size_t requiredLen
        = EncodingConverter::GetInstance()->ConvertGbk2Utf8(gbkBuffer, &srcLength, nullptr, 0, lineFeedPos);
    StringBuffer stringMemory = logBuffer.AllocateStringBuffer(requiredLen + 1);
    size_t resultCharCount = EncodingConverter::GetInstance()->ConvertGbk2Utf8(
        gbkBuffer, &srcLength, stringMemory.data, stringMemory.capacity, lineFeedPos);
    char* stringBuffer = stringMemory.data; // utf8 buffer
    if (resultCharCount == 0) {
        if (readCharCount < originReadCount) {
            // skip unconvertable part, put rollbacked part in cache
            mCache.assign(gbkBuffer + readCharCount, originReadCount - readCharCount);
        } else {
            mCache.clear();
        }
        mLastFilePos += readCharCount;
        logBuffer.readOffset = mLastFilePos;
        return;
    }
    int32_t rollbackLineFeedCount = 0;
    int32_t bakResultCharCount = resultCharCount;
    if (allowRollback || mReaderConfig.second->RequiringJsonReader()) {
        resultCharCount = LastMatchedLine(stringBuffer, resultCharCount, rollbackLineFeedCount, allowRollback);
    }
    if (resultCharCount == 0) {
        if (moreData) {
            resultCharCount = bakResultCharCount;
            rollbackLineFeedCount = 0;
            if (mReaderConfig.second->RequiringJsonReader()) {
                int32_t rollbackLineFeedCount;
                LastMatchedLine(stringBuffer, resultCharCount, rollbackLineFeedCount, false);
            }
            // Cannot get the split position here, so just mark a flag and send alarm later
            logTooLongSplitFlag = true;
        } else {
            // line is not finished yet nor more data, put all data in cache
            mCache.assign(gbkBuffer, originReadCount);
            return;
        }
    }

    int32_t lineFeedCount = lineFeedPos.size();
    if (rollbackLineFeedCount > 0 && lineFeedCount >= (1 + rollbackLineFeedCount)) {
        readCharCount -= lineFeedPos[lineFeedCount - 1] - lineFeedPos[lineFeedCount - 1 - rollbackLineFeedCount];
    }
    if (readCharCount < originReadCount) {
        // rollback happend, put rollbacked part in cache
        mCache.assign(gbkBuffer + readCharCount, originReadCount - readCharCount);
    } else {
        mCache.clear();
    }
    // cache is sealed, readCharCount should not change any more
    size_t stringLen = resultCharCount;
    if (stringBuffer[stringLen - 1] == '\n'
        || stringBuffer[stringLen - 1]
            == '\0') { // \0 is for json, such behavior make ilogtail not able to collect binary log
        --stringLen;
    }
    stringBuffer[stringLen] = '\0';
    if (mLogFileOp.IsOpen() && !moreData && fromCpt && lastReadPos < end) {
        moreData = true;
    }
    logBuffer.rawBuffer = StringView(stringBuffer, stringLen);
    logBuffer.readLength = readCharCount;
    setExactlyOnceCheckpointAfterRead(readCharCount);
    mLastFilePos += readCharCount;
    if (logTooLongSplitFlag) {
        LOG_WARNING(sLogger,
                    ("Log is too long and forced to be split at offset: ", mLastFilePos)("file: ", mHostLogPath)(
                        "inode: ", mDevInode.inode)("first 1024B log: ", logBuffer.rawBuffer.substr(0, 1024)));
        std::ostringstream oss;
        oss << "Log is too long and forced to be split at offset: " << ToString(mLastFilePos)
            << " file: " << mHostLogPath << " inode: " << ToString(mDevInode.inode)
            << " first 1024B log: " << logBuffer.rawBuffer.substr(0, 1024) << std::endl;
        LogtailAlarm::GetInstance()->SendAlarm(
            SPLIT_LOG_FAIL_ALARM, oss.str(), GetProject(), GetLogstore(), GetRegion());
    }
    mLastForceRead = !allowRollback;
    LOG_DEBUG(sLogger,
              ("read gbk buffer, offset", mLastFilePos)("origin read", originReadCount)("at last read", readCharCount));
}

size_t
LogFileReader::ReadFile(LogFileOperator& op, void* buf, size_t size, int64_t& offset, TruncateInfo** truncateInfo) {
    if (buf == NULL || size == 0 || op.IsOpen() == false) {
        LOG_WARNING(sLogger, ("invalid param", ""));
        return 0;
    }

    int nbytes = 0;
    // if (mIsFuseMode) {
    //     int64_t oriOffset = offset;
    //     nbytes = op.SkipHoleRead(buf, 1, size, &offset);
    //     if (nbytes < 0) {
    //         LOG_ERROR(sLogger,
    //                   ("SkipHoleRead fail to read log file",
    //                    mHostLogPath)("mLastFilePos", mLastFilePos)("size", size)("offset", offset));
    //         return 0;
    //     }
    //     if (oriOffset != offset && truncateInfo != NULL) {
    //         *truncateInfo = new TruncateInfo(oriOffset, offset);
    //         LOG_INFO(sLogger,
    //                  ("read fuse file with a hole, size",
    //                   offset - oriOffset)("filename", mHostLogPath)("dev", mDevInode.dev)("inode", mDevInode.inode));
    //         LogtailAlarm::GetInstance()->SendAlarm(
    //             FUSE_FILE_TRUNCATE_ALARM,
    //             string("read fuse file with a hole, size: ") + ToString(offset - oriOffset) + " filename: "
    //                 + mHostLogPath + " dev: " + ToString(mDevInode.dev) + " inode: " + ToString(mDevInode.inode),
    //             GetProject(),
    //             GetLogstore(),
    //             GetRegion());
    //     }
    // } else {
    nbytes = op.Pread(buf, 1, size, offset);
    if (nbytes < 0) {
        LOG_ERROR(sLogger,
                  ("Pread fail to read log file", mHostLogPath)("mLastFilePos", mLastFilePos)("size", size)("offset",
                                                                                                            offset));
        return 0;
    }
    // }

    *((char*)buf + nbytes) = '\0';
    return nbytes;
}

LogFileReader::FileCompareResult LogFileReader::CompareToFile(const string& filePath) {
    LogFileOperator logFileOp;
    logFileOp.Open(filePath.c_str(), false);
    if (logFileOp.IsOpen() == false) {
        return FileCompareResult_Error;
    }

    fsutil::PathStat buf;
    if (0 == logFileOp.Stat(buf)) {
        auto devInode = buf.GetDevInode();
        if (devInode != mDevInode) {
            logFileOp.Close();
            return FileCompareResult_DevInodeChange;
        }

        char sigStr[1025];
        int readSize = logFileOp.Pread(sigStr, 1, 1024, 0);
        logFileOp.Close();
        if (readSize < 0)
            return FileCompareResult_Error;
        sigStr[readSize] = '\0';
        uint64_t sigHash = mLastFileSignatureHash;
        uint32_t sigSize = mLastFileSignatureSize;
        // If file size is 0 and filename is changed, we cannot judge if the inode is reused by signature,
        // so we just recreate the reader to avoid filename mismatch
        if (sigSize == 0 && filePath != mHostLogPath) {
            return FileCompareResult_SigChange;
        }
        bool sigSameRst = CheckAndUpdateSignature(string(sigStr), sigHash, sigSize);
        if (!sigSameRst) {
            return FileCompareResult_SigChange;
        }
        if ((int64_t)buf.GetFileSize() == mLastFilePos) {
            return FileCompareResult_SigSameSizeSame;
        } else {
            return FileCompareResult_SigSameSizeChange;
        }
    }
    logFileOp.Close();
    return FileCompareResult_Error;
}

/*
    Rollback from the end to ensure that the logs before are complete.
    Here are expected behaviours of this function:
    1. The logs remained must be complete.
    2. The logs rollbacked may be complete but we cannot confirm. Leave them to the next reading.
    3. The last line without '\n' is considered as unmatch. (even if it can match END regex)
    4. The '\n' at the end is considered as part of the multiline log.
    Examples:
    1. mLogBeginRegPtr != NULL
        1. begin\nxxx\nbegin\nxxx\n -> begin\nxxx\n
    2. mLogBeginRegPtr != NULL, mLogContinueRegPtr != NULL
        1. begin\ncontinue\nxxx\n -> begin\ncontinue\n
        2. begin\ncontinue\nbegin\n -> begin\ncontinue\n
        3. begin\ncontinue\nbegin\ncontinue\n -> begin\ncontinue\n
    3. mLogBeginRegPtr != NULL, mLogEndRegPtr != NULL
        1. begin\nxxx\nend\n -> begin\nxxx\nend
        2. begin\nxxx\nend\nbegin\nxxx\n -> begin\nxxx\nend
    4. mLogContinueRegPtr != NULL, mLogEndRegPtr != NULL
        1. continue\nend\n -> continue\nxxx\nend
        2. continue\nend\ncontinue\n -> continue\nxxx\nend
        3. continue\nend\ncontinue\nend\n -> continue\nxxx\nend
    5. mLogEndRegPtr != NULL
        1. xxx\nend\n -> xxx\nend
        1. xxx\nend\nxxx\n -> xxx\nend
*/
int32_t LogFileReader::LastMatchedLine(char* buffer, int32_t size, int32_t& rollbackLineFeedCount, bool allowRollback) {
    if (!allowRollback) {
        return size;
    }
    int endPs = size - 1; // buffer[size] = 0 , buffer[size-1] = '\n'
    rollbackLineFeedCount = 0;
    // Single line rollback
    if (!mMultilineConfig.first->IsMultiline()) {
        while (endPs >= 0) {
            if (buffer[endPs] == '\n') {
                if (endPs != size - 1) { // if last line dose not end with '\n', rollback
                    ++rollbackLineFeedCount;
                }
                return endPs + 1;
            }
            endPs--;
        }
        return 0;
    }
    // Multiline rollback
    int begPs = size - 2;
    std::string exception;
    while (begPs >= 0) {
        if (buffer[begPs] == '\n' || begPs == 0) {
            int lineBegin = begPs == 0 ? 0 : begPs + 1;
            if (mMultilineConfig.first->GetContinuePatternReg()
                && BoostRegexMatch(buffer + lineBegin,
                                   endPs - lineBegin,
                                   *mMultilineConfig.first->GetContinuePatternReg(),
                                   exception)) {
                ++rollbackLineFeedCount;
                endPs = begPs;
            } else if (mMultilineConfig.first->GetEndPatternReg()
                       && BoostRegexMatch(buffer + lineBegin,
                                          endPs - lineBegin,
                                          *mMultilineConfig.first->GetEndPatternReg(),
                                          exception)) {
                // Ensure the end line is complete
                if (buffer[endPs] == '\n') {
                    return endPs + 1;
                } else {
                    ++rollbackLineFeedCount;
                    endPs = begPs;
                }
            } else if (mMultilineConfig.first->GetStartPatternReg()
                       && BoostRegexMatch(buffer + lineBegin,
                                          endPs - lineBegin,
                                          *mMultilineConfig.first->GetStartPatternReg(),
                                          exception)) {
                ++rollbackLineFeedCount;
                // Keep all the buffer if rollback all
                return lineBegin;
            } else if (mMultilineConfig.first->GetContinuePatternReg()) {
                // We can confirm the logs before are complete if continue is configured but no regex pattern can match.
                if (buffer[endPs] == '\n') {
                    return endPs + 1;
                } else {
                    // Keep all the buffer if rollback all
                    return lineBegin;
                }
            } else {
                ++rollbackLineFeedCount;
                endPs = begPs;
            }
        }
        begPs--;
    }
    return 0;
}

size_t LogFileReader::AlignLastCharacter(char* buffer, size_t size) {
    int n = 0;
    int endPs = size - 1;
    if (buffer[endPs] == '\n') {
        return size;
    }
    if (mReaderConfig.first->mFileEncoding == FileReaderOptions::Encoding::GBK) {
        // GB 18030 encoding rules:
        // 1. The number of byte for one character can be 1, 2, 4.
        // 2. 1 byte character: the top bit is 0.
        // 3. 2 bytes character: the 1st byte is between 0x81 and 0xFE; the 2nd byte is between 0x40 and 0xFE.
        // 4. 4 bytes character: the 1st and 3rd byte is between 0x81 and 0xFE; the 2nd and 4th byte are between 0x30
        // and 0x39. (not supported to align)

        // 1 byte character, 2nd byte of 2 bytes, 2nd or 4th byte of 4 bytes
        if ((buffer[endPs] & 0x80) == 0 || size == 1) {
            return size;
        }
        while (endPs >= 0 && (buffer[endPs] & 0x80)) {
            --endPs;
        }
        // whether characters >= 0x80 appear in pair
        if (((size - endPs - 1) & 1) == 0) {
            return size;
        }
        return size - 1;
    } else {
        // UTF8 encoding rules:
        // 1. For single byte character, the top bit is 0.
        // 2. For N (N > 1) bytes character, the top N bit of the first byte is 1. The first and second bits of the
        // following bytes are 10.
        while (endPs >= 0) {
            char ch = buffer[endPs];
            if ((ch & 0x80) == 0) { // 1 bytes character, 0x80 -> 10000000
                n = 1;
                break;
            } else if ((ch & 0xE0) == 0xC0) { // 2 bytes character, 0xE0 -> 11100000, 0xC0 -> 11000000
                n = 2;
                break;
            } else if ((ch & 0xF0) == 0xE0) { // 3 bytes character, 0xF0 -> 11110000, 0xE0 -> 11100000
                n = 3;
                break;
            } else if ((ch & 0xF8) == 0xF0) { // 4 bytes character, 0xF8 -> 11111000, 0xF0 -> 11110000
                n = 4;
                break;
            } else if ((ch & 0xFC) == 0xF8) { // 5 bytes character, 0xFC -> 11111100, 0xF8 -> 11111000
                n = 5;
                break;
            } else if ((ch & 0xFE) == 0xFC) { // 6 bytes character, 0xFE -> 11111110, 0xFC -> 11111100
                n = 6;
                break;
            }
            endPs--;
        }
        if (endPs - 1 + n >= (int)size) {
            return endPs;
        } else {
            return size;
        }
    }
    return 0;
}

std::unique_ptr<Event> LogFileReader::CreateFlushTimeoutEvent() {
    auto result = std::unique_ptr<Event>(new Event(mHostLogPathDir,
                                                   mHostLogPathFile,
                                                   EVENT_READER_FLUSH_TIMEOUT | EVENT_MODIFY,
                                                   -1,
                                                   0,
                                                   mDevInode.dev,
                                                   mDevInode.inode));
    result->SetLastFilePos(mLastFilePos);
    result->SetLastReadPos(GetLastReadPos());
    return result;
}

LogFileReader::~LogFileReader() {
    // if (mLogBeginRegPtr != NULL) {
    //     delete mLogBeginRegPtr;
    //     mLogBeginRegPtr = NULL;
    // }
    // if (mLogContinueRegPtr != NULL) {
    //     delete mLogContinueRegPtr;
    //     mLogContinueRegPtr = NULL;
    // }
    // if (mLogEndRegPtr != NULL) {
    //     delete mLogEndRegPtr;
    //     mLogEndRegPtr = NULL;
    // }
    LOG_INFO(sLogger,
             ("destruct the corresponding log reader, project", GetProject())("logstore", GetLogstore())(
                 "config", GetConfigName())("log reader queue name", mHostLogPath)(
                 "file device", ToString(mDevInode.dev))("file inode", ToString(mDevInode.inode))(
                 "file signature", mLastFileSignatureHash)("file signature size", mLastFileSignatureSize)(
                 "file size", mLastFileSize)("last file position", mLastFilePos));
    CloseFilePtr();

    // Mark GC so that corresponding resources can be released.
    // For config update, reader will be recreated, which will retrieve these
    //  resources back, then their GC flag will be removed.
    if (mEOOption) {
        static auto sQueueM = QueueManager::GetInstance();
        sQueueM->MarkGC(GetProject(),
                        mEOOption->primaryCheckpointKey + mEOOption->rangeCheckpointPtrs[0]->data.hash_key());

        static auto sCptM = CheckpointManagerV2::GetInstance();
        sCptM->MarkGC(mEOOption->primaryCheckpointKey);
    }
}

#ifdef APSARA_UNIT_TEST_MAIN
void LogFileReader::UpdateReaderManual() {
    if (mLogFileOp.IsOpen()) {
        mLogFileOp.Close();
    }
    mLogFileOp.Open(mHostLogPath.c_str(), false);
    mDevInode = GetFileDevInode(mHostLogPath);
    mRealLogPath = mHostLogPath;
}
#endif

} // namespace logtail<|MERGE_RESOLUTION|>--- conflicted
+++ resolved
@@ -1653,62 +1653,8 @@
 }
 
 void LogFileReader::ReadUTF8(LogBuffer& logBuffer, int64_t end, bool& moreData, bool allowRollback) {
-<<<<<<< HEAD
-    logBuffer.readOffset = mLastFilePos;
-    bool fromCpt = false;
-    size_t READ_BYTE = getNextReadSize(end, fromCpt);
-    if (!READ_BYTE) {
-        return;
-    }
-    if (mReaderConfig.first->mInputType == FileReaderOptions::InputType::InputContainerLog && !mHasReadContainerBom) {
-        checkContainerType(mLogFileOp);
-    }
-    const size_t lastCacheSize = mCache.size();
-    if (READ_BYTE < lastCacheSize) {
-        READ_BYTE = lastCacheSize; // this should not happen, just avoid READ_BYTE >= 0 theoratically
-    }
-    StringBuffer stringMemory = logBuffer.AllocateStringBuffer(READ_BYTE); // allocate modifiable buffer
-    if (lastCacheSize) {
-        READ_BYTE -= lastCacheSize; // reserve space to copy from cache if needed
-    }
-    TruncateInfo* truncateInfo = nullptr;
-    int64_t lastReadPos = GetLastReadPos();
-    size_t nbytes = READ_BYTE
-        ? ReadFile(mLogFileOp, stringMemory.data + lastCacheSize, READ_BYTE, lastReadPos, &truncateInfo)
-        : 0UL;
-    char* stringBuffer = stringMemory.data;
-    if (nbytes == 0 && (!lastCacheSize || allowRollback)) { // read nothing, if no cached data or allow rollback the
-        // reader's state cannot be changed
-        return;
-    }
-    if (lastCacheSize) {
-        memcpy(stringBuffer, mCache.data(), lastCacheSize); // copy from cache
-        nbytes += lastCacheSize;
-    }
-    // Ignore \n if last is force read
-    if (stringBuffer[0] == '\n' && mLastForceRead) {
-        ++stringBuffer;
-        ++mLastFilePos;
-        logBuffer.readOffset = mLastFilePos;
-        --nbytes;
-    }
-    const size_t stringBufferLen = nbytes;
-    logBuffer.truncateInfo.reset(truncateInfo);
-    lastReadPos = mLastFilePos + nbytes; // this doesn't seem right when ulogfs is used and a hole is skipped
-    LOG_DEBUG(sLogger, ("read bytes", nbytes)("last read pos", lastReadPos));
-    moreData = (nbytes == BUFFER_SIZE);
-    auto alignedBytes = nbytes;
-    if (allowRollback) {
-        alignedBytes = AlignLastCharacter(stringBuffer, nbytes);
-    }
-    if (allowRollback || mReaderConfig.second->RequiringJsonReader()) {
-        int32_t rollbackLineFeedCount;
-        nbytes = LastMatchedLine(stringBuffer, alignedBytes, rollbackLineFeedCount, allowRollback);
-    }
-=======
     char* stringBuffer = nullptr;
     size_t nbytes = 0;
->>>>>>> 410648ab
 
     logBuffer.readOffset = mLastFilePos;
     if (!mLogFileOp.IsOpen()) {
@@ -1731,6 +1677,9 @@
         size_t READ_BYTE = getNextReadSize(end, fromCpt);
         if (!READ_BYTE) {
             return;
+        }
+        if (mReaderConfig.first->mInputType == FileReaderOptions::InputType::InputContainerLog && !mHasReadContainerBom) {
+            checkContainerType(mLogFileOp);
         }
         const size_t lastCacheSize = mCache.size();
         if (READ_BYTE < lastCacheSize) {
