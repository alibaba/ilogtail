--- conflicted
+++ resolved
@@ -34,17 +34,10 @@
     }
     const auto& advancedVal = originalVal[ADVANCED_CONFIG_KEY];
 
-<<<<<<< HEAD
     // auto blacklistException = ParseBlacklist(advancedVal, cfg);
     // if (!blacklistException.empty()) {
-    //     throw blacklistException;
-    // }
-=======
-    auto blacklistException = ParseBlacklist(advancedVal, cfg);
-    if (!blacklistException.empty()) {
-        throw ExceptionBase(blacklistException);
-    }
->>>>>>> cead64d6
+    //     throw ExceptionBase(blacklistException);
+    // }
 
     // // Boolean force_multiconfig.
     // {
