--- conflicted
+++ resolved
@@ -18,180 +18,6 @@
 
 namespace logtail {
 
-<<<<<<< HEAD
-bool ReadFile(const string& filepath, string& content);
-
-ConfigWatcher::ConfigWatcher() : mPipelineManager(PipelineManager::GetInstance()) {
-}
-
-PipelineConfigDiff ConfigWatcher::CheckConfigDiff() {
-    PipelineConfigDiff diff;
-    unordered_set<string> configSet;
-    for (const auto& dir : mSourceDir) {
-        error_code ec;
-        filesystem::file_status s = filesystem::status(dir, ec);
-        if (ec) {
-            LOG_WARNING(sLogger,
-                        ("failed to get config dir path info", "skip current object")("dir path", dir.string())(
-                            "error code", ec.value())("error msg", ec.message()));
-            continue;
-        }
-        if (!filesystem::exists(s)) {
-            LOG_WARNING(sLogger, ("config dir path not existed", "skip current object")("dir path", dir.string()));
-            continue;
-        }
-        if (!filesystem::is_directory(s)) {
-            LOG_WARNING(sLogger,
-                        ("config dir path is not a directory", "skip current object")("dir path", dir.string()));
-            continue;
-        }
-        for (auto const& entry : filesystem::directory_iterator(dir, ec)) {
-            // lock the dir if it is provided by config provider
-            unique_lock<mutex> lock;
-            auto itr = mDirMutexMap.find(dir.string());
-            if (itr != mDirMutexMap.end()) {
-                lock = unique_lock<mutex>(*itr->second, defer_lock);
-                lock.lock();
-            }
-
-            const filesystem::path& path = entry.path();
-            const string& configName = path.stem().string();
-            const string& filepath = path.string();
-            if (!filesystem::is_regular_file(entry.status(ec))) {
-                LOG_DEBUG(sLogger, ("config file is not a regular file", "skip current object")("filepath", filepath));
-                continue;
-            }
-            if (configSet.find(configName) != configSet.end()) {
-                LOG_WARNING(
-                    sLogger,
-                    ("more than 1 config with the same name is found", "skip current config")("filepath", filepath));
-                continue;
-            }
-            configSet.insert(configName);
-
-            auto iter = mFileInfoMap.find(filepath);
-            uintmax_t size = filesystem::file_size(path, ec);
-            filesystem::file_time_type mTime = filesystem::last_write_time(path, ec);
-            if (iter == mFileInfoMap.end()) {
-                mFileInfoMap[filepath] = make_pair(size, mTime);
-                unique_ptr<Json::Value> detail = make_unique<Json::Value>();
-                if (!LoadConfigDetailFromFile(path, *detail)) {
-                    continue;
-                }
-                if (!IsConfigEnabled(configName, *detail)) {
-                    LOG_INFO(sLogger, ("new config found and disabled", "skip current object")("config", configName));
-                    continue;
-                }
-                PipelineConfig config(configName, std::move(detail));
-                if (!config.Parse()) {
-                    LOG_ERROR(sLogger, ("new config found but invalid", "skip current object")("config", configName));
-                    AlarmManager::GetInstance()->SendAlarm(CATEGORY_CONFIG_ALARM,
-                                                           "new config found but invalid: skip current object, config: "
-                                                               + configName,
-                                                           config.mProject,
-                                                           config.mLogstore,
-                                                           config.mRegion);
-                    continue;
-                }
-                diff.mAdded.push_back(std::move(config));
-                LOG_INFO(
-                    sLogger,
-                    ("new config found and passed topology check", "prepare to build pipeline")("config", configName));
-            } else if (iter->second.first != size || iter->second.second != mTime) {
-                // for config currently running, we leave it untouched if new config is invalid
-                mFileInfoMap[filepath] = make_pair(size, mTime);
-                unique_ptr<Json::Value> detail = make_unique<Json::Value>();
-                if (!LoadConfigDetailFromFile(path, *detail)) {
-                    continue;
-                }
-                if (!IsConfigEnabled(configName, *detail)) {
-                    if (mPipelineManager->FindConfigByName(configName)) {
-                        diff.mRemoved.push_back(configName);
-                        LOG_INFO(sLogger,
-                                 ("existing valid config modified and disabled",
-                                  "prepare to stop current running pipeline")("config", configName));
-                    } else {
-                        LOG_INFO(sLogger,
-                                 ("existing invalid config modified and disabled", "skip current object")("config",
-                                                                                                          configName));
-                    }
-                    continue;
-                }
-                shared_ptr<Pipeline> p = mPipelineManager->FindConfigByName(configName);
-                if (!p) {
-                    PipelineConfig config(configName, std::move(detail));
-                    if (!config.Parse()) {
-                        LOG_ERROR(sLogger,
-                                  ("existing invalid config modified and remains invalid",
-                                   "skip current object")("config", configName));
-                        AlarmManager::GetInstance()->SendAlarm(
-                            CATEGORY_CONFIG_ALARM,
-                            "existing invalid config modified and remains invalid: skip current object, config: "
-                                + configName,
-                            config.mProject,
-                            config.mLogstore,
-                            config.mRegion);
-                        continue;
-                    }
-                    diff.mAdded.push_back(std::move(config));
-                    LOG_INFO(sLogger,
-                             ("existing invalid config modified and passed topology check",
-                              "prepare to build pipeline")("config", configName));
-                } else if (*detail != p->GetConfig()) {
-                    PipelineConfig config(configName, std::move(detail));
-                    if (!config.Parse()) {
-                        LOG_ERROR(sLogger,
-                                  ("existing valid config modified and becomes invalid",
-                                   "keep current pipeline running")("config", configName));
-                        AlarmManager::GetInstance()->SendAlarm(
-                            CATEGORY_CONFIG_ALARM,
-                            "existing valid config modified and becomes invalid: skip current object, config: "
-                                + configName,
-                            config.mProject,
-                            config.mLogstore,
-                            config.mRegion);
-                        continue;
-                    }
-                    diff.mModified.push_back(std::move(config));
-                    LOG_INFO(sLogger,
-                             ("existing valid config modified and passed topology check",
-                              "prepare to rebuild pipeline")("config", configName));
-                } else {
-                    LOG_DEBUG(sLogger,
-                              ("existing valid config file modified, but no change found", "skip current object"));
-                }
-            } else {
-                LOG_DEBUG(sLogger, ("existing config file unchanged", "skip current object"));
-            }
-        }
-    }
-    for (const auto& name : mPipelineManager->GetAllConfigNames()) {
-        if (configSet.find(name) == configSet.end()) {
-            diff.mRemoved.push_back(name);
-            LOG_INFO(sLogger,
-                     ("existing valid config is removed", "prepare to stop current running pipeline")("config", name));
-        }
-    }
-    for (const auto& item : mFileInfoMap) {
-        string configName = filesystem::path(item.first).stem().string();
-        if (configSet.find(configName) == configSet.end()) {
-            mFileInfoMap.erase(item.first);
-        }
-    }
-
-    if (!diff.IsEmpty()) {
-        LOG_INFO(sLogger,
-                 ("config files scan done", "got updates, begin to update pipelines")("added", diff.mAdded.size())(
-                     "modified", diff.mModified.size())("removed", diff.mRemoved.size()));
-    } else {
-        LOG_DEBUG(sLogger, ("config files scan done", "no update"));
-    }
-
-    return diff;
-}
-
-=======
->>>>>>> 53ff4842
 void ConfigWatcher::AddSource(const string& dir, mutex* mux) {
     mSourceDir.emplace_back(dir);
     if (mux != nullptr) {
