--- conflicted
+++ resolved
@@ -564,7 +564,7 @@
     }
     if (inputFile) {
         auto const searchResult = SearchFilePathByDevInodeInDirectory(
-            path, inputFile->mExactlyOnceConcurrency, checkpoint->mDevInode, &cachePathDevInodeMap);
+            path, inputFile->mMaxCheckpointDirSearchDepth, checkpoint->mDevInode, &cachePathDevInodeMap);
         if (searchResult) {
             const auto& newRealPath = searchResult.value();
             if (CheckFileSignature(newRealPath, checkpoint->mSignatureHash, checkpoint->mSignatureSize, false)) {
@@ -584,15 +584,6 @@
                 return ValidateCheckpointResult::kRotate;
             }
 
-<<<<<<< HEAD
-=======
-    auto const searchResult = SearchFilePathByDevInodeInDirectory(
-        path, inputFile->mMaxCheckpointDirSearchDepth, checkpoint->mDevInode, &cachePathDevInodeMap);
-    if (searchResult) {
-        const auto& newRealPath = searchResult.value();
-        if (CheckFileSignature(newRealPath, checkpoint->mSignatureHash, checkpoint->mSignatureSize, false)) {
-            checkpoint->mRealFileName = newRealPath;
->>>>>>> 959857d4
             LOG_INFO(sLogger,
                      ("delete checkpoint", "file has been renamed but signature has changed")(
                          "config", checkpoint->mConfigName)("log reader queue name", checkpoint->mFileName)(
