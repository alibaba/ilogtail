--- conflicted
+++ resolved
@@ -95,13 +95,9 @@
     // thread local metrics should be initialized in each thread
     WriteMetrics::GetInstance()->PrepareMetricsRecordRef(
         sMetricsRecordRef,
-<<<<<<< HEAD
-        {{METRIC_LABEL_KEY_RUNNER_NAME, METRIC_LABEL_VALUE_RUNNER_NAME_PROCESSOR}, {"thread_no", ToString(threadNo)}});
-=======
         {{METRIC_LABEL_KEY_RUNNER_NAME, METRIC_LABEL_VALUE_RUNNER_NAME_PROCESSOR},
          {METRIC_LABEL_KEY_METRIC_CATEGORY, METRIC_LABEL_KEY_METRIC_CATEGORY_RUNNER},
          {"thread_no", ToString(threadNo)}});
->>>>>>> 19c681fc
     sInGroupsCnt = sMetricsRecordRef.CreateCounter(METRIC_RUNNER_IN_EVENT_GROUPS_TOTAL);
     sInEventsCnt = sMetricsRecordRef.CreateCounter(METRIC_RUNNER_IN_EVENTS_TOTAL);
     sInGroupDataSizeBytes = sMetricsRecordRef.CreateCounter(METRIC_RUNNER_IN_SIZE_BYTES);
@@ -141,20 +137,7 @@
             continue;
         }
 
-<<<<<<< HEAD
-        // record profile, must be placed here since readbytes info exists only before processing
-        auto& processProfile = pipeline->GetContext().GetProcessProfile();
-        ProcessProfile profile = processProfile;
-        bool isLog = false;
-        if (!item->mEventGroup.GetEvents().empty() && item->mEventGroup.GetEvents()[0].Is<LogEvent>()) {
-            isLog = true;
-            profile.readBytes = item->mEventGroup.GetEvents()[0].Cast<LogEvent>().GetPosition().second
-                + 1; // may not be accurate if input is not utf8
-        }
-        processProfile.Reset();
-=======
             bool isLog = !item->mEventGroup.GetEvents().empty() && item->mEventGroup.GetEvents()[0].Is<LogEvent>();
->>>>>>> 19c681fc
 
         int32_t startTime = (int32_t)time(NULL);
         vector<PipelineEventGroup> eventGroupList;
@@ -173,72 +156,38 @@
                                                         pipeline->GetContext().GetRegion());
         }
 
-        if (pipeline->IsFlushingThroughGoPipeline()) {
-            if (isLog) {
-                for (auto& group : eventGroupList) {
-                    string res, errorMsg;
-                    if (!Serialize(group,
-                                   pipeline->GetContext().GetGlobalConfig().mEnableTimestampNanosecond,
-                                   pipeline->GetContext().GetLogstoreName(),
-                                   res,
-                                   errorMsg)) {
-                        LOG_WARNING(pipeline->GetContext().GetLogger(),
-                                    ("failed to serialize event group",
-                                     errorMsg)("action", "discard data")("config", configName));
-                        pipeline->GetContext().GetAlarm().SendAlarm(SERIALIZE_FAIL_ALARM,
-                                                                    "failed to serialize event group: " + errorMsg
-                                                                        + "\taction: discard data\tconfig: "
-                                                                        + configName,
-                                                                    pipeline->GetContext().GetProjectName(),
-                                                                    pipeline->GetContext().GetLogstoreName(),
-                                                                    pipeline->GetContext().GetRegion());
-                        continue;
+            if (pipeline->IsFlushingThroughGoPipeline()) {
+                if (isLog) {
+                    for (auto& group : eventGroupList) {
+                        string res, errorMsg;
+                        if (!Serialize(group,
+                                       pipeline->GetContext().GetGlobalConfig().mEnableTimestampNanosecond,
+                                       pipeline->GetContext().GetLogstoreName(),
+                                       res,
+                                       errorMsg)) {
+                            LOG_WARNING(pipeline->GetContext().GetLogger(),
+                                        ("failed to serialize event group",
+                                         errorMsg)("action", "discard data")("config", configName));
+                            pipeline->GetContext().GetAlarm().SendAlarm(SERIALIZE_FAIL_ALARM,
+                                                                        "failed to serialize event group: " + errorMsg
+                                                                            + "\taction: discard data\tconfig: "
+                                                                            + configName,
+                                                                        pipeline->GetContext().GetProjectName(),
+                                                                        pipeline->GetContext().GetLogstoreName(),
+                                                                        pipeline->GetContext().GetRegion());
+                            continue;
+                        }
+                        LogtailPlugin::GetInstance()->ProcessLogGroup(
+                            pipeline->GetContext().GetConfigName(),
+                            res,
+                            group.GetMetadata(EventGroupMetaKey::SOURCE_ID).to_string());
                     }
-                    LogtailPlugin::GetInstance()->ProcessLogGroup(
-                        pipeline->GetContext().GetConfigName(),
-                        res,
-                        group.GetMetadata(EventGroupMetaKey::SOURCE_ID).to_string());
                 }
-<<<<<<< HEAD
-            }
-        } else {
-            if (isLog) {
-                string convertedPath = eventGroupList[0].GetMetadata(EventGroupMetaKey::LOG_FILE_PATH).to_string();
-                string hostLogPath
-                    = eventGroupList[0].GetMetadata(EventGroupMetaKey::LOG_FILE_PATH_RESOLVED).to_string();
-#if defined(_MSC_VER)
-                if (BOOL_FLAG(enable_chinese_tag_path)) {
-                    convertedPath = EncodingConverter::GetInstance()->FromACPToUTF8(convertedPath);
-                    hostLogPath = EncodingConverter::GetInstance()->FromACPToUTF8(hostLogPath);
-                }
-#endif
-                LogFileProfiler::GetInstance()->AddProfilingData(
-                    pipeline->Name(),
-                    pipeline->GetContext().GetRegion(),
-                    pipeline->GetContext().GetProjectName(),
-                    pipeline->GetContext().GetLogstoreName(),
-                    convertedPath,
-                    hostLogPath,
-                    vector<sls_logs::LogTag>(), // warning: this cannot be recovered!
-                    profile.readBytes,
-                    profile.skipBytes,
-                    profile.splitLines,
-                    profile.parseFailures,
-                    profile.regexMatchFailures,
-                    profile.parseTimeFailures,
-                    profile.historyFailures,
-                    0,
-                    ""); // TODO: I don't think errorLine is useful
-=======
             } else {
                 pipeline->Send(std::move(eventGroupList));
->>>>>>> 19c681fc
-            }
-            pipeline->Send(std::move(eventGroupList));
-        }
-        pipeline->SubInProcessCnt();
-
-        sEventPool.CheckGC();
+            }
+            pipeline->SubInProcessCnt();
+        }
     }
 }
 
