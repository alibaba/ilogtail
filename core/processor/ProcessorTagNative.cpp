/*
 * Copyright 2023 iLogtail Authors
 *
 * Licensed under the Apache License, Version 2.0 (the "License");
 * you may not use this file except in compliance with the License.
 * You may obtain a copy of the License at
 *
 *      http://www.apache.org/licenses/LICENSE-2.0
 *
 * Unless required by applicable law or agreed to in writing, software
 * distributed under the License is distributed on an "AS IS" BASIS,
 * WITHOUT WARRANTIES OR CONDITIONS OF ANY KIND, either express or implied.
 * See the License for the specific language governing permissions and
 * limitations under the License.
 */

#include "processor/ProcessorTagNative.h"

#include "app_config/AppConfig.h"
#include "common/Constants.h"
#include "common/FileSystemUtil.h"
#include "reader/LogFileReader.h"
#include "plugin/instance/ProcessorInstance.h"
#include "monitor/MetricConstants.h"

namespace logtail {
const std::string ProcessorTagNative::sName = "processor_tag_native";

bool ProcessorTagNative::Init(const Json::Value& config) {
<<<<<<< HEAD
    
    return true;
}

bool ProcessorTagNative::Init(const ComponentConfig& componentConfig) {
    const Config& config = componentConfig.GetConfig();
    mPluginProcessFlag = config.mPluginProcessFlag;
=======
>>>>>>> 2b3cae75
    return true;
}

void ProcessorTagNative::Process(PipelineEventGroup& logGroup) {
    // add file tags (like env tags but support reload)
    if (!STRING_FLAG(ALIYUN_LOG_FILE_TAGS).empty()) {
        std::vector<sls_logs::LogTag>& fileTags = ConfigManager::GetInstance()->GetFileTags();
        if (!fileTags.empty()) { // reloadable, so we must get it every time and copy value
            for (size_t i = 0; i < fileTags.size(); ++i) {
                logGroup.SetTag(fileTags[i].key(), fileTags[i].value());
            }
        }
    }

    // __path__
    const logtail::StringView& filePath = logGroup.GetMetadata(EventGroupMetaKey::LOG_FILE_PATH);
    if (!filePath.empty()) {
        logGroup.SetTagNoCopy(LOG_RESERVED_KEY_PATH, filePath.substr(0, 511));
    }

    // __user_defined_id__
    const logtail::StringView& agent_tag = logGroup.GetMetadata(EventGroupMetaKey::AGENT_TAG);
    if (!agent_tag.empty()) {
        logGroup.SetTagNoCopy(LOG_RESERVED_KEY_USER_DEFINED_ID, agent_tag.substr(0, 99));
    }

    if (mPluginProcessFlag) {
        return;
    }

    // __hostname__
    logGroup.SetTagNoCopy(LOG_RESERVED_KEY_HOSTNAME, logGroup.GetMetadata(EventGroupMetaKey::HOST_NAME).substr(0, 99));

    // zone info for ant
    const std::string& alipayZone = AppConfig::GetInstance()->GetAlipayZone();
    if (!alipayZone.empty()) {
        logGroup.SetTagNoCopy(LOG_RESERVED_KEY_ALIPAY_ZONE, alipayZone);
    }

    // add env tags
    static const std::vector<sls_logs::LogTag>& sEnvTags = AppConfig::GetInstance()->GetEnvTags();
    if (!sEnvTags.empty()) {
        for (size_t i = 0; i < sEnvTags.size(); ++i) {
            logGroup.SetTagNoCopy(sEnvTags[i].key(), sEnvTags[i].value());
        }
    }
}

bool ProcessorTagNative::IsSupportedEvent(const PipelineEventPtr& /*e*/) const {
    return true;
}

} // namespace logtail<|MERGE_RESOLUTION|>--- conflicted
+++ resolved
@@ -27,16 +27,7 @@
 const std::string ProcessorTagNative::sName = "processor_tag_native";
 
 bool ProcessorTagNative::Init(const Json::Value& config) {
-<<<<<<< HEAD
-    
-    return true;
-}
 
-bool ProcessorTagNative::Init(const ComponentConfig& componentConfig) {
-    const Config& config = componentConfig.GetConfig();
-    mPluginProcessFlag = config.mPluginProcessFlag;
-=======
->>>>>>> 2b3cae75
     return true;
 }
 
