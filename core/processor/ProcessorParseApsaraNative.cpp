--- conflicted
+++ resolved
@@ -30,7 +30,6 @@
 
 // static const int32_t MAX_BASE_FIELD_NUM = 10;
 
-<<<<<<< HEAD
 bool ProcessorParseApsaraNative::ParseTimeZoneOffsetSecond(const std::string& logTZ, int& logTZSecond) {
     if (logTZ.size() != strlen("GMT+08:00") || logTZ[6] != ':' || (logTZ[3] != '+' && logTZ[3] != '-')) {
         return false;
@@ -108,31 +107,6 @@
     mProcDiscardRecordsTotal = GetMetricsRecordRef().CreateCounter(METRIC_PROC_DISCARD_RECORDS_TOTAL);
     mProcParseErrorTotal = GetMetricsRecordRef().CreateCounter(METRIC_PROC_PARSE_ERROR_TOTAL);
     mProcHistoryFailureTotal = GetMetricsRecordRef().CreateCounter(METRIC_PROC_HISTORY_FAILURE_TOTAL);
-    return true;
-}
-
-bool ProcessorParseApsaraNative::Init(const ComponentConfig& componentConfig) {
-    const PipelineConfig& config = componentConfig.GetConfig();
-    mSourceKey = DEFAULT_CONTENT_KEY;
-    mDiscardUnmatch = config.mDiscardUnmatch;
-    mUploadRawLog = config.mUploadRawLog;
-    mRawLogTag = config.mAdvancedConfig.mRawLogTag;
-    mLogTimeZoneOffsetSecond = config.mLogTimeZoneOffsetSecond;
-    if (mUploadRawLog && mRawLogTag == mSourceKey) {
-        mSourceKeyOverwritten = true;
-    }
-    mLogGroupSize = &(GetContext().GetProcessProfile().logGroupSize);
-    mParseFailures = &(GetContext().GetProcessProfile().parseFailures);
-    mHistoryFailures = &(GetContext().GetProcessProfile().historyFailures);
-
-    mProcParseInSizeBytes = GetMetricsRecordRef().CreateCounter(METRIC_PROC_PARSE_IN_SIZE_BYTES);
-    mProcParseOutSizeBytes = GetMetricsRecordRef().CreateCounter(METRIC_PROC_PARSE_OUT_SIZE_BYTES);
-    mProcDiscardRecordsTotal = GetMetricsRecordRef().CreateCounter(METRIC_PROC_DISCARD_RECORDS_TOTAL);
-    mProcParseErrorTotal = GetMetricsRecordRef().CreateCounter(METRIC_PROC_PARSE_ERROR_TOTAL);
-    mProcHistoryFailureTotal = GetMetricsRecordRef().CreateCounter(METRIC_PROC_HISTORY_FAILURE_TOTAL);
-=======
-bool ProcessorParseApsaraNative::Init(const Json::Value& config) {
->>>>>>> 2b3cae75
     return true;
 }
 
