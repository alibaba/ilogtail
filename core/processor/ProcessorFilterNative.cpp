--- conflicted
+++ resolved
@@ -21,12 +21,9 @@
 #include "config_manager/ConfigManager.h"
 #include "monitor/MetricConstants.h"
 #include <vector>
-<<<<<<< HEAD
+#include "logger/Logger.h"
 #include "common/ParamExtractor.h"
 #include "config/UserLogConfigParser.h"
-=======
-#include "logger/Logger.h"
->>>>>>> 2b3cae75
 
 namespace logtail {
 const std::string ProcessorFilterNative::sName = "processor_filter_regex_native";
@@ -39,7 +36,6 @@
 }
 
 bool ProcessorFilterNative::Init(const Json::Value& config) {
-<<<<<<< HEAD
     std::string errorMsg;
     if (GetOptionalMapParam(config, "Include", mInclude, errorMsg)) {
         mFilterMode = Mode::RULE_MODE;
@@ -72,31 +68,6 @@
     if (!GetOptionalBoolParam(config, "DiscardingNonUTF8", mDiscardingNonUTF8, errorMsg)) {
         PARAM_WARNING_DEFAULT(mContext->GetLogger(), errorMsg, mDiscardingNonUTF8, sName, mContext->GetConfigName());
     }
-
-    mProcFilterInSizeBytes = GetMetricsRecordRef().CreateCounter(METRIC_PROC_FILTER_IN_SIZE_BYTES);
-    mProcFilterOutSizeBytes = GetMetricsRecordRef().CreateCounter(METRIC_PROC_FILTER_OUT_SIZE_BYTES);
-    mProcFilterErrorTotal = GetMetricsRecordRef().CreateCounter(METRIC_PROC_FILTER_ERROR_TOTAL);
-    mProcFilterRecordsTotal = GetMetricsRecordRef().CreateCounter(METRIC_PROC_FILTER_RECORDS_TOTAL);
-
-    return true;
-}
-
-bool ProcessorFilterNative::Init(const ComponentConfig& componentConfig) {
-    const PipelineConfig& config = componentConfig.GetConfig();
-
-    if (config.mAdvancedConfig.mFilterExpressionRoot.get() != nullptr) {
-        mFilterExpressionRoot = config.mAdvancedConfig.mFilterExpressionRoot;
-        mFilterMode = Mode::EXPRESSION_MODE;
-    } else if (config.mFilterRule) {
-        mFilterRule = config.mFilterRule;
-        mFilterMode = Mode::RULE_MODE;
-    } else if (LoadOldGlobalConfig()) {
-        mFilterMode = Mode::GLOBAL_MODE;
-    } else {
-        mFilterMode = Mode::BYPASS_MODE;
-    }
-
-    mDiscardNoneUtf8 = config.mDiscardNoneUtf8;
 
     mProcFilterInSizeBytes = GetMetricsRecordRef().CreateCounter(METRIC_PROC_FILTER_IN_SIZE_BYTES);
     mProcFilterOutSizeBytes = GetMetricsRecordRef().CreateCounter(METRIC_PROC_FILTER_OUT_SIZE_BYTES);
@@ -150,8 +121,6 @@
         LOG_ERROR(GetContext().GetLogger(), ("Can't parse the filter config", ""));
         return false;
     }
-=======
->>>>>>> 2b3cae75
     return true;
 }
 
@@ -184,11 +153,6 @@
         res = FilterExpressionRoot(sourceEvent, mFilterExpressionRoot);
     } else if (mFilterMode == Mode::RULE_MODE) {
         res = FilterFilterRule(sourceEvent, mFilterRule.get());
-<<<<<<< HEAD
-    } else if (mFilterMode == Mode::GLOBAL_MODE) {
-        res = FilterGlobal(sourceEvent);
-=======
->>>>>>> 2b3cae75
     }
     if (res && mDiscardNoneUtf8) {
         LogContents& contents = sourceEvent.MutableContents();
