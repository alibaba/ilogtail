--- conflicted
+++ resolved
@@ -17,41 +17,32 @@
 #include "processor/ProcessorParseDelimiterNative.h"
 #include "common/Constants.h"
 #include "models/LogEvent.h"
-<<<<<<< HEAD
 #include "parser/LogParser.h"
+#include "plugin/ProcessorInstance.h"
+
 
 namespace logtail {
 
 const std::string ProcessorParseDelimiterNative::s_mDiscardedFieldKey = "_";
 
-bool ProcessorParseDelimiterNative::Init(const ComponentConfig& config) {
+bool ProcessorParseDelimiterNative::Init(const ComponentConfig& componentConfig) {
+    SetMetricsRecordRef(Name(), componentConfig.GetId());
     mSourceKey = DEFAULT_CONTENT_KEY;
-    mSeparator = config.mSeparator;
-    mColumnKeys = config.mColumnKeys;
-    mExtractPartialFields = config.mAdvancedConfig.mExtractPartialFields;
-    mAutoExtend = config.mAutoExtend;
-    mAcceptNoEnoughKeys = config.mAcceptNoEnoughKeys;
-    mDiscardUnmatch = config.mDiscardUnmatch;
-    mUploadRawLog = config.mUploadRawLog;
-    mQuote = config.mQuote;
+    mSeparator = componentConfig.GetConfig().mSeparator;
+    mColumnKeys = componentConfig.GetConfig().mColumnKeys;
+    mExtractPartialFields = componentConfig.GetConfig().mAdvancedConfig.mExtractPartialFields;
+    mAutoExtend = componentConfig.GetConfig().mAutoExtend;
+    mAcceptNoEnoughKeys = componentConfig.GetConfig().mAcceptNoEnoughKeys;
+    mDiscardUnmatch = componentConfig.GetConfig().mDiscardUnmatch;
+    mUploadRawLog = componentConfig.GetConfig().mUploadRawLog;
+    mQuote = componentConfig.GetConfig().mQuote;
     if (!mSeparator.empty())
         mSeparatorChar = mSeparator.data()[0];
     else {
         // This should never happened.
         mSeparatorChar = '\t';
     }
-    mLogGroupSize = &(GetContext().GetProcessProfile().logGroupSize);
-    mParseFailures = &(GetContext().GetProcessProfile().parseFailures);
     mDelimiterModeFsmParserPtr = new DelimiterModeFsmParser(mQuote, mSeparatorChar);
-=======
-#include "plugin/ProcessorInstance.h"
-
-
-namespace logtail {
-
-bool ProcessorParseDelimiterNative::Init(const ComponentConfig& componentConfig) {
-    SetMetricsRecordRef(Name(), componentConfig.GetId());
->>>>>>> 6df9e7ac
     return true;
 }
 
