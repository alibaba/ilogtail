--- conflicted
+++ resolved
@@ -13,7 +13,6 @@
  * See the License for the specific language governing permissions and
  * limitations under the License.
  */
-
 #pragma once
 
 #include <memory>
@@ -35,10 +34,6 @@
     bool mDiscardingNonUTF8 = false;
 
     const std::string& Name() const override { return sName; }
-<<<<<<< HEAD
-    bool Init(const ComponentConfig& componentConfig) override;
-=======
->>>>>>> 2b3cae75
     bool Init(const Json::Value& config) override;
     void Process(PipelineEventGroup& logGroup) override;
     ~ProcessorFilterNative();
@@ -47,17 +42,12 @@
     bool IsSupportedEvent(const PipelineEventPtr& e) const override;
 
 private:
-<<<<<<< HEAD
-    enum class Mode { BYPASS_MODE, EXPRESSION_MODE, RULE_MODE, GLOBAL_MODE };
-=======
-    enum Mode { BYPASS_MODE, EXPRESSION_MODE, RULE_MODE, GLOBAL_MODE };
+    enum class Mode { BYPASS_MODE, EXPRESSION_MODE, RULE_MODE };
 
     struct LogFilterRule {
         std::vector<std::string> FilterKeys;
         std::vector<boost::regex> FilterRegs;
     };
-
->>>>>>> 2b3cae75
     std::shared_ptr<LogFilterRule> mFilterRule;
     BaseFilterNodePtr mFilterExpressionRoot = nullptr;
     std::unordered_map<std::string, LogFilterRule*> mFilters;
@@ -70,11 +60,7 @@
     CounterPtr mProcFilterErrorTotal;
     CounterPtr mProcFilterRecordsTotal;
 
-<<<<<<< HEAD
-    bool LoadOldGlobalConfig();
-=======
     // bool LoadOldGlobalConfig(const PipelineConfig& componentConfig);
->>>>>>> 2b3cae75
     bool FilterExpressionRoot(LogEvent& sourceEvent, const BaseFilterNodePtr& node);
     bool FilterFilterRule(LogEvent& sourceEvent, const LogFilterRule* filterRule);
     // bool FilterGlobal(LogEvent& sourceEvent);
