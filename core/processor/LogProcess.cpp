// Copyright 2022 iLogtail Authors
//
// Licensed under the Apache License, Version 2.0 (the "License");
// you may not use this file except in compliance with the License.
// You may obtain a copy of the License at
//
//      http://www.apache.org/licenses/LICENSE-2.0
//
// Unless required by applicable law or agreed to in writing, software
// distributed under the License is distributed on an "AS IS" BASIS,
// WITHOUT WARRANTIES OR CONDITIONS OF ANY KIND, either express or implied.
// See the License for the specific language governing permissions and
// limitations under the License.

#include "LogProcess.h"
#include <algorithm>
#include <time.h>
#include <sys/types.h>
#if defined(__linux__)
#include <sys/syscall.h>
#include <unistd.h>
#endif
#include "common/Constants.h"
#include "common/TimeUtil.h"
#include "common/LogtailCommonFlags.h"
#include "common/LogGroupContext.h"
#include "plugin/LogtailPlugin.h"
#include "models/PipelineEventGroup.h"
#include "pipeline/PipelineManager.h"
#include "monitor/Monitor.h"
#include "parser/LogParser.h"
#include "sdk/Client.h"
#include "sender/Sender.h"
#include "log_pb/sls_logs.pb.h"
#include "common/StringTools.h"
#include "profiler/LogtailAlarm.h"
#include "profiler/LogIntegrity.h"
#include "profiler/LogLineCount.h"
#include "config/IntegrityConfig.h"
#include "app_config/AppConfig.h"
#include "profiler/LogFileProfiler.h"
#include "config_manager/ConfigManager.h"
#include "logger/Logger.h"
#include "aggregator/Aggregator.h"
#include "fuse/FuseFileBlacklist.h"
#include "common/LogFileCollectOffsetIndicator.h"


using namespace sls_logs;
using namespace std;

DEFINE_FLAG_INT32(process_buffer_count_upperlimit_perthread, "", 25);
DEFINE_FLAG_INT32(merge_send_packet_interval, "", 1);
DEFINE_FLAG_INT32(debug_logprocess_queue_flag, "0 disable, 1 true, 2 false", 0);
#if defined(_MSC_VER)
// On Windows, if Chinese config base path is used, the log path will be converted to GBK,
// so the __tag__.__path__ have to be converted back to UTF8 to avoid bad display.
// Note: enable this will spend CPU to do transformation.
DEFINE_FLAG_BOOL(enable_chinese_tag_path, "Enable Chinese __tag__.__path__", true);
#endif
DEFINE_FLAG_STRING(raw_log_tag, "", "__raw__");
DEFINE_FLAG_INT32(default_flush_merged_buffer_interval, "default flush merged buffer, seconds", 1);

namespace logtail {

LogProcess::LogProcess() : mAccessProcessThreadRWL(ReadWriteLock::PREFER_WRITER) {
    size_t concurrencyCount = (size_t)AppConfig::GetInstance()->GetSendRequestConcurrency();
    if (concurrencyCount < 20) {
        concurrencyCount = 20;
    }
    if (concurrencyCount > 50) {
        concurrencyCount = 50;
    }
    mLogFeedbackQueue.SetParam(concurrencyCount, (size_t)(concurrencyCount * 1.5), 100);
    mThreadCount = 0;
    mInitialized = false;
}

LogProcess::~LogProcess() {
    for (int32_t threadNo = 0; threadNo < mThreadCount; ++threadNo) {
        try {
            mProcessThreads[threadNo]->GetValue(1000 * 100);
        } catch (...) {
        }
    }
    delete[] mThreadFlags;
    delete[] mProcessThreads;
}

// Start() should only be called once except for UT
void LogProcess::Start() {
    if (mInitialized)
        return;
    mInitialized = true;
    mLocalTimeZoneOffsetSecond = GetLocalTimeZoneOffsetSecond();
    LOG_INFO(sLogger, ("local timezone offset second", mLocalTimeZoneOffsetSecond));
    Sender::Instance()->SetFeedBackInterface(&mLogFeedbackQueue);
    mThreadCount = AppConfig::GetInstance()->GetProcessThreadCount();
    // mBufferCountLimit = INT32_FLAG(process_buffer_count_upperlimit_perthread) * mThreadCount;
    mProcessThreads = new ThreadPtr[mThreadCount];
    mThreadFlags = new bool[mThreadCount];
    for (int32_t threadNo = 0; threadNo < mThreadCount; ++threadNo)
        mProcessThreads[threadNo] = CreateThread([this, threadNo]() { ProcessLoop(threadNo); });
}

bool LogProcess::PushBuffer(LogBuffer* buffer, int32_t retryTimes) {
    int32_t retry = 0;
    while (true) {
        retry++;
        if (!mLogFeedbackQueue.PushItem((buffer->logFileReader)->GetLogstoreKey(), buffer)) {
            if (retry % 100 == 0) {
                LOG_ERROR(sLogger,
                          ("Push log process buffer queue failed", ToString(buffer->rawBuffer.size()))(
                              buffer->logFileReader->GetProjectName(), buffer->logFileReader->GetCategory()));
            }
        } else {
            return true;
        }

        retry++;
        if (retry >= retryTimes)
            return false;
        usleep(10 * 1000);
    }
}

bool LogProcess::IsValidToReadLog(const LogstoreFeedBackKey& logstoreKey) {
    if (INT32_FLAG(debug_logprocess_queue_flag) > 0) {
        return INT32_FLAG(debug_logprocess_queue_flag) == 1;
    }
    return mLogFeedbackQueue.IsValidToPush(logstoreKey);
}


void LogProcess::SetFeedBack(LogstoreFeedBackInterface* pInterface) {
    mLogFeedbackQueue.SetFeedBackObject(pInterface);
}

void LogProcess::SetPriorityWithHoldOn(const LogstoreFeedBackKey& logstoreKey, int32_t priority) {
    mLogFeedbackQueue.SetPriorityNoLock(logstoreKey, priority);
}

void LogProcess::DeletePriorityWithHoldOn(const LogstoreFeedBackKey& logstoreKey) {
    mLogFeedbackQueue.DeletePriorityNoLock(logstoreKey);
}

void LogProcess::HoldOn() {
    mAccessProcessThreadRWL.lock();
    mLogFeedbackQueue.Lock();
    int32_t tryTime = 0;
    while (true) {
        bool allThreadWait = true;
        for (int32_t threadNo = 0; threadNo < mThreadCount; ++threadNo) {
            if (mThreadFlags[threadNo]) {
                allThreadWait = false;
                break;
            }
        }
        if (allThreadWait) {
            LOG_INFO(sLogger, ("LogProcess", "hold on"));
            return;
        }
        if (++tryTime % 100 == 0) {
            LOG_ERROR(sLogger, ("LogProcess thread is too slow or blocked with unknow error.", ""));
        }
        usleep(10 * 1000);
    }
}


void LogProcess::Resume() {
    mLogFeedbackQueue.Unlock();
    mAccessProcessThreadRWL.unlock();
    LOG_INFO(sLogger, ("LogProcess", "resume"));
}

bool LogProcess::FlushOut(int32_t waitMs) {
    mLogFeedbackQueue.Signal();
    if (mLogFeedbackQueue.IsEmpty()) {
        bool allThreadWait = true;
        for (int32_t threadNo = 0; threadNo < mThreadCount; ++threadNo) {
            if (mThreadFlags[threadNo]) {
                allThreadWait = false;
                break;
            } else {
                // sleep 1ms and double check
                usleep(1000);
                if (mThreadFlags[threadNo]) {
                    allThreadWait = false;
                    break;
                }
            }
        }
        if (allThreadWait)
            return true;
    }
    usleep(waitMs * 1000);
    return false;
}

void* LogProcess::ProcessLoop(int32_t threadNo) {
    LOG_DEBUG(sLogger, ("LogProcessThread", "Start")("threadNo", threadNo));
    LogstoreFeedBackKey logstoreKey = 0;
    static int32_t lastMergeTime = 0;
    static atomic_int s_processCount{0};
    static atomic_long s_processBytes{0};
    static atomic_int s_processLines{0};
    // only thread 0 update metric
    int32_t lastUpdateMetricTime = time(NULL);
#ifdef LOGTAIL_DEBUG_FLAG
    int32_t lastPrintTime = time(NULL);
    uint64_t processCount = 0;
    uint64_t waitTime = 0;
    uint64_t waitCount = 0;
#endif
    while (true) {
        std::shared_ptr<LogBuffer> logBuffer;
        mThreadFlags[threadNo] = false;

        int32_t curTime = time(NULL);
        if (threadNo == 0 && curTime - lastMergeTime >= INT32_FLAG(default_flush_merged_buffer_interval)) {
            lastMergeTime = curTime;
            static Aggregator* aggregator = Aggregator::GetInstance();
            aggregator->FlushReadyBuffer();
        }

        if (threadNo == 0 && curTime - lastUpdateMetricTime >= 40) {
            static auto sMonitor = LogtailMonitor::Instance();

            // atomic counter will be negative if process speed is too fast.
            sMonitor->UpdateMetric("process_tps", 1.0 * s_processCount / (curTime - lastUpdateMetricTime));
            sMonitor->UpdateMetric("process_bytes_ps", 1.0 * s_processBytes / (curTime - lastUpdateMetricTime));
            sMonitor->UpdateMetric("process_lines_ps", 1.0 * s_processLines / (curTime - lastUpdateMetricTime));
            lastUpdateMetricTime = curTime;
            s_processCount = 0;
            s_processBytes = 0;
            s_processLines = 0;

            // update process queue status
            int32_t invalidCount = 0;
            int32_t totalCount = 0;
            int32_t eoInvalidCount = 0;
            int32_t eoTotalCount = 0;
            mLogFeedbackQueue.GetStatus(invalidCount, totalCount, eoInvalidCount, eoTotalCount);
            sMonitor->UpdateMetric("process_queue_full", invalidCount);
            sMonitor->UpdateMetric("process_queue_total", totalCount);
            if (eoTotalCount > 0) {
                sMonitor->UpdateMetric("eo_process_queue_full", eoInvalidCount);
                sMonitor->UpdateMetric("eo_process_queue_total", eoTotalCount);
            }
        }

        if (threadNo == 0) {
            LogIntegrity::GetInstance()->SendLogIntegrityInfo();
            LogLineCount::GetInstance()->SendLineCountData();

            DoFuseHandling();
        }

        // if have no data, wait 100 ms for new data or timeout, then continue to check again
        LogBuffer* tmpLogBuffer = NULL;
        if (!mLogFeedbackQueue.CheckAndPopNextItem(
                logstoreKey, tmpLogBuffer, Sender::Instance()->GetSenderFeedBackInterface(), threadNo, mThreadCount)) {
            mLogFeedbackQueue.Wait(100);
            continue;
        }
        logBuffer.reset(tmpLogBuffer);

#ifdef LOGTAIL_DEBUG_FLAG
        ++processCount;
        if (curTime != lastPrintTime) {
            lastPrintTime = curTime;
            LOG_DEBUG(sLogger,
                      ("Logprocess tps", ToString(processCount))("wait time", ToString(waitTime))("wait count",
                                                                                                  ToString(waitCount)));
            processCount = 0;
            waitCount = 0;
            waitTime = 0;
        }
#endif
        {
            ReadLock lock(mAccessProcessThreadRWL);
            mThreadFlags[threadNo] = true;
            s_processCount++;
            uint64_t readBytes = logBuffer->rawBuffer.size() + 1; // may not be accurate if input is not utf8
            s_processBytes += readBytes;
            LogFileReaderPtr logFileReader = logBuffer->logFileReader;
            auto convertedPath = logFileReader->GetConvertedPath();
            auto hostLogPath = logFileReader->GetHostLogPath();
#if defined(_MSC_VER)
            if (BOOL_FLAG(enable_chinese_tag_path)) {
                convertedPath = EncodingConverter::GetInstance()->FromACPToUTF8(convertedPath);
                hostLogPath = EncodingConverter::GetInstance()->FromACPToUTF8(hostLogPath);
            }
#endif

            Config* config = ConfigManager::GetInstance()->FindConfigByName(logFileReader->GetConfigName());
            if (config == NULL) {
                LOG_INFO(sLogger,
                         ("can not find config while processing log, maybe config updated. config",
                          logFileReader->GetConfigName())("project", logFileReader->GetProjectName())(
                             "logstore", logFileReader->GetCategory()));
                continue;
            }

<<<<<<< HEAD
            sls_logs::LogGroup logGroup;
            ProcessProfile profile;
            profile.readBytes = readBytes;
            int32_t parseStartTime = (int32_t)time(NULL);
            if (config->mLogType == REGEX_LOG) {
                ProcessBuffer(logBuffer, logFileReader, logGroup, profile);
            } else {
                ProcessBufferLegacy(logBuffer, logFileReader, logGroup, profile, *config);
            }
            const std::string& projectName = config->GetProjectName();
            const std::string& category = config->GetCategory();
            int32_t parseEndTime = (int32_t)time(NULL);
=======
            // Mixed mode, pass buffer to plugin system.
            if (logFileReader->GetPluginFlag()) {
                if (!config->PassingTagsToPlugin()) // V1
                {
                    LogtailPlugin::GetInstance()->ProcessRawLog(logFileReader->GetConfigName(),
                                                                logBuffer->buffer,
                                                                logBuffer->bufferSize,
                                                                logFileReader->GetSourceId(),
                                                                logFileReader->GetTopicName());
                } else // V2
                {
                    static const std::string TAG_DELIMITER = "^^^";
                    static const std::string TAG_SEPARATOR = "~=~";
                    static const std::string TAG_PREFIX = "__tag__:";

                    // Collect tags to pass, __hostname__ will be added in plugin.
                    std::string passingTags;
                    passingTags.append(TAG_PREFIX)
                        .append(LOG_RESERVED_KEY_PATH)
                        .append(TAG_SEPARATOR)
                        .append(convertedPath.substr(0, 511));

                    std::string userDefinedId = ConfigManager::GetInstance()->GetUserDefinedIdSet();
                    if (!userDefinedId.empty()) {
                        passingTags.append(TAG_DELIMITER)
                            .append(TAG_PREFIX)
                            .append(LOG_RESERVED_KEY_USER_DEFINED_ID)
                            .append(TAG_SEPARATOR)
                            .append(userDefinedId.substr(0, 99));
                    }
                    const std::vector<sls_logs::LogTag>& extraTags = logFileReader->GetExtraTags();
                    for (size_t i = 0; i < extraTags.size(); ++i) {
                        passingTags.append(TAG_DELIMITER)
                            .append(TAG_PREFIX)
                            .append(extraTags[i].key())
                            .append(TAG_SEPARATOR)
                            .append(extraTags[i].value());
                    }

                    if (config->mAdvancedConfig.mEnableLogPositionMeta) {
                        passingTags.append(TAG_DELIMITER)
                            .append(TAG_PREFIX)
                            .append(LOG_RESERVED_KEY_FILE_OFFSET)
                            .append(TAG_SEPARATOR)
                            .append(std::to_string(logBuffer->beginOffset));
                    }

                    LogtailPlugin::GetInstance()->ProcessRawLogV2(logFileReader->GetConfigName(),
                                                                  logBuffer->buffer,
                                                                  logBuffer->bufferSize,
                                                                  logFileReader->GetSourceId(),
                                                                  logFileReader->GetTopicName(),
                                                                  passingTags);
                }
>>>>>>> 5eb99e8a

            // add lines count
            s_processLines += profile.splitLines;
            // check whether processing is too slow
            if (parseEndTime - parseStartTime > 1) {
                LogtailAlarm::GetInstance()->SendAlarm(
                    PROCESS_TOO_SLOW_ALARM,
                    string("parse ") + ToString(logGroup.logs_size()) + " logs, buffer size "
                        + ToString(logBuffer->rawBuffer.size())
                        + "time used seconds : " + ToString(parseEndTime - parseStartTime),
                    projectName,
                    category,
                    config->mRegion);
                LOG_WARNING(sLogger,
                            ("process log too slow, parse logs", logGroup.logs_size())("buffer size",
                                                                                       logBuffer->rawBuffer.size())(
                                "time used seconds", parseEndTime - parseStartTime)("project", projectName)("logstore",
                                                                                                            category));
            }

<<<<<<< HEAD

            if (logGroup.logs_size() > 0) { // send log group
                IntegrityConfig* integrityConfig = NULL;
                LineCountConfig* lineCountConfig = NULL;
                if (config->mIntegrityConfig->mIntegritySwitch) {
                    integrityConfig = new IntegrityConfig(config->mIntegrityConfig->mAliuid,
                                                          config->mIntegrityConfig->mIntegritySwitch,
                                                          config->mIntegrityConfig->mIntegrityProjectName,
                                                          config->mIntegrityConfig->mIntegrityLogstore,
                                                          config->mIntegrityConfig->mLogTimeReg,
                                                          config->mIntegrityConfig->mTimeFormat,
                                                          config->mIntegrityConfig->mTimePos);
=======
            int32_t bufferSize = logBuffer->bufferSize;
            char* buffer = logBuffer->buffer;
            int32_t lineFeed = 0;
            vector<int32_t> logIndex = logFileReader->LogSplit(buffer, bufferSize, lineFeed);

            const string& projectName = config->GetProjectName();
            const string& category = config->GetCategory();
            ParseLogError error;
            uint32_t lines = logIndex.size();
            //////////////////////////////////////////////
            // for profiling
            uint64_t readBytes = bufferSize;
            uint64_t skipBytes = 0;
            uint64_t splitLines = lines;
            uint64_t parseFailures = 0;
            uint64_t regexMatchFailures = 0;
            uint64_t parseTimeFailures = 0;
            uint64_t historyFailures = 0;
            uint64_t sendFailures = 0;
            string errorLine;
            //////////////////////////////////////////////

            if (lines == 0) {
                if (AppConfig::GetInstance()->IsLogParseAlarmValid()) {
                    if (LogtailAlarm::GetInstance()->IsLowLevelAlarmValid()) {
                        LogtailAlarm::GetInstance()->SendAlarm(
                            SPLIT_LOG_FAIL_ALARM,
                            "split log lines fail, please check log_begin_regex, file:" + convertedPath
                                + ", logs:" + string(buffer, 0, 1024),
                            projectName,
                            category,
                            config->mRegion);
                    }
                    LOG_ERROR(sLogger,
                              ("split log lines fail", "please check log_begin_regex")("file_name", convertedPath)(
                                  "read bytes", readBytes)("first 1KB log", string(buffer, 0, 1024)));
>>>>>>> 5eb99e8a
                }
                if (config->mLineCountConfig->mLineCountSwitch) {
                    lineCountConfig = new LineCountConfig(config->mLineCountConfig->mAliuid,
                                                          config->mLineCountConfig->mLineCountSwitch,
                                                          config->mLineCountConfig->mLineCountProjectName,
                                                          config->mLineCountConfig->mLineCountLogstore);
                }
                IntegrityConfigPtr integrityConfigPtr(integrityConfig);
                LineCountConfigPtr lineCountConfigPtr(lineCountConfig);
                sls_logs::SlsCompressType compressType = sdk::Client::GetCompressType(config->mCompressType);

                LogGroupContext context(config->mRegion,
                                        projectName,
                                        config->mCategory,
                                        compressType,
                                        logBuffer->fileInfo,
                                        integrityConfigPtr,
                                        lineCountConfigPtr,
                                        -1,
                                        logFileReader->GetFuseMode(),
                                        logFileReader->GetMarkOffsetFlag(),
                                        logBuffer->exactlyOnceCheckpoint);
                if (!Sender::Instance()->Send(projectName,
                                              logFileReader->GetSourceId(),
                                              logGroup,
                                              config,
                                              config->mMergeType,
                                              (uint32_t)(profile.logGroupSize * DOUBLE_FLAG(loggroup_bytes_inflation)),
                                              "",
                                              logPath,
                                              context)) {
                    LogtailAlarm::GetInstance()->SendAlarm(DISCARD_DATA_ALARM,
                                                           "push file data into batch map fail",
                                                           projectName,
                                                           category,
                                                           config->mRegion);
                    LOG_ERROR(sLogger,
                              ("push file data into batch map fail, discard logs", logGroup.logs_size())(
                                  "project", projectName)("logstore", category)("filename", logPath));
                }
            }

<<<<<<< HEAD
            LogFileProfiler::GetInstance()->AddProfilingData(config->mConfigName,
                                                             config->mRegion,
                                                             projectName,
                                                             category,
                                                             logPath,
                                                             logFileReader->GetExtraTags(),
                                                             readBytes,
                                                             profile.skipBytes,
                                                             profile.splitLines,
                                                             profile.parseFailures,
                                                             profile.regexMatchFailures,
                                                             profile.parseTimeFailures,
                                                             profile.historyFailures,
                                                             0,
                                                             ""); // TODO: I don't think errorLine is useful
            LOG_DEBUG(
                sLogger,
                ("project", projectName)("logstore", category)("filename", logPath)("read_bytes", readBytes)(
                    "line_feed", profile.feedLines)("split_lines", profile.splitLines)(
                    "parse_failures", profile.parseFailures)("parse_time_failures", profile.parseTimeFailures)(
                    "regex_match_failures", profile.regexMatchFailures)("history_failures", profile.historyFailures));
        }
    }
    LOG_WARNING(sLogger, ("LogProcessThread", "Exit")("threadNo", threadNo));
    return NULL;
}
=======
                // check whether processing is too slow
                int32_t parseEndTime = (int32_t)time(NULL);
                if (parseEndTime - parseStartTime > 1) {
                    LogtailAlarm::GetInstance()->SendAlarm(
                        PROCESS_TOO_SLOW_ALARM,
                        string("parse ") + ToString(logGroup.logs_size()) + " logs, buffer size " + ToString(bufferSize)
                            + "time used seconds : " + ToString(parseEndTime - parseStartTime),
                        projectName,
                        category,
                        config->mRegion);
                    LOG_WARNING(sLogger,
                                ("process log too slow, parse logs", logGroup.logs_size())("buffer size", bufferSize)(
                                    "time used seconds",
                                    parseEndTime - parseStartTime)("project", projectName)("logstore", category));
                }
                if (logGroup.logs_size() > 0) {
                    sls_logs::LogTag* logTagPtr = logGroup.add_logtags();
                    logTagPtr->set_key(LOG_RESERVED_KEY_HOSTNAME);
                    logTagPtr->set_value(LogFileProfiler::mHostname.substr(0, 99));
                    logTagPtr = logGroup.add_logtags();
                    logTagPtr->set_key(LOG_RESERVED_KEY_PATH);
                    logTagPtr->set_value(convertedPath.substr(0, 511));

                    // zone info for ant
                    const std::string& alipayZone = AppConfig::GetInstance()->GetAlipayZone();
                    if (!alipayZone.empty()) {
                        logTagPtr = logGroup.add_logtags();
                        logTagPtr->set_key(LOG_RESERVED_KEY_ALIPAY_ZONE);
                        logTagPtr->set_value(alipayZone);
                    }
>>>>>>> 5eb99e8a

void LogProcess::ProcessBuffer(std::shared_ptr<LogBuffer>& logBuffer,
                               LogFileReaderPtr& logFileReader,
                               sls_logs::LogGroup& resultGroup,
                               ProcessProfile& profile) {
    auto pipeline = PipelineManager::GetInstance()->FindPipelineByName(
        logFileReader->GetConfigName()); // pipeline should be set in the loggroup by input
    if (pipeline.get() == nullptr) {
        LOG_INFO(sLogger,
                 ("can not find pipeline while processing log, maybe config deleted. config",
                  logFileReader->GetConfigName())("project", logFileReader->GetProjectName())(
                     "logstore", logFileReader->GetCategory()));
        return;
    }
    // construct a logGroup, it should be moved into input later
    PipelineEventGroup eventGroup;
    eventGroup.SetSourceBuffer(logBuffer);
    std::unique_ptr<LogEvent> event = LogEvent::CreateEvent(eventGroup.GetSourceBuffer());
    time_t logtime = time(NULL);
    if (AppConfig::GetInstance()->EnableLogTimeAutoAdjust()) {
        logtime += GetTimeDelta();
    }
    event->SetTimestamp(logtime);
    event->SetContentNoCopy(DEFAULT_CONTENT_KEY, logBuffer->rawBuffer);
    auto offsetStr = event->GetSourceBuffer()->CopyString(std::to_string(logBuffer->beginOffset));
    event->SetContentNoCopy(EVENT_META_LOG_FILE_OFFSET, StringView(offsetStr.data, offsetStr.size));
    eventGroup.AddEvent(event.release());

    // process logGroup
    pipeline->Process(eventGroup);

    // record profile
    auto& processProfile = pipeline->GetContext().GetProcessProfile();
    profile = processProfile;
    processProfile.Reset();

    // fill protobuf
    FillLogGroupLogs(eventGroup, resultGroup);
    if (logFileReader->GetPluginFlag()) {
        FillLogGroupForPlugin(eventGroup, logFileReader, resultGroup);
        LogtailPlugin::GetInstance()->ProcessLogGroup(
            logFileReader->GetConfigName(), resultGroup, logFileReader->GetSourceId());
        return;
    }
    FillLogGroupAllNative(eventGroup, logFileReader, resultGroup);
    return;
}

void LogProcess::FillLogGroupLogs(const PipelineEventGroup& eventGroup, sls_logs::LogGroup& resultGroup) {
    for (auto& event : eventGroup.GetEvents()) {
        if (!event.Is<LogEvent>()) {
            continue;
        }
        sls_logs::Log* log = resultGroup.add_logs();
        auto& logEvent = event.Cast<LogEvent>();
        log->set_time(logEvent.GetTimestamp());
        for (auto& kv : logEvent.GetContents()) {
            sls_logs::Log_Content* contPtr = log->add_contents();
            contPtr->set_key(kv.first.to_string());
            contPtr->set_value(kv.second.to_string());
        }
    }
}

void LogProcess::FillLogGroupForPlugin(const PipelineEventGroup& eventGroup,
                                       LogFileReaderPtr& logFileReader,
                                       sls_logs::LogGroup& resultGroup) {
    // __path__
    sls_logs::LogTag* logTagPtr = resultGroup.add_logtags();
    logTagPtr->set_key(LOG_RESERVED_KEY_PATH);
    logTagPtr->set_value(eventGroup.GetMetadata(EVENT_META_LOG_FILE_PATH).substr(0, 511).to_string());

    // __user_defined_id__
    const logtail::StringView& agent_tag = eventGroup.GetMetadata(EVENT_META_AGENT_TAG);
    if (!agent_tag.empty()) {
        logTagPtr = resultGroup.add_logtags();
        logTagPtr->set_key(LOG_RESERVED_KEY_USER_DEFINED_ID);
        logTagPtr->set_value(eventGroup.GetMetadata(EVENT_META_AGENT_TAG).substr(0, 99).to_string());
    }

    const std::vector<sls_logs::LogTag>& extraTags = logFileReader->GetExtraTags();
    for (size_t i = 0; i < extraTags.size(); ++i) {
        logTagPtr = resultGroup.add_logtags();
        logTagPtr->set_key(extraTags[i].key());
        logTagPtr->set_value(extraTags[i].value());
    }

    if (resultGroup.topic().empty()) {
        resultGroup.set_topic(logFileReader->GetTopicName());
    }
}

void LogProcess::FillLogGroupAllNative(const PipelineEventGroup& eventGroup,
                                       LogFileReaderPtr& logFileReader,
                                       sls_logs::LogGroup& resultGroup) {
    // __hostname__
    sls_logs::LogTag* logTagPtr = resultGroup.add_logtags();
    logTagPtr->set_key(LOG_RESERVED_KEY_HOSTNAME);
    logTagPtr->set_value(eventGroup.GetMetadata(EVENT_META_HOST_NAME).substr(0, 99).to_string());

    // __path__
    logTagPtr = resultGroup.add_logtags();
    logTagPtr->set_key(LOG_RESERVED_KEY_PATH);
    logTagPtr->set_value(eventGroup.GetMetadata(EVENT_META_LOG_FILE_PATH).substr(0, 511).to_string());

    // zone info for ant
    const std::string& alipayZone = AppConfig::GetInstance()->GetAlipayZone();
    if (!alipayZone.empty()) {
        logTagPtr = resultGroup.add_logtags();
        logTagPtr->set_key(LOG_RESERVED_KEY_ALIPAY_ZONE);
        logTagPtr->set_value(alipayZone);
    }

    // __user_defined_id__
    const logtail::StringView& agent_tag = eventGroup.GetMetadata(EVENT_META_AGENT_TAG);
    if (!agent_tag.empty()) {
        logTagPtr = resultGroup.add_logtags();
        logTagPtr->set_key(LOG_RESERVED_KEY_USER_DEFINED_ID);
        logTagPtr->set_value(eventGroup.GetMetadata(EVENT_META_AGENT_TAG).substr(0, 99).to_string());
    }

    const std::vector<sls_logs::LogTag>& extraTags = logFileReader->GetExtraTags();
    for (size_t i = 0; i < extraTags.size(); ++i) {
        logTagPtr = resultGroup.add_logtags();
        logTagPtr->set_key(extraTags[i].key());
        logTagPtr->set_value(extraTags[i].value());
    }

    // add truncate info to loggroup, used in Fuse mode, not sure its value
    // if (logBuffer->truncateInfo.get() != NULL && logBuffer->truncateInfo->empty() == false) {
    //     sls_logs::LogTag* logTagPtr = resultGroup.add_logtags();
    //     logTagPtr->set_key(LOG_RESERVED_KEY_TRUNCATE_INFO);
    //     logTagPtr->set_value(logBuffer->truncateInfo->toString());
    // }

    if (resultGroup.category() != logFileReader->GetCategory()) {
        resultGroup.set_category(logFileReader->GetCategory());
    }

    if (resultGroup.topic().empty()) {
        resultGroup.set_topic(logFileReader->GetTopicName());
    }
}

void LogProcess::ProcessBufferLegacy(std::shared_ptr<LogBuffer>& logBuffer,
                                     LogFileReaderPtr& logFileReader,
                                     sls_logs::LogGroup& logGroup,
                                     ProcessProfile& profile,
                                     Config& config) {
    auto logPath = logFileReader->GetConvertedPath();
    // Mixed mode, pass buffer to plugin system.
    if (logFileReader->GetPluginFlag()) {
        if (!config.PassingTagsToPlugin()) // V1
        {
            LogtailPlugin::GetInstance()->ProcessRawLog(logFileReader->GetConfigName(),
                                                        logBuffer->rawBuffer,
                                                        logFileReader->GetSourceId(),
                                                        logFileReader->GetTopicName());
        } else // V2
        {
            static const std::string TAG_DELIMITER = "^^^";
            static const std::string TAG_SEPARATOR = "~=~";
            static const std::string TAG_PREFIX = "__tag__:";

            // Collect tags to pass, __hostname__ will be added in plugin.
            std::string passingTags;
            passingTags.append(TAG_PREFIX)
                .append(LOG_RESERVED_KEY_PATH)
                .append(TAG_SEPARATOR)
                .append(logPath.substr(0, 511));

            std::string userDefinedId = ConfigManager::GetInstance()->GetUserDefinedIdSet();
            if (!userDefinedId.empty()) {
                passingTags.append(TAG_DELIMITER)
                    .append(TAG_PREFIX)
                    .append(LOG_RESERVED_KEY_USER_DEFINED_ID)
                    .append(TAG_SEPARATOR)
                    .append(userDefinedId.substr(0, 99));
            }
            const std::vector<sls_logs::LogTag>& extraTags = logFileReader->GetExtraTags();
            for (size_t i = 0; i < extraTags.size(); ++i) {
                passingTags.append(TAG_DELIMITER)
                    .append(TAG_PREFIX)
                    .append(extraTags[i].key())
                    .append(TAG_SEPARATOR)
                    .append(extraTags[i].value());
            }

            if (config.mAdvancedConfig.mEnableLogPositionMeta) {
                passingTags.append(TAG_DELIMITER)
                    .append(TAG_PREFIX)
                    .append(LOG_RESERVED_KEY_FILE_OFFSET)
                    .append(TAG_SEPARATOR)
                    .append(std::to_string(logBuffer->beginOffset));
            }

            LogtailPlugin::GetInstance()->ProcessRawLogV2(logFileReader->GetConfigName(),
                                                          logBuffer->rawBuffer,
                                                          logFileReader->GetSourceId(),
                                                          logFileReader->GetTopicName(),
                                                          passingTags);
        }
        return;
    }

    StringView& rawBuffer = logBuffer->rawBuffer;
    int32_t lineFeed = 0;
    std::vector<StringView> logIndex; // all splitted logs
    std::vector<StringView> discardIndex; // used to send warning
    bool splitSuccess = logFileReader->LogSplit(rawBuffer.data(), rawBuffer.size(), lineFeed, logIndex, discardIndex);

    const std::string& projectName = config.GetProjectName();
    const std::string& category = config.GetCategory();
    ParseLogError error;
    uint32_t lines = logIndex.size();
    //////////////////////////////////////////////
    // for profiling
    profile.splitLines = lines;
    string errorLine;
    //////////////////////////////////////////////

    if (AppConfig::GetInstance()->IsLogParseAlarmValid() && LogtailAlarm::GetInstance()->IsLowLevelAlarmValid()) {
        if (!splitSuccess) { // warning if unsplittable
            LogtailAlarm::GetInstance()->SendAlarm(SPLIT_LOG_FAIL_ALARM,
                                                   "split log lines fail, please check log_begin_regex, file:" + logPath
                                                       + ", logs:" + rawBuffer.substr(0, 1024).to_string(),
                                                   projectName,
                                                   category,
                                                   config.mRegion);
            LOG_ERROR(sLogger,
                      ("split log lines fail", "please check log_begin_regex")("file_name", logPath)(
                          "read bytes", profile.readBytes)("first 1KB log", rawBuffer.substr(0, 1024).to_string()));
        }
        for (auto& discardData : discardIndex) { // warning if data loss
            LogtailAlarm::GetInstance()->SendAlarm(SPLIT_LOG_FAIL_ALARM,
                                                   "split log lines discard data, file:" + logPath
                                                       + ", logs:" + discardData.substr(0, 1024).to_string(),
                                                   projectName,
                                                   category,
                                                   config.mRegion);
            LOG_WARNING(sLogger,
                        ("split log lines discard data", "please check log_begin_regex")("file_name", logPath)(
                            "read bytes", profile.readBytes)("first 1KB log", discardData.substr(0, 1024).to_string()));
        }
    }

    if (lines > 0) {
        // @debug
        // static int linesCount = 0;
        // linesCount += lines;
        // LOG_INFO(sLogger, ("Logprocess lines", lines)("Total lines", linesCount));
        LogGroup logGroup;
        time_t lastLogLineTime = 0;
        string lastLogTimeStr = "";
        uint32_t logGroupSize = 0;
        int32_t successLogSize = 0;
        for (uint32_t i = 0; i < lines; i++) {
            bool successful = logFileReader->ParseLogLine(
                logIndex[i], logGroup, error, lastLogLineTime, lastLogTimeStr, logGroupSize);
            if (!successful) {
                ++profile.parseFailures;
                if (error == PARSE_LOG_REGEX_ERROR)
                    ++profile.regexMatchFailures;
                else if (error == PARSE_LOG_TIMEFORMAT_ERROR)
                    ++profile.parseTimeFailures;
                else if (error == PARSE_LOG_HISTORY_ERROR)
                    ++profile.historyFailures;
                if (errorLine.empty())
                    errorLine = logIndex[i].to_string();
            }
            // add source raw line, time zone adjust
            if (successLogSize < logGroup.logs_size()) {
                sls_logs::Log* logPtr = logGroup.mutable_logs(successLogSize);
                if (logPtr != NULL) {
                    if (config.mUploadRawLog) {
                        LogParser::AddLog(
                            logPtr, config.mAdvancedConfig.mRawLogTag, logIndex[i].to_string(), logGroupSize);
                    }
                    if (successful && config.mTimeZoneAdjust) {
                        LogParser::AdjustLogTime(logPtr, config.mLogTimeZoneOffsetSecond, mLocalTimeZoneOffsetSecond);
                    }
<<<<<<< HEAD
                    if (AppConfig::GetInstance()->EnableLogTimeAutoAdjust()) {
                        logPtr->set_time(logPtr->time() + GetTimeDelta());
                    }
                }
                successLogSize = logGroup.logs_size();

                // record offset in content
                // TODO: I don't think all offsets calc below works with GBK
                auto const offset = logBuffer->beginOffset + (logIndex[i].data() - rawBuffer.data());
                if ((logBuffer->exactlyOnceCheckpoint || config.mAdvancedConfig.mEnableLogPositionMeta)
                    && logPtr != nullptr) {
                    auto content = logPtr->add_contents();
                    content->set_key(LOG_RESERVED_KEY_FILE_OFFSET);
                    content->set_value(std::to_string(offset));
                }
                // record log positions for exactly once.
                if (logBuffer->exactlyOnceCheckpoint && logPtr != nullptr) {
                    if (logBuffer->exactlyOnceCheckpoint) {
                        int32_t length = 0;
                        if (1 == lines) {
                            length = rawBuffer.size() + 1;
                        } else if (i != lines - 1) {
                            length = logIndex[i].size() + 1;
                        } else {
                            length = rawBuffer.size() - (logIndex[i].data() - rawBuffer.data());
                        }
                        logBuffer->exactlyOnceCheckpoint->positions.emplace_back(
                            std::make_pair(offset, static_cast<size_t>(length)));
=======
                    IntegrityConfigPtr integrityConfigPtr(integrityConfig);
                    LineCountConfigPtr lineCountConfigPtr(lineCountConfig);
                    sls_logs::SlsCompressType compressType = sdk::Client::GetCompressType(config->mCompressType);

                    LogGroupContext context(config->mRegion,
                                            projectName,
                                            config->mCategory,
                                            compressType,
                                            logBuffer->fileInfo,
                                            integrityConfigPtr,
                                            lineCountConfigPtr,
                                            -1,
                                            logFileReader->GetFuseMode(),
                                            logFileReader->GetMarkOffsetFlag(),
                                            logBuffer->exactlyOnceCheckpoint);
                    if (!Sender::Instance()->Send(projectName,
                                                  logFileReader->GetSourceId(),
                                                  logGroup,
                                                  config,
                                                  config->mMergeType,
                                                  (uint32_t)(logGroupSize * DOUBLE_FLAG(loggroup_bytes_inflation)),
                                                  "",
                                                  convertedPath,
                                                  context)) {
                        LogtailAlarm::GetInstance()->SendAlarm(DISCARD_DATA_ALARM,
                                                               "push file data into batch map fail",
                                                               projectName,
                                                               category,
                                                               config->mRegion);
                        LOG_ERROR(sLogger,
                                  ("push file data into batch map fail, discard logs", logGroup.logs_size())(
                                      "project", projectName)("logstore", category)("filename", convertedPath));
>>>>>>> 5eb99e8a
                    }
                }
            }
        }

<<<<<<< HEAD
        // add common predefined tags
        if (logGroup.logs_size() > 0) {
            sls_logs::LogTag* logTagPtr = logGroup.add_logtags();
            logTagPtr->set_key(LOG_RESERVED_KEY_HOSTNAME);
            logTagPtr->set_value(LogFileProfiler::mHostname.substr(0, 99));
            logTagPtr = logGroup.add_logtags();
            logTagPtr->set_key(LOG_RESERVED_KEY_PATH);
            logTagPtr->set_value(logPath.substr(0, 511));

            // zone info for ant
            const std::string& alipayZone = AppConfig::GetInstance()->GetAlipayZone();
            if (!alipayZone.empty()) {
                logTagPtr = logGroup.add_logtags();
                logTagPtr->set_key(LOG_RESERVED_KEY_ALIPAY_ZONE);
                logTagPtr->set_value(alipayZone);
            }

            string userDefinedId = ConfigManager::GetInstance()->GetUserDefinedIdSet();
            if (userDefinedId.size() > 0) {
                logTagPtr = logGroup.add_logtags();
                logTagPtr->set_key(LOG_RESERVED_KEY_USER_DEFINED_ID);
                logTagPtr->set_value(userDefinedId.substr(0, 99));
            }
=======
            LogFileProfiler::GetInstance()->AddProfilingData(config->mConfigName,
                                                             config->mRegion,
                                                             projectName,
                                                             category,
                                                             convertedPath,
                                                             hostLogPath,
                                                             logFileReader->GetExtraTags(),
                                                             readBytes,
                                                             skipBytes,
                                                             splitLines,
                                                             parseFailures,
                                                             regexMatchFailures,
                                                             parseTimeFailures,
                                                             historyFailures,
                                                             sendFailures,
                                                             errorLine);
            LOG_DEBUG(sLogger,
                      ("project", projectName)("logstore", category)("filename", convertedPath)("hostFilename", hostLogPath)("read_bytes", readBytes)(
                          "line_feed", lineFeed)("split_lines", splitLines)("parse_failures", parseFailures)(
                          "parse_time_failures", parseTimeFailures)("regex_match_failures", regexMatchFailures)(
                          "history_failures", historyFailures));
>>>>>>> 5eb99e8a

            const std::vector<sls_logs::LogTag>& extraTags = logFileReader->GetExtraTags();
            for (size_t i = 0; i < extraTags.size(); ++i) {
                logTagPtr = logGroup.add_logtags();
                logTagPtr->set_key(extraTags[i].key());
                logTagPtr->set_value(extraTags[i].value());
            }

            // add truncate info to loggroup
            if (config.mIsFuseMode && logBuffer->truncateInfo.get() != NULL
                && logBuffer->truncateInfo->empty() == false) {
                sls_logs::LogTag* logTagPtr = logGroup.add_logtags();
                logTagPtr->set_key(LOG_RESERVED_KEY_TRUNCATE_INFO);
                logTagPtr->set_value(logBuffer->truncateInfo->toString());
            }

            if (logGroup.category() != category) {
                logGroup.set_category(category);
            }

            if (logGroup.topic().empty()) {
                logGroup.set_topic(logFileReader->GetTopicName());
            }
        }
    }
}

void LogProcess::DoFuseHandling() {
    LogFileCollectOffsetIndicator::GetInstance()->CalcFileOffset();
    LogFileCollectOffsetIndicator::GetInstance()->EliminateOutDatedItem();
    LogFileCollectOffsetIndicator::GetInstance()->ShrinkLogFileOffsetInfoMap();

    if (ConfigManager::GetInstance()->HaveFuseConfig()) {
        FuseFileBlacklist::GetInstance()->RemoveFile();
    }
}

#ifdef APSARA_UNIT_TEST_MAIN
void LogProcess::CleanEnviroments() {
    int32_t tryTime = 0;
    mLogFeedbackQueue.RemoveAll();
    while (true) {
        bool allThreadWait = true;
        for (int32_t threadNo = 0; threadNo < mThreadCount; ++threadNo) {
            if (mThreadFlags[threadNo]) {
                allThreadWait = false;
                break;
            }
        }
        if (allThreadWait)
            return;
        if (++tryTime % 100 == 0) {
            LOG_ERROR(sLogger, ("LogProcess CleanEnviroments is too slow or  blocked with unknow error.", ""));
        }
        usleep(10 * 1000);
    }
}
#endif

} // namespace logtail<|MERGE_RESOLUTION|>--- conflicted
+++ resolved
@@ -303,7 +303,6 @@
                 continue;
             }
 
-<<<<<<< HEAD
             sls_logs::LogGroup logGroup;
             ProcessProfile profile;
             profile.readBytes = readBytes;
@@ -316,62 +315,6 @@
             const std::string& projectName = config->GetProjectName();
             const std::string& category = config->GetCategory();
             int32_t parseEndTime = (int32_t)time(NULL);
-=======
-            // Mixed mode, pass buffer to plugin system.
-            if (logFileReader->GetPluginFlag()) {
-                if (!config->PassingTagsToPlugin()) // V1
-                {
-                    LogtailPlugin::GetInstance()->ProcessRawLog(logFileReader->GetConfigName(),
-                                                                logBuffer->buffer,
-                                                                logBuffer->bufferSize,
-                                                                logFileReader->GetSourceId(),
-                                                                logFileReader->GetTopicName());
-                } else // V2
-                {
-                    static const std::string TAG_DELIMITER = "^^^";
-                    static const std::string TAG_SEPARATOR = "~=~";
-                    static const std::string TAG_PREFIX = "__tag__:";
-
-                    // Collect tags to pass, __hostname__ will be added in plugin.
-                    std::string passingTags;
-                    passingTags.append(TAG_PREFIX)
-                        .append(LOG_RESERVED_KEY_PATH)
-                        .append(TAG_SEPARATOR)
-                        .append(convertedPath.substr(0, 511));
-
-                    std::string userDefinedId = ConfigManager::GetInstance()->GetUserDefinedIdSet();
-                    if (!userDefinedId.empty()) {
-                        passingTags.append(TAG_DELIMITER)
-                            .append(TAG_PREFIX)
-                            .append(LOG_RESERVED_KEY_USER_DEFINED_ID)
-                            .append(TAG_SEPARATOR)
-                            .append(userDefinedId.substr(0, 99));
-                    }
-                    const std::vector<sls_logs::LogTag>& extraTags = logFileReader->GetExtraTags();
-                    for (size_t i = 0; i < extraTags.size(); ++i) {
-                        passingTags.append(TAG_DELIMITER)
-                            .append(TAG_PREFIX)
-                            .append(extraTags[i].key())
-                            .append(TAG_SEPARATOR)
-                            .append(extraTags[i].value());
-                    }
-
-                    if (config->mAdvancedConfig.mEnableLogPositionMeta) {
-                        passingTags.append(TAG_DELIMITER)
-                            .append(TAG_PREFIX)
-                            .append(LOG_RESERVED_KEY_FILE_OFFSET)
-                            .append(TAG_SEPARATOR)
-                            .append(std::to_string(logBuffer->beginOffset));
-                    }
-
-                    LogtailPlugin::GetInstance()->ProcessRawLogV2(logFileReader->GetConfigName(),
-                                                                  logBuffer->buffer,
-                                                                  logBuffer->bufferSize,
-                                                                  logFileReader->GetSourceId(),
-                                                                  logFileReader->GetTopicName(),
-                                                                  passingTags);
-                }
->>>>>>> 5eb99e8a
 
             // add lines count
             s_processLines += profile.splitLines;
@@ -392,7 +335,6 @@
                                                                                                             category));
             }
 
-<<<<<<< HEAD
 
             if (logGroup.logs_size() > 0) { // send log group
                 IntegrityConfig* integrityConfig = NULL;
@@ -405,44 +347,6 @@
                                                           config->mIntegrityConfig->mLogTimeReg,
                                                           config->mIntegrityConfig->mTimeFormat,
                                                           config->mIntegrityConfig->mTimePos);
-=======
-            int32_t bufferSize = logBuffer->bufferSize;
-            char* buffer = logBuffer->buffer;
-            int32_t lineFeed = 0;
-            vector<int32_t> logIndex = logFileReader->LogSplit(buffer, bufferSize, lineFeed);
-
-            const string& projectName = config->GetProjectName();
-            const string& category = config->GetCategory();
-            ParseLogError error;
-            uint32_t lines = logIndex.size();
-            //////////////////////////////////////////////
-            // for profiling
-            uint64_t readBytes = bufferSize;
-            uint64_t skipBytes = 0;
-            uint64_t splitLines = lines;
-            uint64_t parseFailures = 0;
-            uint64_t regexMatchFailures = 0;
-            uint64_t parseTimeFailures = 0;
-            uint64_t historyFailures = 0;
-            uint64_t sendFailures = 0;
-            string errorLine;
-            //////////////////////////////////////////////
-
-            if (lines == 0) {
-                if (AppConfig::GetInstance()->IsLogParseAlarmValid()) {
-                    if (LogtailAlarm::GetInstance()->IsLowLevelAlarmValid()) {
-                        LogtailAlarm::GetInstance()->SendAlarm(
-                            SPLIT_LOG_FAIL_ALARM,
-                            "split log lines fail, please check log_begin_regex, file:" + convertedPath
-                                + ", logs:" + string(buffer, 0, 1024),
-                            projectName,
-                            category,
-                            config->mRegion);
-                    }
-                    LOG_ERROR(sLogger,
-                              ("split log lines fail", "please check log_begin_regex")("file_name", convertedPath)(
-                                  "read bytes", readBytes)("first 1KB log", string(buffer, 0, 1024)));
->>>>>>> 5eb99e8a
                 }
                 if (config->mLineCountConfig->mLineCountSwitch) {
                     lineCountConfig = new LineCountConfig(config->mLineCountConfig->mAliuid,
@@ -485,12 +389,12 @@
                 }
             }
 
-<<<<<<< HEAD
             LogFileProfiler::GetInstance()->AddProfilingData(config->mConfigName,
                                                              config->mRegion,
                                                              projectName,
                                                              category,
-                                                             logPath,
+                                                             convertedPath,
+                                                             hostLogPath,
                                                              logFileReader->GetExtraTags(),
                                                              readBytes,
                                                              profile.skipBytes,
@@ -512,38 +416,6 @@
     LOG_WARNING(sLogger, ("LogProcessThread", "Exit")("threadNo", threadNo));
     return NULL;
 }
-=======
-                // check whether processing is too slow
-                int32_t parseEndTime = (int32_t)time(NULL);
-                if (parseEndTime - parseStartTime > 1) {
-                    LogtailAlarm::GetInstance()->SendAlarm(
-                        PROCESS_TOO_SLOW_ALARM,
-                        string("parse ") + ToString(logGroup.logs_size()) + " logs, buffer size " + ToString(bufferSize)
-                            + "time used seconds : " + ToString(parseEndTime - parseStartTime),
-                        projectName,
-                        category,
-                        config->mRegion);
-                    LOG_WARNING(sLogger,
-                                ("process log too slow, parse logs", logGroup.logs_size())("buffer size", bufferSize)(
-                                    "time used seconds",
-                                    parseEndTime - parseStartTime)("project", projectName)("logstore", category));
-                }
-                if (logGroup.logs_size() > 0) {
-                    sls_logs::LogTag* logTagPtr = logGroup.add_logtags();
-                    logTagPtr->set_key(LOG_RESERVED_KEY_HOSTNAME);
-                    logTagPtr->set_value(LogFileProfiler::mHostname.substr(0, 99));
-                    logTagPtr = logGroup.add_logtags();
-                    logTagPtr->set_key(LOG_RESERVED_KEY_PATH);
-                    logTagPtr->set_value(convertedPath.substr(0, 511));
-
-                    // zone info for ant
-                    const std::string& alipayZone = AppConfig::GetInstance()->GetAlipayZone();
-                    if (!alipayZone.empty()) {
-                        logTagPtr = logGroup.add_logtags();
-                        logTagPtr->set_key(LOG_RESERVED_KEY_ALIPAY_ZONE);
-                        logTagPtr->set_value(alipayZone);
-                    }
->>>>>>> 5eb99e8a
 
 void LogProcess::ProcessBuffer(std::shared_ptr<LogBuffer>& logBuffer,
                                LogFileReaderPtr& logFileReader,
@@ -825,7 +697,6 @@
                     if (successful && config.mTimeZoneAdjust) {
                         LogParser::AdjustLogTime(logPtr, config.mLogTimeZoneOffsetSecond, mLocalTimeZoneOffsetSecond);
                     }
-<<<<<<< HEAD
                     if (AppConfig::GetInstance()->EnableLogTimeAutoAdjust()) {
                         logPtr->set_time(logPtr->time() + GetTimeDelta());
                     }
@@ -854,46 +725,11 @@
                         }
                         logBuffer->exactlyOnceCheckpoint->positions.emplace_back(
                             std::make_pair(offset, static_cast<size_t>(length)));
-=======
-                    IntegrityConfigPtr integrityConfigPtr(integrityConfig);
-                    LineCountConfigPtr lineCountConfigPtr(lineCountConfig);
-                    sls_logs::SlsCompressType compressType = sdk::Client::GetCompressType(config->mCompressType);
-
-                    LogGroupContext context(config->mRegion,
-                                            projectName,
-                                            config->mCategory,
-                                            compressType,
-                                            logBuffer->fileInfo,
-                                            integrityConfigPtr,
-                                            lineCountConfigPtr,
-                                            -1,
-                                            logFileReader->GetFuseMode(),
-                                            logFileReader->GetMarkOffsetFlag(),
-                                            logBuffer->exactlyOnceCheckpoint);
-                    if (!Sender::Instance()->Send(projectName,
-                                                  logFileReader->GetSourceId(),
-                                                  logGroup,
-                                                  config,
-                                                  config->mMergeType,
-                                                  (uint32_t)(logGroupSize * DOUBLE_FLAG(loggroup_bytes_inflation)),
-                                                  "",
-                                                  convertedPath,
-                                                  context)) {
-                        LogtailAlarm::GetInstance()->SendAlarm(DISCARD_DATA_ALARM,
-                                                               "push file data into batch map fail",
-                                                               projectName,
-                                                               category,
-                                                               config->mRegion);
-                        LOG_ERROR(sLogger,
-                                  ("push file data into batch map fail, discard logs", logGroup.logs_size())(
-                                      "project", projectName)("logstore", category)("filename", convertedPath));
->>>>>>> 5eb99e8a
                     }
                 }
             }
         }
 
-<<<<<<< HEAD
         // add common predefined tags
         if (logGroup.logs_size() > 0) {
             sls_logs::LogTag* logTagPtr = logGroup.add_logtags();
@@ -917,29 +753,6 @@
                 logTagPtr->set_key(LOG_RESERVED_KEY_USER_DEFINED_ID);
                 logTagPtr->set_value(userDefinedId.substr(0, 99));
             }
-=======
-            LogFileProfiler::GetInstance()->AddProfilingData(config->mConfigName,
-                                                             config->mRegion,
-                                                             projectName,
-                                                             category,
-                                                             convertedPath,
-                                                             hostLogPath,
-                                                             logFileReader->GetExtraTags(),
-                                                             readBytes,
-                                                             skipBytes,
-                                                             splitLines,
-                                                             parseFailures,
-                                                             regexMatchFailures,
-                                                             parseTimeFailures,
-                                                             historyFailures,
-                                                             sendFailures,
-                                                             errorLine);
-            LOG_DEBUG(sLogger,
-                      ("project", projectName)("logstore", category)("filename", convertedPath)("hostFilename", hostLogPath)("read_bytes", readBytes)(
-                          "line_feed", lineFeed)("split_lines", splitLines)("parse_failures", parseFailures)(
-                          "parse_time_failures", parseTimeFailures)("regex_match_failures", regexMatchFailures)(
-                          "history_failures", historyFailures));
->>>>>>> 5eb99e8a
 
             const std::vector<sls_logs::LogTag>& extraTags = logFileReader->GetExtraTags();
             for (size_t i = 0; i < extraTags.size(); ++i) {
