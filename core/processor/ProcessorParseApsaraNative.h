--- conflicted
+++ resolved
@@ -41,10 +41,6 @@
     bool mSourceKeyOverwritten = false;
 
     const std::string& Name() const override { return sName; }
-<<<<<<< HEAD
-    bool Init(const ComponentConfig& componentConfig) override;
-=======
->>>>>>> 2b3cae75
     bool Init(const Json::Value& config) override;
     void Process(PipelineEventGroup& logGroup) override;
 
