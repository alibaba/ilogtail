// Copyright 2023 iLogtail Authors
//
// Licensed under the Apache License, Version 2.0 (the "License");
// you may not use this file except in compliance with the License.
// You may obtain a copy of the License at
//
//     http://www.apache.org/licenses/LICENSE-2.0
//
// Unless required by applicable law or agreed to in writing, software
// distributed under the License is distributed on an "AS IS" BASIS,
// WITHOUT WARRANTIES OR CONDITIONS OF ANY KIND, either express or implied.
// See the License for the specific language governing permissions and
// limitations under the License.

#include "application/Application.h"

#ifndef LOGTAIL_NO_TC_MALLOC
#include <gperftools/malloc_extension.h>
#endif

#include <thread>

#include "app_config/AppConfig.h"
#include "checkpoint/CheckPointManager.h"
#include "common/CrashBackTraceUtil.h"
#include "common/Flags.h"
#include "common/MachineInfoUtil.h"
#include "common/RuntimeUtil.h"
#include "common/StringTools.h"
#include "common/TimeUtil.h"
#include "common/UUIDUtil.h"
#include "common/version.h"
#include "config/ConfigDiff.h"
#include "config/watcher/ConfigWatcher.h"
#include "file_server/ConfigManager.h"
#include "file_server/EventDispatcher.h"
#include "file_server/FileServer.h"
#include "file_server/event_handler/LogInput.h"
#include "go_pipeline/LogtailPlugin.h"
#include "logger/Logger.h"
#include "monitor/LogFileProfiler.h"
#include "monitor/MetricExportor.h"
#include "monitor/Monitor.h"
#include "pipeline/InstanceConfigManager.h"
#include "pipeline/PipelineManager.h"
#include "pipeline/plugin/PluginRegistry.h"
#include "pipeline/queue/ExactlyOnceQueueManager.h"
#include "pipeline/queue/SenderQueueManager.h"
#include "plugin/flusher/sls/DiskBufferWriter.h"
#include "plugin/input/InputFeedbackInterfaceRegistry.h"
#include "runner/FlusherRunner.h"
<<<<<<< HEAD
#include "runner/ProcessorRunner.h"
=======
#include "runner/LogProcess.h"
>>>>>>> 513dc248
#include "runner/sink/http/HttpSink.h"
#ifdef __ENTERPRISE__
#include "config/provider/EnterpriseConfigProvider.h"
#include "config/provider/LegacyConfigProvider.h"
#if defined(__linux__) && !defined(__ANDROID__)
#include "common/LinuxDaemonUtil.h"
#include "shennong/ShennongManager.h"
#endif
#else
#include "provider/Provider.h"
#endif

DEFINE_FLAG_BOOL(ilogtail_disable_core, "disable core in worker process", true);
DEFINE_FLAG_STRING(ilogtail_config_env_name, "config file path", "ALIYUN_LOGTAIL_CONFIG");
DEFINE_FLAG_STRING(app_info_file, "", "app_info.json");
DEFINE_FLAG_INT32(file_tags_update_interval, "second", 1);
DEFINE_FLAG_INT32(config_scan_interval, "seconds", 10);
DEFINE_FLAG_INT32(profiling_check_interval, "seconds", 60);
DEFINE_FLAG_INT32(tcmalloc_release_memory_interval, "force release memory held by tcmalloc, seconds", 300);
DEFINE_FLAG_INT32(exit_flushout_duration, "exit process flushout duration", 20 * 1000);
DEFINE_FLAG_INT32(queue_check_gc_interval_sec, "30s", 30);
#if defined(__ENTERPRISE__) && defined(__linux__) && !defined(__ANDROID__)
DEFINE_FLAG_BOOL(enable_cgroup, "", true);
#endif


DECLARE_FLAG_BOOL(send_prefer_real_ip);
DECLARE_FLAG_BOOL(global_network_success);

using namespace std;

namespace logtail {

Application::Application() : mStartTime(time(nullptr)) {
}

void Application::Init() {
    // get last crash info
    string backTraceStr = GetCrashBackTrace();
    if (!backTraceStr.empty()) {
        LOG_ERROR(sLogger, ("last logtail crash stack", backTraceStr));
        LogtailAlarm::GetInstance()->SendAlarm(LOGTAIL_CRASH_STACK_ALARM, backTraceStr);
    }
    if (BOOL_FLAG(ilogtail_disable_core)) {
        InitCrashBackTrace();
    }

    // change working dir to ./${ILOGTAIL_VERSION}/
    string processExecutionDir = GetProcessExecutionDir();
    AppConfig::GetInstance()->SetProcessExecutionDir(processExecutionDir);
    string newWorkingDir = processExecutionDir + ILOGTAIL_VERSION;
#ifdef _MSC_VER
    int chdirRst = _chdir(newWorkingDir.c_str());
#else
    int chdirRst = chdir(newWorkingDir.c_str());
#endif
    if (chdirRst == 0) {
        LOG_INFO(sLogger, ("working dir", newWorkingDir));
        AppConfig::GetInstance()->SetWorkingDir(newWorkingDir + "/");
    } else {
        // if change error, try change working dir to ./
#ifdef _MSC_VER
        _chdir(GetProcessExecutionDir().c_str());
#else
        chdir(GetProcessExecutionDir().c_str());
#endif
        LOG_INFO(sLogger, ("working dir", GetProcessExecutionDir()));
        AppConfig::GetInstance()->SetWorkingDir(GetProcessExecutionDir());
    }

    // load ilogtail_config.json
    char* configEnv = getenv(STRING_FLAG(ilogtail_config_env_name).c_str());
    if (configEnv == NULL || strlen(configEnv) == 0) {
        AppConfig::GetInstance()->LoadAppConfig(STRING_FLAG(ilogtail_config));
    } else {
        AppConfig::GetInstance()->LoadAppConfig(configEnv);
    }

    // Initialize basic information: IP, hostname, etc.
    LogFileProfiler::GetInstance();

    // override process related params if designated by user explicitly
    const string& interface = AppConfig::GetInstance()->GetBindInterface();
    const string& configIP = AppConfig::GetInstance()->GetConfigIP();
    if (!configIP.empty()) {
        LogFileProfiler::mIpAddr = configIP;
        LogtailMonitor::GetInstance()->UpdateConstMetric("logtail_ip", GetHostIp());
    } else if (!interface.empty()) {
        LogFileProfiler::mIpAddr = GetHostIp(interface);
        if (LogFileProfiler::mIpAddr.empty()) {
            LOG_WARNING(sLogger,
                        ("failed to get ip from interface", "try to get any available ip")("interface", interface));
        }
    } else if (LogFileProfiler::mIpAddr.empty()) {
        LOG_WARNING(sLogger, ("failed to get ip from hostname or eth0 or bond0", "try to get any available ip"));
    }
    if (LogFileProfiler::mIpAddr.empty()) {
        LogFileProfiler::mIpAddr = GetAnyAvailableIP();
        LOG_INFO(sLogger, ("get available ip succeeded", LogFileProfiler::mIpAddr));
    }

    const string& configHostName = AppConfig::GetInstance()->GetConfigHostName();
    if (!configHostName.empty()) {
        LogFileProfiler::mHostname = configHostName;
        LogtailMonitor::GetInstance()->UpdateConstMetric("logtail_hostname", GetHostName());
    }

    GenerateInstanceId();
    TryGetUUID();

#if defined(__ENTERPRISE__) && defined(__linux__) && !defined(__ANDROID__)
    if (BOOL_FLAG(enable_cgroup)) {
        CreateCGroup();
    }
#endif

    int32_t systemBootTime = AppConfig::GetInstance()->GetSystemBootTime();
    LogFileProfiler::mSystemBootTime = systemBootTime > 0 ? systemBootTime : GetSystemBootTime();

    // generate app_info.json
    Json::Value appInfoJson;
    appInfoJson["ip"] = Json::Value(LogFileProfiler::mIpAddr);
    appInfoJson["hostname"] = Json::Value(LogFileProfiler::mHostname);
    appInfoJson["UUID"] = Json::Value(Application::GetInstance()->GetUUID());
    appInfoJson["instance_id"] = Json::Value(Application::GetInstance()->GetInstanceId());
#ifdef __ENTERPRISE__
    appInfoJson["logtail_version"] = Json::Value(ILOGTAIL_VERSION);
#else
    appInfoJson["logtail_version"] = Json::Value(string(ILOGTAIL_VERSION) + " Community Edition");
    appInfoJson["git_hash"] = Json::Value(ILOGTAIL_GIT_HASH);
    appInfoJson["build_date"] = Json::Value(ILOGTAIL_BUILD_DATE);
#endif
#define STRINGIFY(x) #x
#ifdef _MSC_VER
#define VERSION_STR(A) "MSVC " STRINGIFY(A)
#define ILOGTAIL_COMPILER VERSION_STR(_MSC_FULL_VER)
#else
#define VERSION_STR(A, B, C) "GCC " STRINGIFY(A) "." STRINGIFY(B) "." STRINGIFY(C)
#define ILOGTAIL_COMPILER VERSION_STR(__GNUC__, __GNUC_MINOR__, __GNUC_PATCHLEVEL__)
#endif
    appInfoJson["compiler"] = Json::Value(ILOGTAIL_COMPILER);
    appInfoJson["os"] = Json::Value(LogFileProfiler::mOsDetail);
    appInfoJson["update_time"] = GetTimeStamp(time(NULL), "%Y-%m-%d %H:%M:%S");
    string appInfo = appInfoJson.toStyledString();
    OverwriteFile(GetProcessExecutionDir() + STRING_FLAG(app_info_file), appInfo);
    LOG_INFO(sLogger, ("app info", appInfo));
}

void Application::Start() { // GCOVR_EXCL_START
    LogtailMonitor::GetInstance()->UpdateConstMetric("start_time", GetTimeStamp(time(NULL), "%Y-%m-%d %H:%M:%S"));

#if defined(__ENTERPRISE__) && defined(_MSC_VER)
    InitWindowsSignalObject();
#endif
    BoundedSenderQueueInterface::SetFeedback(ProcessQueueManager::GetInstance());

    HttpSink::GetInstance()->Init();
    FlusherRunner::GetInstance()->Init();

    {
        // add local config dir
        filesystem::path localConfigPath
            = filesystem::path(AppConfig::GetInstance()->GetLogtailSysConfDir()) / "config" / "local";
        error_code ec;
        filesystem::create_directories(localConfigPath, ec);
        if (ec) {
            LOG_WARNING(sLogger,
                        ("failed to create dir for local pipelineconfig",
                         "manual creation may be required")("error code", ec.value())("error msg", ec.message()));
        }
        ConfigWatcher::GetInstance()->AddPipelineSource(localConfigPath.string());
    }
    {
        // add local config dir
        filesystem::path localConfigPath
            = filesystem::path(AppConfig::GetInstance()->GetLogtailSysConfDir()) / "instanceconfig" / "local";
        error_code ec;
        filesystem::create_directories(localConfigPath, ec);
        if (ec) {
            LOG_WARNING(sLogger,
                        ("failed to create dir for local instanceconfig",
                         "manual creation may be required")("error code", ec.value())("error msg", ec.message()));
        }
        ConfigWatcher::GetInstance()->AddInstanceSource(localConfigPath.string());
    }

#ifdef __ENTERPRISE__
    EnterpriseConfigProvider::GetInstance()->Init("enterprise");
    LegacyConfigProvider::GetInstance()->Init("legacy");
#else
    InitRemoteConfigProviders();
#endif

    LogtailAlarm::GetInstance()->Init();
    LoongCollectorMonitor::GetInstance()->Init();
    LogtailMonitor::GetInstance()->Init();

    PluginRegistry::GetInstance()->LoadPlugins();
    InputFeedbackInterfaceRegistry::GetInstance()->LoadFeedbackInterfaces();

#if defined(__ENTERPRISE__) && defined(__linux__) && !defined(__ANDROID__)
    if (AppConfig::GetInstance()->ShennongSocketEnabled()) {
        ShennongManager::GetInstance()->Init();
    }
#endif

    // If in purage container mode, it means iLogtail is deployed as Daemonset, so plugin base should be loaded since
    // liveness probe relies on it.
    if (AppConfig::GetInstance()->IsPurageContainerMode()) {
        LogtailPlugin::GetInstance()->LoadPluginBase();
    }
    // Actually, docker env config will not work if not in purage container mode, so there is no need to load plugin
    // base if not in purage container mode. However, we still load it here for backward compatability.
    const char* dockerEnvConfig = getenv("ALICLOUD_LOG_DOCKER_ENV_CONFIG");
    if (dockerEnvConfig != NULL && strlen(dockerEnvConfig) > 0
        && (dockerEnvConfig[0] == 't' || dockerEnvConfig[0] == 'T')) {
        LogtailPlugin::GetInstance()->LoadPluginBase();
    }

<<<<<<< HEAD
    ProcessorRunner::GetInstance()->Init();
=======
    const char* deployMode = getenv("DEPLOY_MODE");
    const char* enableK8sMeta = getenv("ENABLE_KUBERNETES_META");
    if (deployMode != NULL && strlen(deployMode) > 0 && strcmp(deployMode, "singleton") == 0
        && strcmp(enableK8sMeta, "true") == 0) {
        LogtailPlugin::GetInstance()->LoadPluginBase();
    }

    LogProcess::GetInstance()->Start();
>>>>>>> 513dc248

    time_t curTime = 0, lastProfilingCheckTime = 0, lastConfigCheckTime = 0, lastUpdateMetricTime = 0,
           lastCheckTagsTime = 0, lastQueueGCTime = 0;
#ifndef LOGTAIL_NO_TC_MALLOC
    time_t lastTcmallocReleaseMemTime = 0;
#endif
    while (true) {
        curTime = time(NULL);
        if (curTime - lastCheckTagsTime >= INT32_FLAG(file_tags_update_interval)) {
            AppConfig::GetInstance()->UpdateFileTags();
            lastCheckTagsTime = curTime;
        }
        if (curTime - lastConfigCheckTime >= INT32_FLAG(config_scan_interval)) {
            PipelineConfigDiff pipelineConfigDiff = ConfigWatcher::GetInstance()->CheckPipelineConfigDiff();
            if (!pipelineConfigDiff.IsEmpty()) {
                PipelineManager::GetInstance()->UpdatePipelines(pipelineConfigDiff);
            }
            InstanceConfigDiff instanceConfigDiff = ConfigWatcher::GetInstance()->CheckInstanceConfigDiff();
            if (!instanceConfigDiff.IsEmpty()) {
                InstanceConfigManager::GetInstance()->UpdateInstanceConfigs(instanceConfigDiff);
            }
            lastConfigCheckTime = curTime;
        }
        if (curTime - lastProfilingCheckTime >= INT32_FLAG(profiling_check_interval)) {
            LogFileProfiler::GetInstance()->SendProfileData();
            MetricExportor::GetInstance()->PushMetrics(false);
            lastProfilingCheckTime = curTime;
        }
#ifndef LOGTAIL_NO_TC_MALLOC
        if (curTime - lastTcmallocReleaseMemTime >= INT32_FLAG(tcmalloc_release_memory_interval)) {
            MallocExtension::instance()->ReleaseFreeMemory();
            lastTcmallocReleaseMemTime = curTime;
        }
#endif
        if (curTime - lastQueueGCTime >= INT32_FLAG(queue_check_gc_interval_sec)) {
            ExactlyOnceQueueManager::GetInstance()->ClearTimeoutQueues();
            // this should be called in the same thread as config update
            SenderQueueManager::GetInstance()->ClearUnusedQueues();
            lastQueueGCTime = curTime;
        }
        if (curTime - lastUpdateMetricTime >= 40) {
            CheckCriticalCondition(curTime);
            lastUpdateMetricTime = curTime;
        }
        if (mSigTermSignalFlag.load()) {
            LOG_INFO(sLogger, ("received SIGTERM signal", "exit process"));
            Exit();
        }
#if defined(__ENTERPRISE__) && defined(_MSC_VER)
        SyncWindowsSignalObject();
#endif
        // 过渡使用
        EventDispatcher::GetInstance()->DumpCheckPointPeriod(curTime);

        if (ConfigManager::GetInstance()->IsUpdateContainerPaths()) {
            FileServer::GetInstance()->Pause();
            FileServer::GetInstance()->Resume();
        }

        // destruct event handlers here so that it will not block file reading task
        ConfigManager::GetInstance()->DeleteHandlers();

        this_thread::sleep_for(chrono::seconds(1));
    }
} // GCOVR_EXCL_STOP

void Application::GenerateInstanceId() {
    mInstanceId = CalculateRandomUUID() + "_" + LogFileProfiler::mIpAddr + "_" + ToString(mStartTime);
}

bool Application::TryGetUUID() {
    mUUIDThread = thread([this] { GetUUIDThread(); });
    // wait 1000 ms
    for (int i = 0; i < 100; ++i) {
        this_thread::sleep_for(chrono::milliseconds(10));
        if (!GetUUID().empty()) {
            return true;
        }
    }
    return false;
}

void Application::Exit() {
#if defined(__ENTERPRISE__) && defined(__linux__) && !defined(__ANDROID__)
    if (AppConfig::GetInstance()->ShennongSocketEnabled()) {
        ShennongManager::GetInstance()->Stop();
    }
#endif

    PipelineManager::GetInstance()->StopAllPipelines();

    PluginRegistry::GetInstance()->UnloadPlugins();

#ifdef __ENTERPRISE__
    EnterpriseConfigProvider::GetInstance()->Stop();
    LegacyConfigProvider::GetInstance()->Stop();
#else
    auto remoteConfigProviders = GetRemoteConfigProviders();
    for (auto& provider : remoteConfigProviders) {
        provider->Stop();
    }
#endif

    LogtailMonitor::GetInstance()->Stop();
    LoongCollectorMonitor::GetInstance()->Stop();
    LogtailAlarm::GetInstance()->Stop();
    LogtailPlugin::GetInstance()->StopBuiltInModules();
    // from now on, alarm should not be used.

    FlusherRunner::GetInstance()->Stop();
    HttpSink::GetInstance()->Stop();

    // TODO: make it common
    FlusherSLS::RecycleResourceIfNotUsed();

#if defined(_MSC_VER)
    ReleaseWindowsSignalObject();
#endif
    LOG_INFO(sLogger, ("exit", "bye!"));
    exit(0);
}

void Application::CheckCriticalCondition(int32_t curTime) {
#ifdef __ENTERPRISE__
    int32_t lastGetConfigTime = EnterpriseConfigProvider::GetInstance()->GetLastConfigGetTime();
    // force to exit if config update thread is block more than 1 hour
    if (lastGetConfigTime > 0 && curTime - lastGetConfigTime > 3600) {
        LOG_ERROR(sLogger, ("last config get time is too old", lastGetConfigTime)("prepare force exit", ""));
        LogtailAlarm::GetInstance()->SendAlarm(
            LOGTAIL_CRASH_ALARM, "last config get time is too old: " + ToString(lastGetConfigTime) + " force exit");
        LogtailAlarm::GetInstance()->ForceToSend();
        sleep(10);
        _exit(1);
    }
#endif
    // if network is fail in 2 hours, force exit (for ant only)
    // work around for no network when docker start
    if (BOOL_FLAG(send_prefer_real_ip) && !BOOL_FLAG(global_network_success) && curTime - mStartTime > 7200) {
        LOG_ERROR(sLogger, ("network is fail", "prepare force exit"));
        LogtailAlarm::GetInstance()->SendAlarm(LOGTAIL_CRASH_ALARM,
                                               "network is fail since " + ToString(mStartTime) + " force exit");
        LogtailAlarm::GetInstance()->ForceToSend();
        sleep(10);
        _exit(1);
    }
}

bool Application::GetUUIDThread() {
    string uuid = CalculateRandomUUID();
    SetUUID(uuid);
    return true;
}

} // namespace logtail<|MERGE_RESOLUTION|>--- conflicted
+++ resolved
@@ -49,11 +49,7 @@
 #include "plugin/flusher/sls/DiskBufferWriter.h"
 #include "plugin/input/InputFeedbackInterfaceRegistry.h"
 #include "runner/FlusherRunner.h"
-<<<<<<< HEAD
 #include "runner/ProcessorRunner.h"
-=======
-#include "runner/LogProcess.h"
->>>>>>> 513dc248
 #include "runner/sink/http/HttpSink.h"
 #ifdef __ENTERPRISE__
 #include "config/provider/EnterpriseConfigProvider.h"
@@ -273,9 +269,6 @@
         LogtailPlugin::GetInstance()->LoadPluginBase();
     }
 
-<<<<<<< HEAD
-    ProcessorRunner::GetInstance()->Init();
-=======
     const char* deployMode = getenv("DEPLOY_MODE");
     const char* enableK8sMeta = getenv("ENABLE_KUBERNETES_META");
     if (deployMode != NULL && strlen(deployMode) > 0 && strcmp(deployMode, "singleton") == 0
@@ -283,8 +276,7 @@
         LogtailPlugin::GetInstance()->LoadPluginBase();
     }
 
-    LogProcess::GetInstance()->Start();
->>>>>>> 513dc248
+    ProcessorRunner::GetInstance()->Init();
 
     time_t curTime = 0, lastProfilingCheckTime = 0, lastConfigCheckTime = 0, lastUpdateMetricTime = 0,
            lastCheckTagsTime = 0, lastQueueGCTime = 0;
