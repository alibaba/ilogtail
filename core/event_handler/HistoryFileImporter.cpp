// Copyright 2022 iLogtail Authors
//
// Licensed under the Apache License, Version 2.0 (the "License");
// you may not use this file except in compliance with the License.
// You may obtain a copy of the License at
//
//      http://www.apache.org/licenses/LICENSE-2.0
//
// Unless required by applicable law or agreed to in writing, software
// distributed under the License is distributed on an "AS IS" BASIS,
// WITHOUT WARRANTIES OR CONDITIONS OF ANY KIND, either express or implied.
// See the License for the specific language governing permissions and
// limitations under the License.

#include "HistoryFileImporter.h"

<<<<<<< HEAD
#include "app_config/AppConfig.h"
=======
>>>>>>> 21e86628
#include "common/FileSystemUtil.h"
#include "common/RuntimeUtil.h"
#include "common/Thread.h"
#include "common/TimeUtil.h"
#include "config_manager/ConfigManager.h"
#include "logger/Logger.h"
#include "processor/daemon/LogProcess.h"
<<<<<<< HEAD
#include "queue/ProcessQueueManager.h"
=======
>>>>>>> 21e86628
#include "reader/LogFileReader.h"
#include "app_config/AppConfig.h"

namespace logtail {

HistoryFileImporter::HistoryFileImporter() {
    LOG_INFO(sLogger, ("HistoryFileImporter", "init"));
    mThread = CreateThread([this]() { Run(); });
}

void HistoryFileImporter::PushEvent(const HistoryFileEvent& event) {
    LOG_INFO(sLogger, ("push event", event.String()));
    mEventQueue.PushItem(event);
}

void HistoryFileImporter::Run() {
    while (true) {
        HistoryFileEvent event;
        mEventQueue.PopItem(event);
        std::vector<std::string> objList;
        if (!GetAllFiles(event.mDirName, event.mFileName, objList)) {
            LOG_WARNING(sLogger, ("get all files", "failed"));
            continue;
        }
        ProcessEvent(event, objList);
    }
}

void HistoryFileImporter::LoadCheckPoint() {
    std::string historyDataPath = GetProcessExecutionDir() + "history_file_checkpoint";
    FILE* readPtr = fopen(historyDataPath.c_str(), "r");
    if (readPtr != NULL) {
        fclose(readPtr);
    }
}

void HistoryFileImporter::ProcessEvent(const HistoryFileEvent& event, const std::vector<std::string>& fileNames) {
    static LogProcess* logProcess = LogProcess::GetInstance();

    LOG_INFO(sLogger, ("begin load history files, count", fileNames.size())("file list", ToString(fileNames)));
    for (size_t i = 0; i < fileNames.size(); ++i) {
        auto startTime = GetCurrentTimeInMilliSeconds();
        const std::string& fileName = fileNames[i];
        const std::string filePath = PathJoin(event.mDirName, fileName);
        LOG_INFO(sLogger,
                 ("[progress]", std::string("[") + ToString(i + 1) + "/" + ToString(fileNames.size()) + "]")(
                     "process", "begin")("file", filePath));

        // create reader
        DevInode devInode = GetFileDevInode(filePath);
        if (!devInode.IsValid()) {
            LOG_WARNING(sLogger,
                        ("[progress]", std::string("[") + ToString(i + 1) + "/" + ToString(fileNames.size()) + "]")(
                            "process", "failed")("file", filePath)("reason", "invalid dev inode"));
            continue;
        }

        LogFileReaderPtr readerSharePtr(LogFileReader::CreateLogFileReader(event.mDirName,
                                                                           fileName,
                                                                           devInode,
                                                                           event.mReaderConfig,
                                                                           event.mMultilineConfig,
                                                                           event.mDiscoveryconfig,
                                                                           event.mEOConcurrency,
                                                                           true));
        if (readerSharePtr == NULL) {
            LOG_WARNING(sLogger,
                        ("[progress]", std::string("[") + ToString(i + 1) + "/" + ToString(fileNames.size()) + "]")(
                            "process", "failed")("file", filePath)("reason", "create log file reader failed"));
            continue;
        }
        if (!readerSharePtr->UpdateFilePtr()) {
            LOG_WARNING(sLogger,
                        ("[progress]", std::string("[") + ToString(i + 1) + "/" + ToString(fileNames.size()) + "]")(
                            "process", "failed")("file", filePath)("reason", "open file ptr failed"));
            continue;
        }
        readerSharePtr->SetLastFilePos(event.mStartPos);
        readerSharePtr->CheckFileSignatureAndOffset(false);

        bool doneFlag = false;
        while (true) {
            while (!ProcessQueueManager::GetInstance()->IsValidToPush(readerSharePtr->GetQueueKey())) {
                usleep(1000 * 10);
            }
            std::unique_ptr<LogBuffer> logBuffer(new LogBuffer);
            readerSharePtr->ReadLog(*logBuffer, nullptr);
            if (!logBuffer->rawBuffer.empty()) {
                logBuffer->logFileReader = readerSharePtr;

                PipelineEventGroup group = LogFileReader::GenerateEventGroup(readerSharePtr, logBuffer.get());
                
                // TODO: currently only 1 input is allowed, so we assume 0 here. It should be the actual input seq after refactorization.
<<<<<<< HEAD
                logProcess->PushBuffer(readerSharePtr->GetQueueKey(), 0, std::move(group), 100000000);
=======
                logProcess->PushBuffer(
                    readerSharePtr->GetLogstoreKey(), readerSharePtr->GetConfigName(), 0, std::move(group), 100000000);
>>>>>>> 21e86628
            } else {
                // when ReadLog return false, retry once
                if (doneFlag) {
                    break;
                }
                doneFlag = true;
            }
        }
        auto doneTime = GetCurrentTimeInMilliSeconds();
        LOG_INFO(sLogger,
                 ("[progress]", std::string("[") + ToString(i + 1) + "/" + ToString(fileNames.size()) + "]")("process",
                                                                                                             "done")(
                     "file", filePath)("offset", readerSharePtr->GetLastFilePos())("time(ms)", doneTime - startTime));
    }
}
} // namespace logtail<|MERGE_RESOLUTION|>--- conflicted
+++ resolved
@@ -14,10 +14,7 @@
 
 #include "HistoryFileImporter.h"
 
-<<<<<<< HEAD
 #include "app_config/AppConfig.h"
-=======
->>>>>>> 21e86628
 #include "common/FileSystemUtil.h"
 #include "common/RuntimeUtil.h"
 #include "common/Thread.h"
@@ -25,10 +22,7 @@
 #include "config_manager/ConfigManager.h"
 #include "logger/Logger.h"
 #include "processor/daemon/LogProcess.h"
-<<<<<<< HEAD
 #include "queue/ProcessQueueManager.h"
-=======
->>>>>>> 21e86628
 #include "reader/LogFileReader.h"
 #include "app_config/AppConfig.h"
 
@@ -122,12 +116,7 @@
                 PipelineEventGroup group = LogFileReader::GenerateEventGroup(readerSharePtr, logBuffer.get());
                 
                 // TODO: currently only 1 input is allowed, so we assume 0 here. It should be the actual input seq after refactorization.
-<<<<<<< HEAD
                 logProcess->PushBuffer(readerSharePtr->GetQueueKey(), 0, std::move(group), 100000000);
-=======
-                logProcess->PushBuffer(
-                    readerSharePtr->GetLogstoreKey(), readerSharePtr->GetConfigName(), 0, std::move(group), 100000000);
->>>>>>> 21e86628
             } else {
                 // when ReadLog return false, retry once
                 if (doneFlag) {
