/*
 * Copyright 2022 iLogtail Authors
 *
 * Licensed under the Apache License, Version 2.0 (the "License");
 * you may not use this file except in compliance with the License.
 * You may obtain a copy of the License at
 *
 *      http://www.apache.org/licenses/LICENSE-2.0
 *
 * Unless required by applicable law or agreed to in writing, software
 * distributed under the License is distributed on an "AS IS" BASIS,
 * WITHOUT WARRANTIES OR CONDITIONS OF ANY KIND, either express or implied.
 * See the License for the specific language governing permissions and
 * limitations under the License.
 */

#pragma once
#include <unordered_map>
#include <string>
#include <vector>
#include <iostream>
#include <atomic>
#include "common/LogstoreSenderQueue.h"
#include "common/WaitObject.h"
#include "common/Lock.h"
#include "common/Thread.h"
#include "sdk/Closure.h"
#include "log_pb/sls_logs.pb.h"
#include "log_pb/logtail_buffer_meta.pb.h"
#include "aggregator/Aggregator.h"
#include "SenderQueueParam.h"

namespace logtail {

namespace sdk {
    class Client;
}

enum OperationOnFail { RETRY_ASYNC_WHEN_FAIL, RECORD_ERROR_WHEN_FAIL, DISCARD_WHEN_FAIL };

enum SEND_THREAD_TYPE { REALTIME_SEND_THREAD = 0, REPLAY_SEND_THREAD = 1, SEND_THREAD_TYPE_COUNT = 2 };

enum EndpointStatus { STATUS_OK_WITH_IP = 0, STATUS_OK_WITH_ENDPOINT, STATUS_ERROR };

enum dataServerSwitchPolicy { DESIGNATED_FIRST, DESIGNATED_LOCKED };

struct EndpointDetail {
    bool mStatus;
    bool mProxyFlag;
    int32_t mLatency; // ms

    EndpointDetail(bool status, int32_t latency, bool proxy) {
        mStatus = status;
        mLatency = latency >= 0 ? latency : 0;
        mProxyFlag = proxy;
    }

    void SetDetail(bool status, int32_t latency) {
        mStatus = status;
        if (latency >= 0)
            mLatency = latency;
    }
};

struct RegionEndpointEntry {
    std::unordered_map<std::string, EndpointDetail> mEndpointDetailMap;
    std::string mDefaultEndpoint;

    // Control send concurrency of region, -1 means no limit.
    // It will be updated by SendClosure OnSuccess and OnFail.
    int32_t mConcurrency = -1;
    // To avoid occasional error.
    int32_t mContinuousErrorCount = 0;

    RegionEndpointEntry() {
        mDefaultEndpoint.clear();
        mEndpointDetailMap.clear();
    }

    bool AddDefaultEndpoint(const std::string& endpoint) {
        mDefaultEndpoint = endpoint;
        return AddEndpoint(endpoint, true, 0, false);
    }

    bool AddEndpoint(const std::string& endpoint, bool status, int32_t latency, bool proxy = false) {
        if (mEndpointDetailMap.find(endpoint) == mEndpointDetailMap.end()) {
            mEndpointDetailMap.insert(std::make_pair(endpoint, EndpointDetail(status, latency, proxy)));
            return true;
        }
        return false;
    }

    void RemoveEndpoint(const std::string& endpoint) {
        mEndpointDetailMap.erase(endpoint);
        if (mDefaultEndpoint == endpoint)
            mDefaultEndpoint.clear();
    }

    std::string GetCurrentEndpoint() {
        if (mDefaultEndpoint.size() > 0) {
            std::unordered_map<std::string, EndpointDetail>::iterator iter = mEndpointDetailMap.find(mDefaultEndpoint);
            if (iter != mEndpointDetailMap.end() && (iter->second).mStatus)
                return mDefaultEndpoint;
        }
        std::string proxyEndpoint;
        for (std::unordered_map<std::string, EndpointDetail>::iterator iter = mEndpointDetailMap.begin();
             iter != mEndpointDetailMap.end();
             ++iter) {
            if (!(iter->second).mStatus)
                continue;
            else if ((iter->second).mStatus && !(iter->second).mProxyFlag)
                return iter->first;
            else
                proxyEndpoint = iter->first;
        }
        if (proxyEndpoint.size() > 0)
            return proxyEndpoint;
        if (mDefaultEndpoint.size() > 0)
            return mDefaultEndpoint;
        else if (mEndpointDetailMap.size() > 0)
            return mEndpointDetailMap.begin()->first;
        else
            return mDefaultEndpoint;
    }

    void UpdateEndpointDetail(const std::string& endpoint, bool status, int32_t latency, bool createFlag = true) {
        std::unordered_map<std::string, EndpointDetail>::iterator iter = mEndpointDetailMap.find(endpoint);
        if (iter == mEndpointDetailMap.end()) {
            if (createFlag)
                AddEndpoint(endpoint, status, latency);
        } else
            (iter->second).SetDetail(status, latency);
    }
};

class SendClosure : public sdk::PostLogStoreLogsClosure {
public:
    virtual void OnSuccess(sdk::Response* response);
    virtual void OnFail(sdk::Response* response, const std::string& errorCode, const std::string& errorMessage);
    OperationOnFail DefaultOperation();
    OperationOnFail
    RecompressData(sdk::Response* response, const std::string& errorCode, const std::string& errorMessage);
    LoggroupTimeValue* mDataPtr;
};

struct SlsClientInfo {
    sdk::Client* sendClient;
    int32_t lastUsedTime;

    SlsClientInfo(sdk::Client* client, int32_t updateTime);
};

enum SendResult {
    SEND_OK,
    SEND_NETWORK_ERROR,
    SEND_QUOTA_EXCEED,
    SEND_UNAUTHORIZED,
    SEND_SERVER_ERROR,
    SEND_DISCARD_ERROR,
    SEND_INVALID_SEQUENCE_ID,
    SEND_PARAMETER_INVALID
};
SendResult ConvertErrorCode(const std::string& errorCode);

class Sender {
private:
    Sender();
    Sender(const Sender&);
    Sender& operator=(const Sender&);
    void setupServerSwitchPolicy();
    bool WriteToFile(const std::string& projectName, const sls_logs::LogGroup& logGroup, bool sendPerformance);
    bool WriteToFile(LoggroupTimeValue* value, bool sendPerformance);
    bool DumpDebugFile(LoggroupTimeValue* value, bool sendPerformance = false);
    void DaemonSender();
    void SendToNetAsync(LoggroupTimeValue* dataPtr);
    SendResult SendToNetSync(sdk::Client* sendClient,
                             const sls_logs::LogtailBufferMeta& bufferMeta,
                             const std::string& logData,
                             std::string& errorCode);
    SendResult SendBufferFileData(const sls_logs::LogtailBufferMeta& bufferMeta,
                                  const std::string& logData,
                                  std::string& errorCode);
    bool SendToBufferFile(LoggroupTimeValue* dataPtr);
    void FlowControl(int32_t dataSize, SEND_THREAD_TYPE type);

    bool IsValidToSend(const LogstoreFeedBackKey& logstoreKey);

    PTMutex mRegionEndpointEntryMapLock;
    std::unordered_map<std::string, RegionEndpointEntry*> mRegionEndpointEntryMap;

    WaitObject mWriteSecondaryWait; // semaphore between SendThreads & DumpSecondaryThread
    PTMutex mSecondaryMutexLock; // lock for mSecondaryBuffer
    std::vector<LoggroupTimeValue*> mSecondaryBuffer;

    // for flow control: value[0] for realtime thread, value[1] for replay thread
    int64_t mSendLastTime[SEND_THREAD_TYPE_COUNT];
    int32_t mSendLastByte[SEND_THREAD_TYPE_COUNT];

    LogstoreSenderQueue<SenderQueueParam> mSenderQueue;

    // for encryption buffer file
    struct EncryptionStateMeta {
        int32_t mLogDataSize;
        int32_t mEncryptionSize;
        int32_t mEncodedInfoSize;
        int32_t mTimeStamp;
        int32_t mHandled;
        int32_t mRetryTime;
    };

    volatile bool mFlushLog;
    std::string mBufferFilePath;
    std::atomic_int mSendingLogGroupCount{0};
    std::atomic_int mSendingBufferCount{0};
    // buffer file named before this unixtime can be read by daemon buffer sender thread
    // buffer file named after this unixtime maybe occupied by daemon sender thread at the moment
    volatile time_t mBufferDivideTime;
    volatile bool mIsSendingBuffer;
    std::string mBufferFileName;

    struct SendStatistic {
        int32_t mBeginTime;
        int32_t mServerErrorCount;
        int32_t mSendCount;

        SendStatistic(int32_t beginTime) {
            mBeginTime = beginTime;
            mServerErrorCount = 0;
            mSendCount = 0;
        }
    };

    PTMutex mSendStatisticLock;
    std::unordered_map<std::string, std::vector<SendStatistic*>> mSendStatisticMap;

    PTMutex mSendClientLock;
    std::unordered_map<std::string, SlsClientInfo*> mSendClientMap;
    int32_t mLastCheckSendClientTime;

    std::unique_ptr<sdk::Client> mTestNetworkClient;

    // SendBufferThread: SecondaryFile -> SLS
    ThreadPtr mSendBufferThreadId;
    volatile bool mBufferSenderThreadIsRunning;
    WaitObject mBufferWait;

    std::atomic_int mLastDaemonRunTime{0};
    std::atomic_int mLastSendDataTime{0};
    std::atomic<int64_t> mLogGroupContextSeq{0};

    int64_t mCheckPeriod;
    SpinLock mBufferFileLock; // get set bufferfilepath and buffer filename
    dataServerSwitchPolicy mDataServerSwitchPolicy;

    struct RealIpInfo {
        RealIpInfo() : mLastUpdateTime(0), mForceFlushFlag(false) {}
        void SetRealIp(const std::string& realIp) {
            mRealIp = realIp;
            mLastUpdateTime = time(NULL);
            mForceFlushFlag = false;
        }
        std::string mRealIp;
        int32_t mLastUpdateTime;
        bool mForceFlushFlag;
    };

    typedef std::unordered_map<std::string, RealIpInfo*> RegionRealIpInfoMap;
    RegionRealIpInfoMap mRegionRealIpMap;
    std::unique_ptr<sdk::Client> mUpdateRealIpClient;
    PTMutex mRegionRealIpLock;
    bool mStopRealIpThread = false;

    mutable SpinLock mProjectRefCntMapLock;
    std::unordered_map<std::string, int32_t> mProjectRefCntMap;

    mutable SpinLock mRegionRefCntMapLock;
    std::unordered_map<std::string, int32_t> mRegionRefCntMap;

    mutable PTMutex mRegionAliuidRefCntMapLock;
    std::map<std::string, std::unordered_map<std::string, int32_t>> mRegionAliuidRefCntMap;

    std::vector<std::string> GetRegionAliuids(const std::string& region);

    SpinLock mRegionStatusLock;
    std::unordered_map<std::string, bool> mAllRegionStatus;

    const static std::string BUFFER_FILE_NAME_PREFIX;
    const static int32_t BUFFER_META_BASE_SIZE;

    void ForceUpdateRealIp(const std::string& region);
    void UpdateSendClientRealIp(sdk::Client* client, const std::string& region);
    void RealIpUpdateThread();
    EndpointStatus UpdateRealIp(const std::string& region, const std::string& endpoint);
    void SetRealIp(const std::string& region, const std::string& ip);

    void DaemonBufferSender();
    void WriteSecondary();
    bool LoadFileToSend(time_t timeLine, std::vector<std::string>& filesToSend);
    bool CreateNewFile();
    bool WriteBackMeta(const int32_t pos, const void* buf, int32_t length, const std::string& filename);
    bool ReadNextEncryption(int32_t& pos,
                            const std::string& filename,
                            std::string& encryption,
                            EncryptionStateMeta& meta,
                            bool& readResult,
                            sls_logs::LogtailBufferMeta& bufferMeta);
    void SendEncryptionBuffer(const std::string& filename, int32_t keyVersion);

    void ResetSendingCount();
    void IncSendingCount(int32_t val = 1);
    void DescSendingCount();
    bool IsSecondaryBufferEmpty();
    int32_t GetSendingCount();
    void SetSendingBufferCount(int32_t count);
    void AddSendingBufferCount();
    void SubSendingBufferCount();

    bool IsBatchMapEmpty();
    void PutIntoSecondaryBuffer(LoggroupTimeValue* dataPtr, int32_t retryTimes);

    /*
     * add memory barrier for config varibles.
     */
    void SetBufferFilePath(const std::string& bufferfilepath);
    std::string GetBufferFilePath();
    std::string GetBufferFileName();
    void SetBufferFileName(const std::string& filename);
    std::string GetBufferFileHeader();
    void TestNetwork();
    bool TestEndpoint(const std::string& region, const std::string& endpoint);
    void PutIntoBatchMap(LoggroupTimeValue* data);

    /*
     * only increase total count
     */
    double IncTotalSendStatistic(const std::string& projectName, const std::string& logstore, int32_t curTime);
    /*
     * increase total count and error count
     * should only be used if connect to server failed
     */
    double IncSendServerErrorStatistic(const std::string& projectName, const std::string& logstore, int32_t curTime);
    /*
     * @brief accumulate sender total count, error count and calc error rate
     * @param key project_logstore
     * @param curTime current time
     * @param serverError accumulate error count by 1 and return error rate
     * @return error rate in 1 min if serverError is true, 0 if serverError is false
     */
    double UpdateSendStatistic(const std::string& key, int32_t curTime, bool serverError);
    void CleanTimeoutSendStatistic();

    // bool CheckBatchMapFull(int64_t key);
    static bool IsProfileData(const std::string& region, const std::string& project, const std::string& logstore);

    std::string GetRegionCurrentEndpoint(const std::string& region);
    std::string GetRegionFromEndpoint(const std::string& endpoint);

    void ResetPort(const std::string& region, sdk::Client* sendClient);

public:
    static Sender* Instance();
    // void ResetProfileSender();
    bool InitSender(); // Backward compatible
    // from collector to batchmap
    bool Send(const std::string& projectName,
              const std::string& sourceId,
              sls_logs::LogGroup& logGroup,
              int64_t logGroupKey,
              const FlusherSLS* config,
              FlusherSLS::Batch::MergeType mergeType,
              const uint32_t logGroupSize,
              const std::string& defaultRegion = "",
              const std::string& filename = "",
              const LogGroupContext& context = LogGroupContext());

    // bool LoadConfig(const Json::Value& secondary);

    // added by xianzhi(bowen.gbw@antfin.com)
    // no merge and wait, send instantly
    // WARNING: now this function can only be called when sending integrity info
    bool SendInstantly(sls_logs::LogGroup& logGroup,
                       const std::string& aliuid,
                       const std::string& region,
                       const std::string& projectName,
                       const std::string& logstore);

    bool RemoveSender();
    bool FlushOut(int32_t time_interval_in_mili_seconds);

    ~Sender();

    bool HasNetworkAvailable();
    void SetNetworkStat(const std::string& region, const std::string& endpoint, bool status, int32_t latency = -1);

    sdk::Client* GetSendClient(const std::string& region, const std::string& aliuid, bool createIfNotFound = true);

    bool ResetSendClientEndpoint(const std::string aliuid, const std::string region, int32_t curTime);
    void CleanTimeoutSendClient();

    // for debug & ut
    void (*MockAsyncSend)(const std::string& projectName,
                          const std::string& logstore,
                          const std::string& logData,
                          SEND_DATA_TYPE dataType,
                          int32_t rawSize,
                          sls_logs::SlsCompressType compressType,
                          SendClosure* sendClosure);
    void (*MockSyncSend)(const std::string& projectName,
                         const std::string& logstore,
                         const std::string& logData,
                         SEND_DATA_TYPE dataType,
                         int32_t rawSize,
                         sls_logs::SlsCompressType compressType);
    void (*MockTestEndpoint)(const std::string& projectName,
                             const std::string& logstore,
                             const std::string& logData,
                             SEND_DATA_TYPE dataType,
                             int32_t rawSize,
                             sls_logs::SlsCompressType compressType);
    void (*MockIntegritySend)(LoggroupTimeValue* data);
    sdk::GetRealIpResponse (*MockGetRealIp)(const std::string& projectName, const std::string& logstore);
    static bool ParseLogGroupFromCompressedData(const std::string& logData,
                                                int32_t rawSize,
                                                sls_logs::SlsCompressType compressType,
                                                sls_logs::LogGroup& logGroupPb);
    static void ParseLogGroupFromString(const std::string& logData,
                                        SEND_DATA_TYPE dataType,
                                        int32_t rawSize,
                                        sls_logs::SlsCompressType compressType,
                                        std::vector<sls_logs::LogGroup>& logGroupVec);
    static bool LZ4CompressLogGroup(const sls_logs::LogGroup& logGroup, std::string& compressed, int32_t& rawSize);

    void AddEndpointEntry(const std::string& region,
                          const std::string& endpoint,
                          bool isDefault = false,
                          bool isProxy = false);
    LogstoreFeedBackInterface* GetSenderFeedBackInterface();
    void SetFeedBackInterface(LogstoreFeedBackInterface* pProcessInterface);
    void OnSendDone(LoggroupTimeValue* mDataPtr, LogstoreSenderInfo::SendResult sendRst);

    bool IsFlush();
    void SetFlush();
    void ResetFlush();

    void SetQueueUrgent();
    void ResetQueueUrgent();

    void IncreaseRegionConcurrency(const std::string& region);
    void ResetRegionConcurrency(const std::string& region);

    int32_t GetSendingBufferCount();

    int32_t GetLastDeamonRunTime() { return mLastDaemonRunTime; }

    int32_t GetLastSendTime() { return mLastSendDataTime; }

    void RestLastSenderTime() {
        mLastDaemonRunTime = 0;
        mLastSendDataTime = 0;
    }

    LogstoreSenderQueue<SenderQueueParam>& GetQueue() { return mSenderQueue; }

    LogstoreSenderStatistics GetSenderStatistics(const LogstoreFeedBackKey& key);
    void
    SetLogstoreFlowControl(const LogstoreFeedBackKey& logstoreKey, int32_t maxSendBytesPerSecond, int32_t expireTime);
    bool SendPb(const FlusherSLS* pConfig,
                char* pbBuffer,
                int32_t pbSize,
                int32_t lines,
                const std::string& logstore = "",
                const std::string& shardHash = "");

    // only used by exactly once
    void SendCompressed(const std::string& projectName,
                        sls_logs::LogGroup& logGroup,
                        const std::vector<int32_t>& neededLogIndex,
                        const std::string& configName,
                        const std::string& aliuid,
                        const std::string& region,
                        const std::string& filename,
                        const LogGroupContext& context);

    void SendCompressed(std::vector<MergeItem*>& sendDataVec);
    void SendLogPackageList(std::vector<MergeItem*>& sendDataVec);

    std::string GetAllProjects();
    void IncreaseProjectReferenceCnt(const std::string& project);
    void DecreaseProjectReferenceCnt(const std::string& project);
    bool IsRegionContainingConfig(const std::string& region) const;
    void IncreaseRegionReferenceCnt(const std::string& region);
    void DecreaseRegionReferenceCnt(const std::string& region);
    void IncreaseAliuidReferenceCntForRegion(const std::string& region, const std::string& aliuid);
    void DecreaseAliuidReferenceCntForRegion(const std::string& region, const std::string& aliuid);
    bool GetRegionStatus(const std::string& region);
    void UpdateRegionStatus(const std::string& region, bool status);
<<<<<<< HEAD
    // 临时使用
    void ClearProjects() {
        ScopedSpinLock lock(mProjectRefCntMapLock);
        mProjectRefCntMap.clear();
    }
    void ClearRegions() {
        ScopedSpinLock lock(mRegionRefCntMapLock);
        mRegionRefCntMap.clear();
    }
    void ClearRegionAliuid() {
        PTScopedLock lock(mRegionAliuidRefCntMapLock);
        mRegionAliuidRefCntMap.clear();
    }
=======
>>>>>>> 696ddb1f

    friend class SendClosure;

#ifdef APSARA_UNIT_TEST_MAIN
    friend class SenderUnittest;
    friend class ConfigUpdatorUnittest;
    friend class FuxiSceneUnittest;
    friend class FlusherSLSUnittest;
#endif
};

} // namespace logtail<|MERGE_RESOLUTION|>--- conflicted
+++ resolved
@@ -494,22 +494,6 @@
     void DecreaseAliuidReferenceCntForRegion(const std::string& region, const std::string& aliuid);
     bool GetRegionStatus(const std::string& region);
     void UpdateRegionStatus(const std::string& region, bool status);
-<<<<<<< HEAD
-    // 临时使用
-    void ClearProjects() {
-        ScopedSpinLock lock(mProjectRefCntMapLock);
-        mProjectRefCntMap.clear();
-    }
-    void ClearRegions() {
-        ScopedSpinLock lock(mRegionRefCntMapLock);
-        mRegionRefCntMap.clear();
-    }
-    void ClearRegionAliuid() {
-        PTScopedLock lock(mRegionAliuidRefCntMapLock);
-        mRegionAliuidRefCntMap.clear();
-    }
-=======
->>>>>>> 696ddb1f
 
     friend class SendClosure;
 
