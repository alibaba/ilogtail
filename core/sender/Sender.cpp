--- conflicted
+++ resolved
@@ -1556,8 +1556,11 @@
                                                            data->mLogstore,
                                                            data->mRegion);
                 }
-<<<<<<< HEAD
                 if (skipSend) {
+                    AddSendingBufferCount();
+                    sendBufferBytes += data->mRawSize;
+                    sendNetBodyBytes += data->mLogData.size();
+                    sendLines += data->mLogLines;
                     OnSendDone(data, LogstoreSenderInfo::SendResult_OK);
                     DescSendingCount();
                 } else {
@@ -1565,17 +1568,8 @@
                     sendBufferBytes += data->mRawSize;
                     sendNetBodyBytes += data->mLogData.size();
                     sendLines += data->mLogLines;
-                    data->mLastUpdateTime = time(NULL); // set last update time before sending
                     SendToNetAsync(data);
                 }
-=======
-
-                AddSendingBufferCount();
-                sendBufferBytes += data->mRawSize;
-                sendNetBodyBytes += data->mLogData.size();
-                sendLines += data->mLogLines;
-                SendToNetAsync(data);
->>>>>>> 041df36a
 #ifdef __ENTERPRISE__
             }
 #endif
