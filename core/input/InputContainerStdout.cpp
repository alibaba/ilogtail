--- conflicted
+++ resolved
@@ -144,54 +144,4 @@
     return true;
 }
 
-<<<<<<< HEAD
-void InputContainerStdout::GenerateContainerMetaFetchingGoPipeline(Json::Value& res) const {
-    Json::Value plugin(Json::objectValue), detail(Json::objectValue), object(Json::objectValue);
-    auto ConvertMapToJsonObj = [&](const char* key, const unordered_map<string, string>& map) {
-        if (!map.empty()) {
-            object.clear();
-            for (const auto& item : map) {
-                object[item.first] = Json::Value(item.second);
-            }
-            detail[key] = object;
-        }
-    };
-
-    // 传递给 metric_container_meta 的配置
-    // 容器过滤
-    if (!mContainerDiscovery.mContainerFilters.mK8sNamespaceRegex.empty()) {
-        detail["K8sNamespaceRegex"] = Json::Value(mContainerDiscovery.mContainerFilters.mK8sNamespaceRegex);
-    }
-    if (!mContainerDiscovery.mContainerFilters.mK8sPodRegex.empty()) {
-        detail["K8sPodRegex"] = Json::Value(mContainerDiscovery.mContainerFilters.mK8sPodRegex);
-    }
-    if (!mContainerDiscovery.mContainerFilters.mK8sContainerRegex.empty()) {
-        detail["K8sContainerRegex"] = Json::Value(mContainerDiscovery.mContainerFilters.mK8sContainerRegex);
-    }
-    ConvertMapToJsonObj("IncludeK8sLabel", mContainerDiscovery.mContainerFilters.mIncludeK8sLabel);
-    ConvertMapToJsonObj("ExcludeK8sLabel", mContainerDiscovery.mContainerFilters.mExcludeK8sLabel);
-    ConvertMapToJsonObj("IncludeEnv", mContainerDiscovery.mContainerFilters.mIncludeEnv);
-    ConvertMapToJsonObj("ExcludeEnv", mContainerDiscovery.mContainerFilters.mExcludeEnv);
-    ConvertMapToJsonObj("IncludeContainerLabel", mContainerDiscovery.mContainerFilters.mIncludeContainerLabel);
-    ConvertMapToJsonObj("ExcludeContainerLabel", mContainerDiscovery.mContainerFilters.mExcludeContainerLabel);
-    // 日志标签富化
-    ConvertMapToJsonObj("ExternalK8sLabelTag", mContainerDiscovery.mExternalK8sLabelTag);
-    ConvertMapToJsonObj("ExternalEnvTag", mContainerDiscovery.mExternalEnvTag);
-    // 启用容器元信息预览
-    if (mContainerDiscovery.mCollectingContainersMeta) {
-        detail["CollectingContainersMeta"] = Json::Value(true);
-    }
-    detail["InputType"] = Json::Value("stdout");
-    plugin["type"] = Json::Value("metric_container_meta");
-    plugin["detail"] = detail;
-
-    res["inputs"].append(plugin);
-    // these param will be overriden if the same param appears in the global module of config, which will be parsed
-    // later.
-    res["global"]["DefaultLogQueueSize"] = Json::Value(INT32_FLAG(default_plugin_log_queue_size));
-    res["global"]["AlwaysOnline"] = Json::Value(true);
-}
-
-=======
->>>>>>> 5fa9537a
 } // namespace logtail