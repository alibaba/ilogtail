/*
 * Copyright 2024 iLogtail Authors
 *
 * Licensed under the Apache License, Version 2.0 (the "License");
 * you may not use this file except in compliance with the License.
 * You may obtain a copy of the License at
 *
 *     http://www.apache.org/licenses/LICENSE-2.0
 *
 * Unless required by applicable law or agreed to in writing, software
 * distributed under the License is distributed on an "AS IS" BASIS,
 * WITHOUT WARRANTIES OR CONDITIONS OF ANY KIND, either express or implied.
 * See the License for the specific language governing permissions and
 * limitations under the License.
 */

#include "input/InputPrometheus.h"

#include "common/ParamExtractor.h"
#include "logger/Logger.h"
#include "pipeline/PipelineContext.h"
#include "prometheus/PrometheusInputRunner.h"

using namespace std;

namespace logtail {

const string InputPrometheus::sName = "input_prometheus";

/// @brief Init
<<<<<<< HEAD
bool InputPrometheus::Init(const Json::Value& config, uint32_t& pluginIdx, Json::Value& optionalGoPipeline) {
=======
bool InputPrometheus::Init(const Json::Value& config, Json::Value& optionalGoPipeline) {
    LOG_INFO(sLogger,("LOG_INFO config", config.toStyledString()));
    
>>>>>>> b8030b9d
    string errorMsg;

    // config["ScrapeConfig"]
    if (!config.isMember("ScrapeConfig")) {
        errorMsg = "ScrapeConfig not found";
        LOG_ERROR(sLogger, ("init prometheus input failed", errorMsg));
        return false;
    }
    const Json::Value& scrapeConfig = config["ScrapeConfig"];

    // build scrape job
    mScrapeJobPtr = make_unique<ScrapeJob>(scrapeConfig);
    if (!mScrapeJobPtr->isValid()) {
        LOG_ERROR(sLogger, ("scrape config not valid", config.toStyledString()));
        return false;
    }

    mJobName = mScrapeJobPtr->mJobName;

    // 为每个job设置queueKey、inputIndex，inputIndex暂时用0代替
    mScrapeJobPtr->queueKey = mContext->GetProcessQueueKey();
    mScrapeJobPtr->inputIndex = 0;

    return true;
}

/// @brief register scrape job by PrometheusInputRunner
bool InputPrometheus::Start() {
    PrometheusInputRunner::GetInstance()->UpdateScrapeInput(mContext->GetConfigName(), move(mScrapeJobPtr));
    return true;
}

/// @brief unregister scrape job by PrometheusInputRunner
bool InputPrometheus::Stop(bool isPipelineRemoving) {
    PrometheusInputRunner::GetInstance()->RemoveScrapeInput(mContext->GetConfigName());
    return true;
}

} // namespace logtail<|MERGE_RESOLUTION|>--- conflicted
+++ resolved
@@ -28,13 +28,9 @@
 const string InputPrometheus::sName = "input_prometheus";
 
 /// @brief Init
-<<<<<<< HEAD
 bool InputPrometheus::Init(const Json::Value& config, uint32_t& pluginIdx, Json::Value& optionalGoPipeline) {
-=======
-bool InputPrometheus::Init(const Json::Value& config, Json::Value& optionalGoPipeline) {
     LOG_INFO(sLogger,("LOG_INFO config", config.toStyledString()));
     
->>>>>>> b8030b9d
     string errorMsg;
 
     // config["ScrapeConfig"]
