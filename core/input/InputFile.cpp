--- conflicted
+++ resolved
@@ -156,11 +156,7 @@
         mContext->SetExactlyOnceFlag(true);
     }
 
-<<<<<<< HEAD
-    // init PluginMetricManager
-=======
     mInputFileMonitorTotal = GetMetricsRecordRef().CreateIntGauge(METRIC_INPUT_FILE_MONITOR_TOTAL);
->>>>>>> 7a3744af
     static const std::unordered_map<std::string, MetricType> inputFileMetricKeys = {
         // {METRIC_INPUT_RECORDS_TOTAL, MetricType::METRIC_TYPE_COUNTER},
         {METRIC_INPUT_RECORDS_SIZE_BYTES, MetricType::METRIC_TYPE_COUNTER},
