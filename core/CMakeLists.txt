# Copyright 2022 iLogtail Authors
#
# Licensed under the Apache License, Version 2.0 (the "License");
# you may not use this file except in compliance with the License.
# You may obtain a copy of the License at
#
#      http://www.apache.org/licenses/LICENSE-2.0
#
# Unless required by applicable law or agreed to in writing, software
# distributed under the License is distributed on an "AS IS" BASIS,
# WITHOUT WARRANTIES OR CONDITIONS OF ANY KIND, either express or implied.
# See the License for the specific language governing permissions and
# limitations under the License.

cmake_minimum_required(VERSION 3.22)
project(logtail)

include(CMakeDependentOption)

# variable LINUX is supported in cmake version 3.25
# for now, explicitly set LINUX to true if the platform is linux
if (CMAKE_SYSTEM_NAME MATCHES "Linux")
    set(LINUX TRUE)
endif ()

# Options.
option(BUILD_LOGTAIL "Build Logtail executable and tools" ON)
option(BUILD_LOGTAIL_SHARED_LIBRARY "Build Logtail shared library")
option(ENABLE_ENTERPRISE "enable enterprise feature")
cmake_dependent_option(ENABLE_COMPATIBLE_MODE "Build Logtail in compatible mode (for low version Linux)" OFF "LINUX" OFF)
cmake_dependent_option(ENABLE_STATIC_LINK_CRT "Build Logtail by linking CRT statically" OFF "LINUX" OFF)
option(WITHOUTGDB "Build Logtail without gdb")
option(WITHOUTSPL "Build Logtail and UT without SPL")
option(BUILD_LOGTAIL_UT "Build unit test for Logtail")
set(PROVIDER_PATH "provider" CACHE PATH "Path to the provider module") # external provider path can be set with -DPROVIDER_PATH

if (ENABLE_ENTERPRISE)
    message(STATUS "Enable Enterprise Feature.")
    add_definitions(-D__ENTERPRISE__)
    include(${CMAKE_CURRENT_SOURCE_DIR}/enterprise_options.cmake)
else ()
    include(${CMAKE_CURRENT_SOURCE_DIR}/options.cmake)
endif ()

if (WITHOUTSPL)
    add_definitions(-D__EXCLUDE_SPL__)
endif()

# Default C/CXX flags.
if (UNIX)
    set(CMAKE_C_FLAGS "${CMAKE_C_FLAGS} -Wall -fpic -fPIC -D_LARGEFILE64_SOURCE")
    set(CMAKE_CXX_FLAGS "${CMAKE_CXX_FLAGS} -std=c++17 -Wall -fpic -fPIC -D_LARGEFILE64_SOURCE")
    if (NOT WITHOUTGDB)
        set(CMAKE_C_FLAGS "${CMAKE_C_FLAGS} -g -ggdb")
        set(CMAKE_CXX_FLAGS "${CMAKE_CXX_FLAGS} -g -ggdb")
    endif ()
    set(CMAKE_C_FLAGS_DEBUG "${CMAKE_C_FLAGS_DEBUG} -O1 -fno-omit-frame-pointer")
    set(CMAKE_CXX_FLAGS_DEBUG "${CMAKE_CXX_FLAGS_DEBUG} -O1 -fno-omit-frame-pointer")
    set(CMAKE_C_FLAGS_RELEASE "${CMAKE_C_FLAGS_RELEASE} -O2")
    set(CMAKE_CXX_FLAGS_RELEASE "${CMAKE_CXX_FLAGS_RELEASE} -O2")
    string(REPLACE "-O3" "" CMAKE_CXX_FLAGS_RELEASE "${CMAKE_CXX_FLAGS_RELEASE}")
    string(REPLACE "-O3" "" CMAKE_C_FLAGS_RELEASE "${CMAKE_C_FLAGS_RELEASE}")
    if (BUILD_LOGTAIL_UT)
        SET(CMAKE_CXX_FLAGS "${CMAKE_CXX_FLAGS} -fprofile-arcs -ftest-coverage")
        SET(CMAKE_C_FLAGS "${CMAKE_C_FLAGS} -fprofile-arcs -ftest-coverage")
        SET(CMAKE_EXE_LINKER_FLAGS "${CMAKE_EXE_LINKER_FLAGS} -fprofile-arcs -ftest-coverage")
    endif ()
elseif (MSVC)
    add_definitions(-DNOMINMAX)
    add_definitions(-DTARGETLIBS=Psapi.lib)
    add_definitions(-DPSAPI_VERSION=1)
    set(CMAKE_CXX_FLAGS_RELEASE "${CMAKE_CXX_FLAGS_RELEASE} /MT /MP /Zi")
    set(CMAKE_SHARED_LINKER_FLAGS_RELEASE "${CMAKE_SHARED_LINKER_FLAGS_RELEASE} /DEBUG /OPT:REF /OPT:ICF")
    set(CMAKE_STATIC_LINKER_FLAGS_RELEASE "${CMAKE_STATIC_LINKER_FLAGS_RELEASE} /DEBUG /OPT:REF /OPT:ICF")
    set(CMAKE_EXE_LINKER_FLAGS_RELEASE "${CMAKE_EXE_LINKER_FLAGS_RELEASE} /DEBUG /OPT:REF /OPT:ICF")
    set(CMAKE_CXX_FLAGS_DEBUG "${CMAKE_CXX_FLAGS_DEBUG} /MTd /MP")
endif ()

# To be compatible with low version Linux.
if (ENABLE_COMPATIBLE_MODE)
    message(STATUS "Enable compatible mode.")
    set(CMAKE_C_FLAGS "${CMAKE_C_FLAGS} -std=c90")
    set(CMAKE_CXX_FLAGS "${CMAKE_CXX_FLAGS} -Wl,--wrap=memcpy")
    add_definitions(-DENABLE_COMPATIBLE_MODE)
endif ()

if (ANDROID OR CMAKE_BUILD_TYPE MATCHES Debug)
    set(NO_TCMALLOC TRUE)
    add_definitions(-DLOGTAIL_NO_TC_MALLOC)
endif ()

# Dependencies.
include(${CMAKE_CURRENT_SOURCE_DIR}/utils.cmake)
include(${CMAKE_CURRENT_SOURCE_DIR}/dependencies.cmake)
include(${CMAKE_CURRENT_SOURCE_DIR}/links.cmake)
set(SUBDIR_SOURCE_FILES "")
include(${CMAKE_CURRENT_SOURCE_DIR}/common/common.cmake)
include(${CMAKE_CURRENT_SOURCE_DIR}/common/links.cmake)
include(${CMAKE_CURRENT_SOURCE_DIR}/input/input.cmake)
include(${CMAKE_CURRENT_SOURCE_DIR}/input/links.cmake)
include(${CMAKE_CURRENT_SOURCE_DIR}/processor/processor.cmake)
include(${CMAKE_CURRENT_SOURCE_DIR}/processor/links.cmake)
include(${CMAKE_CURRENT_SOURCE_DIR}/flusher/flusher.cmake)
include(${CMAKE_CURRENT_SOURCE_DIR}/flusher/links.cmake)

# Subdirectories (modules). except for common, input, processor, flusher, observer, helper and spl.
set(SUB_DIRECTORIES_LIST
<<<<<<< HEAD
        batch application app_config checkpoint compression 
        config config/watcher config_manager config/provider
=======
        batch application app_config checkpoint compression config config/feedbacker config/provider config/watcher config_manager config_server_pb/v1 config_server_pb/v2 
>>>>>>> c3252b11
        container_manager controller event event_handler event_listener file_server go_pipeline log_pb logger 
        models monitor parser pipeline plugin plugin/creator plugin/instance plugin/interface polling
        queue reader sdk sender serializer sls_control fuse
        )
if (LINUX)
    if (ENABLE_ENTERPRISE)
        set(SUB_DIRECTORIES_LIST ${SUB_DIRECTORIES_LIST} shennong shennong/sdk streamlog aggregator)
    endif()
elseif(MSVC)
    if (ENABLE_ENTERPRISE)
        set(SUB_DIRECTORIES_LIST ${SUB_DIRECTORIES_LIST} daemon)
    endif()
endif ()
if (ENABLE_ENTERPRISE)
    set(SUB_DIRECTORIES_LIST ${SUB_DIRECTORIES_LIST} config_sdk)
endif()

# Module includes & set files.
include_directories(${CMAKE_CURRENT_SOURCE_DIR})
include_directories("/opt/logtail_spl/include")
if (LINUX)
    include_directories(${CMAKE_CURRENT_SOURCE_DIR}/observer)
    if (NOT WITHOUTSPL)
        include_directories(${CMAKE_CURRENT_SOURCE_DIR}/spl)
    endif()
endif()

foreach (DIR_NAME ${SUB_DIRECTORIES_LIST})
    include_directories(${CMAKE_CURRENT_SOURCE_DIR}/${DIR_NAME})
endforeach (DIR_NAME)

foreach (DIR_NAME ${SUB_DIRECTORIES_LIST})
    file(GLOB TEMP_SOURCE_FILES ${DIR_NAME}/*.c ${DIR_NAME}/*.cc ${DIR_NAME}/*.cpp)
    list(APPEND SOURCE_FILES_LIST ${TEMP_SOURCE_FILES})
endforeach (DIR_NAME)

# add provider
add_subdirectory("${PROVIDER_PATH}" "${CMAKE_BINARY_DIR}/provider")

if (ENABLE_ENTERPRISE)
    # remove several files in shennong/sdk
    list(REMOVE_ITEM SOURCE_FILES_LIST ${CMAKE_CURRENT_SOURCE_DIR}/shennong/sdk/sample.cpp)
endif()

# remove several files in go_pipeline
list(REMOVE_ITEM SOURCE_FILES_LIST ${CMAKE_CURRENT_SOURCE_DIR}/go_pipeline/LogtailPluginAdapter.cpp ${CMAKE_CURRENT_SOURCE_DIR}/go_pipeline/LogtailPluginAdapter.h)

if(MSVC)
    # remove linux event listener
    file(GLOB REMOVE_EVENT_LISTENER_SOURCES event_listener/*_Linux.cpp event_listener/*_Linux.h)
    list(REMOVE_ITEM SOURCE_FILES_LIST ${REMOVE_EVENT_LISTENER_SOURCES})
    set(WINDOWS_SOURCE_FILES ${SOURCE_FILES_LIST} ${SUBDIR_SOURCE_FILES})
elseif(UNIX)
    # remove windows event listener
    file(GLOB REMOVE_EVENT_LISTENER_SOURCES event_listener/*_Windows.cpp event_listener/*_Windows.h)
    list(REMOVE_ITEM SOURCE_FILES_LIST ${REMOVE_EVENT_LISTENER_SOURCES})
    if (LINUX)
        # observer
        file(GLOB_RECURSE APPEND_OBSERVER_SOURCES observer/*)
        list(APPEND SOURCE_FILES_LIST ${APPEND_OBSERVER_SOURCES})
    endif()
    set(UNIX_SOURCE_FILES ${SOURCE_FILES_LIST} ${SUBDIR_SOURCE_FILES})
endif()

# Generate SPL library.
if (LINUX)
    if (NOT WITHOUTSPL)
        add_subdirectory(spl)
    endif()
endif()


# Logtail executable or shared library.
if (BUILD_LOGTAIL)
    if (ENABLE_ENTERPRISE)
        if (UNIX)
            add_executable(${LOGTAIL_TARGET} enterprise_logtail.cpp ${UNIX_SOURCE_FILES})
        elseif (MSVC)
            add_executable(${LOGTAIL_TARGET} enterprise_logtail_windows.cpp ${WINDOWS_SOURCE_FILES})
        endif ()
    else ()
        if (UNIX)
            add_executable(${LOGTAIL_TARGET} logtail.cpp ${UNIX_SOURCE_FILES})
        elseif (MSVC)
            add_executable(${LOGTAIL_TARGET} logtail_windows.cpp ${WINDOWS_SOURCE_FILES})
        endif ()
    endif()
endif()

if (BUILD_LOGTAIL_SHARED_LIBRARY)
    if (NOT WITHOUTSPL)
        message(ERROR, "generating logtail shared library is not supported with SPL.")
    else()
        if (ENABLE_ENTERPRISE)
            if (UNIX)
                add_library(${LOGTAIL_TARGET} SHARED enterprise_logtail.cpp ${UNIX_SOURCE_FILES})
            elseif (MSVC)
                add_library(${LOGTAIL_TARGET} SHARED enterprise_logtail_windows.cpp ${WINDOWS_SOURCE_FILES})
            endif ()
        else ()
            if (UNIX)
                add_library(${LOGTAIL_TARGET} SHARED logtail.cpp ${UNIX_SOURCE_FILES})
            elseif (MSVC)
                add_library(${LOGTAIL_TARGET} SHARED logtail_windows.cpp ${WINDOWS_SOURCE_FILES})
            endif ()
        endif()
    endif()
endif ()

# Logtail UT.
if (BUILD_LOGTAIL_UT)
    message(STATUS "Build unittest.")
    include(CTest)
    enable_testing()
    add_subdirectory(unittest)
endif ()

# Generate independent libraries.
# add_subdirectory(helper)
add_subdirectory(go_pipeline)
add_subdirectory(common)

# Link libraries.
if(BUILD_LOGTAIL OR BUILD_LOGTAIL_SHARED_LIBRARY)
    input_link(${LOGTAIL_TARGET})
    processor_link(${LOGTAIL_TARGET})
    flusher_link(${LOGTAIL_TARGET})
    all_link(${LOGTAIL_TARGET})
    common_link(${LOGTAIL_TARGET})    
    target_link_libraries(${LOGTAIL_TARGET} provider)
endif()<|MERGE_RESOLUTION|>--- conflicted
+++ resolved
@@ -103,14 +103,9 @@
 include(${CMAKE_CURRENT_SOURCE_DIR}/flusher/flusher.cmake)
 include(${CMAKE_CURRENT_SOURCE_DIR}/flusher/links.cmake)
 
-# Subdirectories (modules). except for common, input, processor, flusher, observer, helper and spl.
+# Subdirectories (modules). except for common, input, processor, flusher, observer, helper, spl, and provider.
 set(SUB_DIRECTORIES_LIST
-<<<<<<< HEAD
-        batch application app_config checkpoint compression 
-        config config/watcher config_manager config/provider
-=======
-        batch application app_config checkpoint compression config config/feedbacker config/provider config/watcher config_manager config_server_pb/v1 config_server_pb/v2 
->>>>>>> c3252b11
+        batch application app_config checkpoint compression config config/feedbacker config/provider config/watcher config_manager 
         container_manager controller event event_handler event_listener file_server go_pipeline log_pb logger 
         models monitor parser pipeline plugin plugin/creator plugin/instance plugin/interface polling
         queue reader sdk sender serializer sls_control fuse
