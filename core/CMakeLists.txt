# Copyright 2022 iLogtail Authors
#
# Licensed under the Apache License, Version 2.0 (the "License");
# you may not use this file except in compliance with the License.
# You may obtain a copy of the License at
#
#      http://www.apache.org/licenses/LICENSE-2.0
#
# Unless required by applicable law or agreed to in writing, software
# distributed under the License is distributed on an "AS IS" BASIS,
# WITHOUT WARRANTIES OR CONDITIONS OF ANY KIND, either express or implied.
# See the License for the specific language governing permissions and
# limitations under the License.

cmake_minimum_required(VERSION 2.9)
project(logtail)

# Options.
option(BUILD_LOGTAIL_UT "Build unit test for Logtail" OFF)
option(ENABLE_COMPATIBLE_MODE "Build Logtail in compatible mode (for low version Linux)" OFF)
option(ENABLE_STATIC_LINK_CRT "Build Logtail by linking CRT statically" OFF)
option(WITHOUTGDB "Build Logtail without gdb" OFF)

# Name/Version information.
if (NOT DEFINED LOGTAIL_VERSION)
    set(LOGTAIL_VERSION "1.8.0")
endif ()
message(STATUS "Version: ${LOGTAIL_VERSION}")

# Extract Git commit information for tracing.
# For a better solution see https://jonathanhamberg.com/post/cmake-embedding-git-hash/ but this is simple and easy.
find_package(Git)
# Error is just ignored and output will be empty at runtime.
execute_process(COMMAND
        "${GIT_EXECUTABLE}" log -1 --format=%H
        WORKING_DIRECTORY "${FLB_ROOT}"
        OUTPUT_VARIABLE LOGTAIL_GIT_HASH
        ERROR_QUIET OUTPUT_STRIP_TRAILING_WHITESPACE)
message(STATUS "Git hash: ${LOGTAIL_GIT_HASH}")

string(TIMESTAMP LOGTAIL_BUILD_DATE "%Y%m%d")
message(STATUS "Build date: ${LOGTAIL_BUILD_DATE}")

set(LOGTAIL_TARGET "ilogtail")
set(VERSION_CPP_FILE ${CMAKE_CURRENT_SOURCE_DIR}/common/Version.cpp)
configure_file(${CMAKE_CURRENT_SOURCE_DIR}/common/Version.cpp.in ${VERSION_CPP_FILE})

# Default C/CXX flags.
if (UNIX)
    if (WITHOUTGDB)
        set(CMAKE_C_FLAGS "${CMAKE_C_FLAGS} -Wall -fpic -fPIC -D_LARGEFILE64_SOURCE")
        set(CMAKE_CXX_FLAGS "${CMAKE_CXX_FLAGS} -std=c++17 -Wall -fpic -fPIC -D_LARGEFILE64_SOURCE")
    else ()
        set(CMAKE_C_FLAGS "${CMAKE_C_FLAGS} -Wall -g -ggdb -fpic -fPIC -D_LARGEFILE64_SOURCE")
        set(CMAKE_CXX_FLAGS "${CMAKE_CXX_FLAGS} -std=c++17 -Wall -g -ggdb -fpic -fPIC -D_LARGEFILE64_SOURCE")
    endif ()
    set(CMAKE_C_FLAGS_DEBUG "${CMAKE_C_FLAGS_DEBUG} -O0")
    set(CMAKE_CXX_FLAGS_DEBUG "${CMAKE_CXX_FLAGS_DEBUG} -O0")
    set(CMAKE_C_FLAGS_RELEASE "${CMAKE_C_FLAGS_RELEASE} -O2")
    set(CMAKE_CXX_FLAGS_RELEASE "${CMAKE_CXX_FLAGS_RELEASE} -O2")
    string(REPLACE "-O3" "" CMAKE_CXX_FLAGS_RELEASE "${CMAKE_CXX_FLAGS_RELEASE}")
    string(REPLACE "-O3" "" CMAKE_C_FLAGS_RELEASE "${CMAKE_C_FLAGS_RELEASE}")
elseif (MSVC)
    add_definitions(-DNOMINMAX)
    set(CMAKE_CXX_FLAGS_RELEASE "${CMAKE_CXX_FLAGS_RELEASE} /MT /MP /Zi")
    set(CMAKE_SHARED_LINKER_FLAGS_RELEASE "${CMAKE_SHARED_LINKER_FLAGS_RELEASE} /DEBUG /OPT:REF /OPT:ICF")
    set(CMAKE_STATIC_LINKER_FLAGS_RELEASE "${CMAKE_STATIC_LINKER_FLAGS_RELEASE} /DEBUG /OPT:REF /OPT:ICF")
    set(CMAKE_EXE_LINKER_FLAGS_RELEASE "${CMAKE_EXE_LINKER_FLAGS_RELEASE} /DEBUG /OPT:REF /OPT:ICF")
    set(CMAKE_CXX_FLAGS_DEBUG "${CMAKE_CXX_FLAGS_DEBUG} /MTd /MP")
endif ()
cmake_policy(SET CMP0074 NEW)

# To be compatible with low version Linux (-DENABLE_COMPATIBLE_MODE=ON).
if (ENABLE_COMPATIBLE_MODE)
    if (UNIX)
        message(STATUS "Enable compatible mode.")
        set(CMAKE_C_FLAGS "${CMAKE_C_FLAGS} -std=c90")
        set(CMAKE_CXX_FLAGS "${CMAKE_CXX_FLAGS} -Wl,--wrap=memcpy")
        add_definitions(-DENABLE_COMPATIBLE_MODE)
    endif ()
endif ()

# Dependencies.
include(${CMAKE_CURRENT_SOURCE_DIR}/utils.cmake)
include(${CMAKE_CURRENT_SOURCE_DIR}/dependencies.cmake)

# Subdirectories (modules).
set(SUB_DIRECTORIES_LIST
<<<<<<< HEAD
        aggregator application app_config checkpoint common config config_manager config_server_pb container_manager
=======
        aggregator application app_config checkpoint common config config/provider config/watcher config_manager config_server_pb container_manager
>>>>>>> 696ddb1f
        controller event event_handler event_listener file_server flusher go_pipeline helper input log_pb logger models monitor
        parser pipeline plugin plugin/creator plugin/instance plugin/interface polling processor processor/daemon profile_sender reader sdk sender sls_control
        fuse
        )
if (UNIX)
    set(SUB_DIRECTORIES_LIST ${SUB_DIRECTORIES_LIST} observer)
endif ()

# Collect source files for UT.
set(ALL_SOURCE_FILES "")
macro(append_source_files source_files)
    set(ALL_SOURCE_FILES ${ALL_SOURCE_FILES} ${${source_files}} PARENT_SCOPE)
endmacro()
# Module includes & add_subdirectory.
include_directories(${CMAKE_CURRENT_SOURCE_DIR})
foreach (DIR_NAME ${SUB_DIRECTORIES_LIST})
    include_directories(${CMAKE_CURRENT_SOURCE_DIR}/${DIR_NAME})
endforeach (DIR_NAME)
foreach (DIR_NAME ${SUB_DIRECTORIES_LIST})
    add_subdirectory(${DIR_NAME})
endforeach (DIR_NAME)

# Logtail executable.
if (UNIX)
    add_executable(${LOGTAIL_TARGET} logtail.cpp)
elseif (MSVC)
    add_executable(${LOGTAIL_TARGET} logtail_windows.cpp)
endif ()
target_link_libraries(${LOGTAIL_TARGET}
        application
        common
        logger
        config_manager
        checkpoint
        processor_daemon
        controller
        pipeline
        plugin
        models
        monitor
        sender
        profile_sender
        app_config
        sls_control
        go_pipeline
        )
if (UNIX)
    target_link_libraries(${LOGTAIL_TARGET} observer)
    target_link_libraries(${LOGTAIL_TARGET} pthread dl uuid)
    if (ENABLE_STATIC_LINK_CRT)
        target_link_libraries(${LOGTAIL_TARGET} -static-libstdc++ -static-libgcc)
    endif ()
    if (ENABLE_COMPATIBLE_MODE)
        target_link_libraries(${LOGTAIL_TARGET} rt)
        target_link_libraries(${LOGTAIL_TARGET} pthread dl uuid -static-libstdc++ -static-libgcc)
    else ()
        target_link_libraries(${LOGTAIL_TARGET} pthread dl uuid)
    endif ()
    link_ssl(${LOGTAIL_TARGET})
    link_crypto(${LOGTAIL_TARGET})
endif ()

# Logtail UT.
if (BUILD_LOGTAIL_UT)
    message(STATUS "Build unittest.")
    add_subdirectory(unittest)
endif ()<|MERGE_RESOLUTION|>--- conflicted
+++ resolved
@@ -86,11 +86,7 @@
 
 # Subdirectories (modules).
 set(SUB_DIRECTORIES_LIST
-<<<<<<< HEAD
-        aggregator application app_config checkpoint common config config_manager config_server_pb container_manager
-=======
         aggregator application app_config checkpoint common config config/provider config/watcher config_manager config_server_pb container_manager
->>>>>>> 696ddb1f
         controller event event_handler event_listener file_server flusher go_pipeline helper input log_pb logger models monitor
         parser pipeline plugin plugin/creator plugin/instance plugin/interface polling processor processor/daemon profile_sender reader sdk sender sls_control
         fuse
