--- conflicted
+++ resolved
@@ -113,12 +113,6 @@
 
 # Subdirectories (modules). except for common, input, processor, flusher, observer, helper, spl, and provider.
 set(SUB_DIRECTORIES_LIST
-<<<<<<< HEAD
-        batch application app_config checkpoint compression config config/watcher config_manager 
-        container_manager controller event event_handler event_listener file_server go_pipeline log_pb logger 
-        models monitor parser pipeline plugin plugin/creator plugin/instance plugin/interface polling
-        queue reader sdk sender serializer sls_control fuse prometheus prometheus/labels prometheus/schedulers prometheus/async sink/http route ebpf/observer ebpf/security ebpf/handler ebpf runner
-=======
         application app_config checkpoint container_manager logger go_pipeline monitor  models
         config config/watcher 
         pipeline pipeline/batch pipeline/compression pipeline/limiter pipeline/plugin pipeline/plugin/creator pipeline/plugin/instance pipeline/plugin/interface pipeline/queue pipeline/route pipeline/serializer
@@ -127,7 +121,6 @@
         prometheus prometheus/labels prometheus/schedulers prometheus/async
         ebpf ebpf/observer ebpf/security ebpf/handler
         parser sls_control sdk
->>>>>>> 6875ea74
         )
 if (LINUX)
     if (ENABLE_ENTERPRISE)
