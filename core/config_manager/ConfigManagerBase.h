--- conflicted
+++ resolved
@@ -464,7 +464,6 @@
 
     virtual Json::Value& CheckPluginProcessor(Json::Value& pluginConfigJson, const Json::Value& rootConfigJson) = 0;
 
-<<<<<<< HEAD
     std::vector<sls_logs::LogTag>& GetFileTags() {
         return mFileTags.getAlternateBuffer();
     }
@@ -472,11 +471,10 @@
     void UpdateFileTags();
 
     bool mFileFlag = true;
-=======
+
     const std::set<std::string>& GetRegionAliuids(const std::string& region);
     void InsertRegionAliuidMap(const std::string& region, const std::string& aliuid);
     void ClearRegionAliuidMap();
->>>>>>> 251b108b
 
 private:
     // no copy
