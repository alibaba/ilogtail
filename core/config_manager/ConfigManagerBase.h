/*
 * Copyright 2022 iLogtail Authors
 *
 * Licensed under the Apache License, Version 2.0 (the "License");
 * you may not use this file except in compliance with the License.
 * You may obtain a copy of the License at
 *
 *      http://www.apache.org/licenses/LICENSE-2.0
 *
 * Unless required by applicable law or agreed to in writing, software
 * distributed under the License is distributed on an "AS IS" BASIS,
 * WITHOUT WARRANTIES OR CONDITIONS OF ANY KIND, either express or implied.
 * See the License for the specific language governing permissions and
 * limitations under the License.
 */

#pragma once
#include <cstdint>
#include <string>
#include <vector>
#include <unordered_map>
#include <unordered_set>
#include <functional>
#include <atomic>
#include <json/json.h>
#include <yaml-cpp/yaml.h>
#include "common/LogtailCommonFlags.h"
#include "common/MemoryBarrier.h"
#include "common/LogstoreFeedbackQueue.h"
#include "config/Config.h"
#include "common/MemoryBarrier.h"
#include "common/Lock.h"
#include "common/Thread.h"
#include "event/Event.h"

DECLARE_FLAG_BOOL(https_verify_peer);
DECLARE_FLAG_STRING(https_ca_cert);
DECLARE_FLAG_INT32(request_access_key_interval);
DECLARE_FLAG_STRING(profile_project_name);
DECLARE_FLAG_INT32(logtail_sys_conf_update_interval);
DECLARE_FLAG_STRING(fuse_customized_config_name);
DECLARE_FLAG_INT32(default_max_depth_from_root);
DECLARE_FLAG_BOOL(logtail_config_update_enable);

namespace logtail {

enum ParseConfResult { CONFIG_OK, CONFIG_NOT_EXIST, CONFIG_INVALID_FORMAT };
ParseConfResult ParseConfig(const std::string& configName, Json::Value& jsonRoot);
ParseConfResult ParseConfig(const std::string& configName, YAML::Node& yamlRoot);

void ReplaceEnvVarRefInConf(Json::Value& rawValue);
std::string replaceEnvVarRefInStr(const std::string& inStr);

class LogFileReader;
class EventDispatcher;
class EventHandler;
struct LogFilterRule;

class ConfigManagerBase {
protected:
    int32_t mStartTime;

    Json::Value mConfigJson;
    Json::Value mLocalConfigJson;
    std::unordered_map<std::string, Json::Value> mLocalConfigDirMap;
    std::unordered_map<std::string, YAML::Node> mYamlConfigDirMap;

<<<<<<< HEAD
    std::unordered_map<std::string, int64_t> mServerYamlConfigVersionMap; // the key is config name
    std::unordered_map<std::string, int64_t> mYamlConfigMTimeMap; // the key is config name
=======
    std::unordered_map<std::string, int32_t> mServerYamlConfigVersionMap; // the key is config name.
    std::unordered_map<std::string, int64_t> mYamlConfigMTimeMap; // the key is config name.
>>>>>>> 30db2775
    SpinLock mPluginStatsLock;
    std::unordered_map<std::string, std::unordered_map<std::string, int>> mPluginStats;

    std::unordered_map<std::string, Config*> mNameConfigMap;
    EventHandler* mSharedHandler;
    // one modify handler corresponds to one "leaf" directory
    std::unordered_map<std::string, EventHandler*> mDirEventHandlerMap;
    ThreadPtr mUUIDthreadPtr;
    volatile bool mThreadIsRunning;
    volatile bool mRemoveConfigFlag;
    volatile CheckUpdateStat mUpdateStat;
    std::vector<EventHandler*> mHandlersToDelete;

    SpinLock mProfileLock;
    RegionType mRegionType;

    std::string mDefaultPubAliuid;
    std::string mDefaultPubAccessKeyId;
    std::string mDefaultPubAccessKey;

    SpinLock mDefaultPubAKLock;

    std::unordered_map<std::string, UserInfo*> mUserInfos;
    PTMutex mUserInfosLock;

    std::unordered_map<std::string, std::string> mMappingPaths;
    PTMutex mMappingPathsLock;
    bool mMappingPathsChanged;
    bool mHaveMappingPathConfig;

    volatile bool mEnvFlag;

    SpinLock mAliuidSetLock;
    std::set<std::string> mAliuidSet;

    SpinLock mProjectSetLock;
    std::set<std::string> mProjectSet;

    mutable SpinLock mRegionSetLock;
    std::set<std::string> mRegionSet;

    SpinLock mUserDefinedIdSetLock;
    std::set<std::string> mUserDefinedIdSet;
    std::string mUserDefinedId;

    std::string mDefaultProfileProjectName;
    std::string mDefaultProfileRegion;
    // Mapping from region name to related profile project name.
    std::unordered_map<std::string, std::string> mAllProfileProjectNames;

    int32_t mRapidUpdateConfigTryCount = 0;
    int32_t mLogtailSysConfUpdateTime;
    std::string mUUID;
    std::string mInstanceId;
    int32_t mProcessStartTime;
    std::atomic_int mConfigUpdateTotal{0};
    std::atomic_int mConfigUpdateItemTotal{0};
    std::atomic_int mLastConfigUpdateTime{0};
    std::atomic_int mLastConfigGetTime{0};

    SpinLock mCacheFileConfigMapLock;
    // value : best config, multi config last alarmTime, and if alarmTime is 0, it means no multi config
    std::unordered_map<std::string, std::pair<Config*, int32_t>> mCacheFileConfigMap;

    SpinLock mCacheFileAllConfigMapLock;
    std::unordered_map<std::string, std::pair<std::vector<Config*>, int32_t>> mCacheFileAllConfigMap;

    PTMutex mDockerContainerPathCmdLock;
    std::vector<DockerContainerPathCmd*> mDockerContainerPathCmdVec;

    PTMutex mDockerContainerStoppedCmdLock;
    std::vector<DockerContainerPathCmd*> mDockerContainerStoppedCmdVec;

    /**
     * @brief mAllDockerContainerPathMap. when config update, we dump all config's std::vector<DockerContainerPath> to
     * mAllDockerContainerPathMap. And reset to config when LoadSingleUserConfig
     */
    std::unordered_map<std::string, std::shared_ptr<std::vector<DockerContainerPath>>> mAllDockerContainerPathMap;

    PTMutex mDockerMountPathsLock;
    DockerMountPaths mDockerMountPaths;

    bool mCollectionMarkFileExistFlag = false;
    mutable PTMutex mCollectionMarkLock;

    bool mHaveFuseConfigFlag = false;

    /**
     * @brief CreateCustomizedFuseConfig, call this after starting, insert it into config map
     * @return
     */
    virtual void CreateCustomizedFuseConfig() = 0;

    ConfigManagerBase();
    virtual ~ConfigManagerBase();

    bool GetUUIDThread();

    void SetUUID(std::string uuid) {
        mProfileLock.lock();
        mUUID = uuid;
        mProfileLock.unlock();
        return;
    }

    bool LoadGlobalConfig(const Json::Value& jsonRoot);
    bool DumpConfigToLocal(std::string fileName, const Json::Value& configJson);

    void SetDefaultProfileProjectName(const std::string& profileProjectName);
    void SetProfileProjectName(const std::string& region, const std::string& profileProject);

    /**
     * delete mHandlersToDelete and mReaderToDelete
     */
    void DeleteHandlers();

public:
    // @configExistFlag indicates if there are loaded configs before calling.
    virtual void InitUpdateConfig(bool configExistFlag);
    bool ParseTimeZoneOffsetSecond(const std::string& logTZ, int& logTZSecond);

    bool TryGetUUID();

    int32_t GetStartTime() { return mStartTime; }

    int32_t GetConfigUpdateTotalCount();
    int32_t GetConfigUpdateItemTotalCount();
    int32_t GetLastConfigUpdateTime();
    int32_t GetLastConfigGetTime();

    void RestLastConfigTime();

    /** Read configuration, detect any format errors.
     *
     * @param configFile path for the configuration file
     *
     * @return 0 on success; nonzero on error
     */
    virtual bool LoadConfig(const std::string& configFile) = 0;

    /**
     * @brief Load all name config in @jsonRoot to mNameConfigMap
     *
     * @param jsonRoot
     * @param localFlag
     * @return true always return true
     * @return false never return false
     */
    bool LoadJsonConfig(const Json::Value& jsonRoot, bool localFlag = false);
    void UpdatePluginStats(const Json::Value& config);
    std::string GeneratePluginStatString();
    void ClearPluginStats();

    bool LoadAllConfig();
    const std::unordered_map<std::string, Config*>& GetAllConfig() { return mNameConfigMap; }
    void RegisterWildcardPath(Config* config, const std::string& path, int32_t depth);
    bool RegisterHandlers(const std::string& basePath, Config* config);
    bool RegisterHandlers();
    bool RegisterHandlersRecursively(const std::string& dir, Config* config, bool checkTimeout);
    /**
     * @brief HasFuseConfig
     * @return true if global fuse flag is true and there is
     */
    bool HaveFuseConfig() { return mHaveFuseConfigFlag; }

    virtual bool UpdateAccessKey(const std::string& aliuid,
                                 std::string& accessKeyId,
                                 std::string& accessKey,
                                 int32_t& lastUpdateTime)
        = 0;

    int32_t GetUserAK(const std::string& aliuid, std::string& accessKeyId, std::string& accessKey);
    void SetUserAK(const std::string& aliuid, const std::string& accessKeyId, const std::string& accessKey);
    virtual void CleanUnusedUserAK() = 0;

    std::string GetDefaultPubAliuid();
    void SetDefaultPubAliuid(const std::string& aliuid);

    std::string GetDefaultPubAccessKeyId();
    void SetDefaultPubAccessKeyId(const std::string& accessKeyId);

    std::string GetDefaultPubAccessKey();
    void SetDefaultPubAccessKey(const std::string& accessKey);

    std::string GetProfileProjectName(const std::string& region, bool* existFlag = NULL);

    std::string GetUUID() {
        mProfileLock.lock();
        std::string uuid(mUUID);
        mProfileLock.unlock();
        return uuid;
    }

    std::string GetInstanceId() { return mInstanceId; }

    void InsertAliuidSet(const std::string& aliuid);
    void SetAliuidSet(const std::vector<std::string>& aliuidList);
    void GetAliuidSet(Json::Value& aliuidArray);
    std::string GetAliuidSet();

    void SetUserDefinedIdSet(const std::vector<std::string>& userDefinedIdList);
    void GetUserDefinedIdSet(Json::Value& userDefinedIdArray);
    std::string GetUserDefinedIdSet();

    RegionType GetRegionType() { return mRegionType; }

    bool CheckRegion(const std::string& region) const;

    void GetAllProfileRegion(std::vector<std::string>& allRegion);
    std::string GetDefaultProfileProjectName();
    void SetDefaultProfileRegion(const std::string& profileRegion);
    std::string GetDefaultProfileRegion();

    /**
     * @brief Reload aliuid/user_defined_id from disk&env
     *
     */
    void ReloadLogtailSysConf();
    void CorrectionAliuidFile(const Json::Value& aliuidArray);
    void CorrectionAliuidFile();
    void CorrectionLogtailSysConfDir();

    void GetAllPluginConfig(std::vector<Config*>& configVec);
    void GetAllObserverConfig(std::vector<Config*>& configVec);

    // Get all configs that match condition.
    std::vector<Config*> GetMatchedConfigs(const std::function<bool(Config*)>& condition);

    /** find che config of DIR path while the name fits the file pattern
     *  @param path for the dir
     *  @name for the file name
     *
     *  Or if name is empty, find the config of parent of path
     *  @param path for the newly created dir
     *
     */
    Config* FindBestMatch(const std::string& path, const std::string& name = "");

    int32_t FindAllMatch(std::vector<Config*>& allConfig, const std::string& path, const std::string& name = "");
    /**
     * @brief FindMatchWithForceFlag only accept best match and config with ForceMultiConfig
     * @param allConfig
     * @param path
     * @param name
     * @return
     */
    int32_t
    FindMatchWithForceFlag(std::vector<Config*>& allConfig, const std::string& path, const std::string& name = "");

    Config* FindStreamLogTagMatch(const std::string& tag);

    Config* FindDSConfigByCategory(const std::string& dsCtegory);

    Config* FindConfigByName(const std::string& configName);

    // handler must be created by new, because when path timeout, we would call delete on it
    void AddNewHandler(const std::string& path, EventHandler* handler) { mDirEventHandlerMap[path] = handler; }
    /**delete the timeout dir
     *
     * @param dir is the timeout dir
     */
    void RemoveHandler(const std::string& dir, bool delete_flag = true);


    void SetConfigRemoveFlag(bool flag) {
        ReadWriteBarrier();
        mRemoveConfigFlag = flag;
    }

    bool GetConfigRemoveFlag() {
        ReadWriteBarrier();
        return mRemoveConfigFlag;
    }

    void StartUpdateConfig() {
        ReadWriteBarrier();
        mUpdateStat = UPDATE_CONFIG;
    }
    void FinishUpdateConfig() {
        ReadWriteBarrier();
        mUpdateStat = NORMAL;
    }
    bool IsUpdate() {
        ReadWriteBarrier();
        return mUpdateStat != NORMAL;
    }
    bool IsUpdateConfig() {
        ReadWriteBarrier();
        return mUpdateStat == UPDATE_CONFIG;
    }

    void AddHandlerToDelete(EventHandler*);

    Json::Value& GetConfigJson() { return mConfigJson; }

    Json::Value& GetLocalConfigJson() { return mLocalConfigJson; }

    /**
     * @brief Load configs from file and dir in SysConfDir
     *
     * @return true config changed
     * @return false no update
     */
    bool GetLocalConfigUpdate();

    int32_t UpdateConfigJson(const std::string& configJson);

    void RemoveAllConfigs();

    void ClearConfigMatchCache();

    bool NeedReloadMappingConfig() { return mHaveMappingPathConfig && mMappingPathsChanged; }

    void SetMappingPathsChanged() { mMappingPathsChanged = true; }

    virtual bool GetRegionStatus(const std::string& region) = 0;

    void ReloadMappingConfig();

    std::string GetMappingPath(const std::string& id);

    // TODO: Move it to Config.
    bool MatchDirPattern(const Config* config, const std::string& dir);
    void GetRelatedConfigs(const std::string& path, std::vector<Config*>& configs);

    EventHandler* GetSharedHandler() { return mSharedHandler; }

    bool RegisterDirectory(const std::string& source, const std::string& object);

    std::string GetAllProjectsSet();

    bool UpdateContainerPath(DockerContainerPathCmd* cmd);
    bool IsUpdateContainerPaths();
    bool DoUpdateContainerPaths();

    bool UpdateContainerStopped(DockerContainerPathCmd* cmd);
    void GetContainerStoppedEvents(std::vector<Event*>& eventVec);

    void SaveDockerConfig();

    void LoadDockerConfig();

    bool IsEnvConfig() { return mEnvFlag; }

    /**
     * @brief LoadMountPaths
     * @return true if logtail is in container mode and mount paths is changed
     */
    bool LoadMountPaths();

    /**
     * @brief GetMountPaths
     * @return
     */
    DockerMountPaths GetMountPaths();

    void SetCollectionMarkFileExistFlag(bool flag) {
        PTScopedLock lock(mCollectionMarkLock);
        mCollectionMarkFileExistFlag = flag;
    }

    bool GetCollectionMarkFileExistFlag() const {
        PTScopedLock lock(mCollectionMarkLock);
        return mCollectionMarkFileExistFlag;
    }

    virtual void SetStartWorkerStatus(const std::string& result, const std::string& message) = 0;

private:
    // no copy
    ConfigManagerBase(const ConfigManagerBase&);
    ConfigManagerBase& operator=(const ConfigManagerBase&);

    void InsertRegion(const std::string& region);

    void ClearRegions();
    /** XXX: path is not registered in this method
     * @param path is the current dir that being registered
     * @depth is the num of sub dir layers that should be registered
     */
    bool RegisterHandlersWithinDepth(const std::string& path, Config* config, int depth);
    bool RegisterDescendants(const std::string& path, Config* config, int withinDepth);
    bool CheckLogType(const std::string& logTypeStr, LogType& logType);
    std::vector<std::string> GetStringVector(const Json::Value& value);
    LogFilterRule* GetFilterFule(const Json::Value& filterKeys, const Json::Value& filterRegs);
    void GetRegexAndKeys(const Json::Value& value, Config* configPtr);
    void GetSensitiveKeys(const Json::Value& value, Config* pConfig);

    /**
     * @brief Load user_local_config.json from sys_conf_dir
     *
     * @return true config changed
     * @return false no update
     */
    bool GetLocalConfigFileUpdate();
    /**
     * @brief Load *.json from user_config.d
     *
     * @return true config changed
     * @return false no update
     */
    bool GetLocalConfigDirUpdate();
    /**
     * @brief Load *.yaml from user_yaml_config.d
     *
     * @return true config changed
     * @return false no update
     */
    bool GetYamlConfigDirUpdate();
    bool CheckYamlDirConfigUpdate(const std::string& configDirPath,
                                  bool isRemote,
                                  std::vector<std::string>& filepathes,
                                  std::unordered_map<std::string, int64_t>& yamlConfigMTimeMap);

    /**
     * @brief Load a single data collection config and insert it into mNameConfigMap with name @name.
     *
     * @param name config name
     * @param value config json value
     * @param localFlag
     */
    void LoadSingleUserConfig(const std::string& name, const Json::Value& value, bool localFlag = false);
    bool CheckRegFormat(const std::string& regStr);
    void SendAllMatchAlarm(const std::string& path,
                           const std::string& name,
                           std::vector<Config*>& allConfig,
                           int32_t maxMultiConfigSize);

    void MappingPluginConfig(const Json::Value& configValue, Config* config, Json::Value& pluginJson);

    void InsertProject(const std::string& project);

    void ClearProjects();

#ifdef APSARA_UNIT_TEST_MAIN
    void CleanEnviroments();

    friend class EventDispatcherTest;
    friend class SenderUnittest;
    friend class UtilUnittest;
    friend class ConfigUpdatorUnittest;
    friend class ConfigMatchUnittest;
    friend class FuxiSceneUnittest;
    friend class SymlinkInotifyTest;
    friend class LogFilterUnittest;
    friend class FuseFileUnittest;
    friend class MultiServerConfigUpdatorUnitest;
    friend class CreateModifyHandlerUnittest;
#endif
};

} // namespace logtail<|MERGE_RESOLUTION|>--- conflicted
+++ resolved
@@ -65,13 +65,8 @@
     std::unordered_map<std::string, Json::Value> mLocalConfigDirMap;
     std::unordered_map<std::string, YAML::Node> mYamlConfigDirMap;
 
-<<<<<<< HEAD
-    std::unordered_map<std::string, int64_t> mServerYamlConfigVersionMap; // the key is config name
-    std::unordered_map<std::string, int64_t> mYamlConfigMTimeMap; // the key is config name
-=======
     std::unordered_map<std::string, int32_t> mServerYamlConfigVersionMap; // the key is config name.
     std::unordered_map<std::string, int64_t> mYamlConfigMTimeMap; // the key is config name.
->>>>>>> 30db2775
     SpinLock mPluginStatsLock;
     std::unordered_map<std::string, std::unordered_map<std::string, int>> mPluginStats;
 
