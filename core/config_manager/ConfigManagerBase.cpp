// Copyright 2022 iLogtail Authors
//
// Licensed under the Apache License, Version 2.0 (the "License");
// you may not use this file except in compliance with the License.
// You may obtain a copy of the License at
//
//      http://www.apache.org/licenses/LICENSE-2.0
//
// Unless required by applicable law or agreed to in writing, software
// distributed under the License is distributed on an "AS IS" BASIS,
// WITHOUT WARRANTIES OR CONDITIONS OF ANY KIND, either express or implied.
// See the License for the specific language governing permissions and
// limitations under the License.

#include "Config.h"
#include "ConfigManager.h"
#include "sls_logs.pb.h"
#include <curl/curl.h>
#include <cctype>
#include <string>
#include <sys/types.h>
#include <sys/stat.h>
#include <fcntl.h>
#if defined(__linux__)
#include <unistd.h>
#include <fnmatch.h>
#endif
#include <limits.h>
#include <unordered_map>
#include <unordered_set>
#include <re2/re2.h>
#include <set>
#include <vector>
#include <fstream>
#include "common/util.h"
#include "common/JsonUtil.h"
#include "common/HashUtil.h"
#include "common/RuntimeUtil.h"
#include "common/FileSystemUtil.h"
#include "common/Constants.h"
#include "common/ExceptionBase.h"
#include "common/CompressTools.h"
#include "common/ErrorUtil.h"
#include "common/TimeUtil.h"
#include "common/StringTools.h"
#include "common/GlobalPara.h"
#include "common/version.h"
#include "config/UserLogConfigParser.h"
#include "monitor/LogtailAlarm.h"
#include "monitor/LogFileProfiler.h"
#include "monitor/LogIntegrity.h"
#include "monitor/LogLineCount.h"
#include "app_config/AppConfig.h"
#include "config_manager/ConfigYamlToJson.h"
#include "checkpoint/CheckPointManager.h"
#include "event_handler/EventHandler.h"
#include "controller/EventDispatcher.h"
#include "sender/Sender.h"
#include "processor/LogProcess.h"
#include "processor/LogFilter.h"
#include "ConfigManagerBase.h"

using namespace std;
using namespace logtail;

DEFINE_FLAG_BOOL(https_verify_peer, "set CURLOPT_SSL_VERIFYPEER, CURLOPT_SSL_VERIFYHOST option for libcurl", true);
#if defined(__linux__) || defined(__APPLE__)
DEFINE_FLAG_STRING(https_ca_cert, "set CURLOPT_CAINFO for libcurl", "ca-bundle.crt");
#elif defined(_MSC_VER)
DEFINE_FLAG_STRING(https_ca_cert, "set CURLOPT_CAINFO for libcurl", "cacert.pem");
#endif
DEFINE_FLAG_STRING(default_global_topic, "default is empty string", "");
DEFINE_FLAG_STRING(profile_project_name, "profile project_name for logtail", "");
DEFINE_FLAG_INT32(request_access_key_interval, "control the frenquency of GetAccessKey, seconds", 60);
DEFINE_FLAG_INT32(logtail_sys_conf_update_interval, "control the frenquency of load local machine conf, seconds", 60);
DEFINE_FLAG_INT32(wildcard_max_sub_dir_count, "", 1000);
DEFINE_FLAG_INT32(config_match_max_cache_size, "", 1000000);
DEFINE_FLAG_INT32(multi_config_alarm_interval, "second", 600);
DECLARE_FLAG_INT32(delay_bytes_upperlimit);
DECLARE_FLAG_BOOL(global_network_success);
DECLARE_FLAG_STRING(ilogtail_user_defined_id_env_name);
DECLARE_FLAG_STRING(ilogtail_aliuid_env_name);
DEFINE_FLAG_STRING(ilogtail_docker_file_path_config, "ilogtail docker path config file", "docker_path_config.json");
DEFINE_FLAG_STRING(ilogtail_docker_path_version, "ilogtail docker path config file", "0.1.0");
DEFINE_FLAG_INT32(max_docker_config_update_times, "max times docker config update in 3 minutes", 10);
DEFINE_FLAG_INT32(docker_config_update_interval, "interval between docker config updates, seconds", 3);
DEFINE_FLAG_STRING(default_data_integrity_project, "default data integrity project", "data_integrity");
DEFINE_FLAG_STRING(default_data_integrity_log_store, "default data integrity log store", "data_integrity");
DEFINE_FLAG_INT32(default_data_integrity_time_pos, "default data integrity time pos", 0);
DEFINE_FLAG_STRING(default_log_time_reg,
                   "default log time reg",
                   "([0-9]{4})-(0[0-9]{1}|1[0-2])-(0[0-9]{1}|[12][0-9]{1}|3[01]) "
                   "(0[0-9]{1}|1[0-9]{1}|2[0-3]):[0-5][0-9]{1}:([0-5][0-9]{1})");
DEFINE_FLAG_STRING(default_line_count_project, "default line count project", "line_count");
DEFINE_FLAG_STRING(default_line_count_log_store, "default line count log store", "line_count");
DEFINE_FLAG_BOOL(default_fuse_mode, "default fuse mode", false);
DEFINE_FLAG_BOOL(default_mark_offset_flag, "default mark offset flag", false);
DEFINE_FLAG_BOOL(default_check_ulogfs_env, "default check ulogfs env", false);
DEFINE_FLAG_INT32(default_max_depth_from_root, "default max depth from root", 1000);
DEFINE_FLAG_INT32(default_plugin_log_queue_size, "", 10);
DEFINE_FLAG_STRING(fuse_customized_config_name,
                   "name of specified config for fuse, should not be used by user",
                   "__FUSE_CUSTOMIZED_CONFIG__");
DEFINE_FLAG_BOOL(logtail_config_update_enable, "", true);

DECLARE_FLAG_BOOL(rapid_retry_update_config);
DECLARE_FLAG_BOOL(default_global_fuse_mode);
DECLARE_FLAG_BOOL(default_global_mark_offset_flag);
DECLARE_FLAG_BOOL(enable_collection_mark);
DECLARE_FLAG_BOOL(enable_env_ref_in_config);

DEFINE_FLAG_STRING(ALIYUN_LOG_FILE_TAGS, "default env file key to load tags", "");

namespace logtail {

static bool ReadAliuidsFile(std::vector<std::string>& aliuids) {
    std::string dirName = AppConfig::GetInstance()->GetLogtailSysConfDir() + STRING_FLAG(logtail_sys_conf_users_dir);
    fsutil::Dir dir(dirName);
    if (!dir.Open()) {
        auto err = GetErrno();
        if (fsutil::Dir::IsENOENT(err)) {
            aliuids.clear();
            return true;
        }
        LOG_ERROR(sLogger, ("Open dir failed", dirName)("errno", ErrnoToString(err)));
        return false;
    }
    fsutil::Entry ent;
    while (ent = dir.ReadNext(false)) {
        aliuids.push_back(ent.Name());
    }
    return true;
}

const std::string LOG_LOCAL_DEFINED_PATH_PREFIX = "__local_defined_path__";

ParseConfResult ParseConfig(const std::string& configName, Json::Value& jsonRoot) {
    // Get full path, if it is a relative path, prepend process execution dir.
    std::string fullPath = configName;
    if (IsRelativePath(fullPath)) {
        fullPath = GetProcessExecutionDir() + configName;
    }

    ifstream is;
    is.open(fullPath.c_str());
    if (!is.good()) {
        return CONFIG_NOT_EXIST;
    }
    std::string buffer((std::istreambuf_iterator<char>(is)), (std::istreambuf_iterator<char>()));
    if (!IsValidJson(buffer.c_str(), buffer.length())) {
        return CONFIG_INVALID_FORMAT;
    }

    Json::Reader jsonReader;
    bool parseOk = jsonReader.parse(buffer, jsonRoot);
    if (parseOk == false)
        return CONFIG_INVALID_FORMAT;

    return CONFIG_OK;
}

ParseConfResult ParseConfig(const std::string& configName, YAML::Node& yamlRoot) {
    // Get full path, if it is a relative path, prepend process execution dir.
    std::string fullPath = configName;
    if (IsRelativePath(fullPath)) {
        fullPath = GetProcessExecutionDir() + configName;
    }

    try {
        yamlRoot = YAML::LoadFile(fullPath);
    } catch (const YAML::BadFile& e) {
        return CONFIG_NOT_EXIST;
    } catch (const YAML::ParserException& e) {
        LOG_WARNING(sLogger, ("parse yaml failed", e.what()));
        return CONFIG_INVALID_FORMAT;
    } catch (...) {
        return CONFIG_INVALID_FORMAT;
    }
    return CONFIG_OK;
}

// CheckLogType validate @logTypeStr and convert it to @logType if it's valid.
bool ConfigManagerBase::CheckLogType(const string& logTypeStr, LogType& logType) {
    if (logTypeStr == "common_reg_log")
        logType = REGEX_LOG;
    else if (logTypeStr == "apsara_log")
        logType = APSARA_LOG;
    else if (logTypeStr == "streamlog")
        logType = STREAM_LOG;
    else if (logTypeStr == "delimiter_log")
        logType = DELIMITER_LOG;
    else if (logTypeStr == "json_log")
        logType = JSON_LOG;
    else if (logTypeStr == "plugin")
        logType = PLUGIN_LOG;
    else {
        LOG_ERROR(sLogger, ("not supported log type", logTypeStr));
        return false;
    }
    return true;
}

void ConfigManagerBase::ParseTelemetryType(const string& telemetryTypeStr, sls_logs::SlsTelemetryType& telemetryType) {
    if (telemetryTypeStr == "logs")
        telemetryType = sls_logs::SLS_TELEMETRY_TYPE_LOG;
    else if (telemetryTypeStr == "metrics")
        telemetryType = sls_logs::SLS_TELEMETRY_TYPE_METRICS;
    else {
        LOG_WARNING(sLogger, ("not supported log type, use default log telemetry type", telemetryType));
         telemetryType = sls_logs::SLS_TELEMETRY_TYPE_LOG;
    }
}

// LoadGlobalConfig reads config from @jsonRoot, and set to LogtailGlobalPara::Instance().
bool ConfigManagerBase::LoadGlobalConfig(const Json::Value& jsonRoot) {
    LOG_INFO(sLogger, ("load global config", jsonRoot.toStyledString()));
    static LogtailGlobalPara* sGlobalPara = LogtailGlobalPara::Instance();
    try {
        if (jsonRoot.isMember("global_topic")) {
            sGlobalPara->SetTopic(GetStringValue(jsonRoot, "global_topic", ""));
        } else {
            sGlobalPara->SetTopic(STRING_FLAG(default_global_topic));
        }
    } catch (const ExceptionBase& e) {
        LOG_ERROR(sLogger, ("The logtail global topic is invalid", e.GetExceptionMessage()));
        LogtailAlarm::GetInstance()->SendAlarm(GLOBAL_CONFIG_ALARM,
                                               string("The global_topic value is invalid") + e.GetExceptionMessage());
    } catch (...) {
        LOG_ERROR(sLogger, ("The logtail global topic is invalid", "unkown reason"));
        LogtailAlarm::GetInstance()->SendAlarm(GLOBAL_CONFIG_ALARM, string("The global_topic value is invalid"));
    }
    return true;
}

void ConfigManagerBase::MappingPluginConfig(const Json::Value& configValue, Config* config, Json::Value& pluginJson) {
    Json::Value inputs;
    Json::Value dockerFile;
    Json::Value detail;
    dockerFile["type"] = Json::Value("metric_docker_file");
    // if wildcard path, use config->mWildcardPaths[0] as path,  maxDepth += config->mWildcardPaths.size() - 1
    if (config->mWildcardPaths.size() > (size_t)0) {
        detail["LogPath"] = Json::Value(config->mWildcardPaths[0]);
        detail["MaxDepth"] = Json::Value(int(config->mWildcardPaths.size()) - int(1) + int(config->mMaxDepth));
    } else {
        detail["LogPath"] = Json::Value(config->mBasePath);
        detail["MaxDepth"] = Json::Value(config->mMaxDepth);
    }
    detail["FileParttern"] = Json::Value(config->mFilePattern);
    if (configValue.isMember("docker_include_label") && configValue["docker_include_label"].isObject()) {
        detail["IncludeLabel"] = configValue["docker_include_label"];
    }
    if (configValue.isMember("docker_exclude_label") && configValue["docker_exclude_label"].isObject()) {
        detail["ExcludeLabel"] = configValue["docker_exclude_label"];
    }
    if (configValue.isMember("docker_include_env") && configValue["docker_include_env"].isObject()) {
        detail["IncludeEnv"] = configValue["docker_include_env"];
    }
    if (configValue.isMember("docker_exclude_env") && configValue["docker_exclude_env"].isObject()) {
        detail["ExcludeEnv"] = configValue["docker_exclude_env"];
    }
    if (configValue.isMember("advanced") && configValue["advanced"].isObject()
        && configValue["advanced"].isMember("collect_containers_flag")) {
        detail["CollectContainersFlag"] = configValue["advanced"]["collect_containers_flag"];
    }
    // parse k8s flags
    if (configValue.isMember("advanced") && configValue["advanced"].isObject()
        && configValue["advanced"].isMember("k8s") && configValue["advanced"]["k8s"].isObject()) {
        // k8s_filter is deprecated,using k8s instead.
        const Json::Value& k8sVal = configValue["advanced"]["k8s"];
        auto setDetail = [&](const std::string& key, Json::ValueType valueType) {
            if (k8sVal.isMember(key)) {
                if (k8sVal[key].type() == valueType) {
                    detail[key] = k8sVal[key];
                } else {
                    LOG_ERROR(sLogger,
                              ("Parse Config advanced.k8s Error", key)("support type", valueType)("parse type",
                                                                                                  k8sVal[key].type()));
                }
            }
        };
        setDetail("K8sNamespaceRegex", Json::ValueType::stringValue);
        setDetail("K8sPodRegex", Json::ValueType::stringValue);
        setDetail("K8sContainerRegex", Json::ValueType::stringValue);

        setDetail("IncludeEnv", Json::ValueType::objectValue);
        setDetail("ExcludeEnv", Json::ValueType::objectValue);

        setDetail("IncludeLabel", Json::ValueType::objectValue);
        setDetail("ExcludeLabel", Json::ValueType::objectValue);

        setDetail("IncludeContainerLabel", Json::ValueType::objectValue);
        setDetail("ExcludeContainerLabel", Json::ValueType::objectValue);
        setDetail("IncludeK8sLabel", Json::ValueType::objectValue);
        setDetail("ExcludeK8sLabel", Json::ValueType::objectValue);
        setDetail("ExternalEnvTag", Json::ValueType::objectValue);
        setDetail("ExternalK8sLabelTag", Json::ValueType::objectValue);
    }
    dockerFile["detail"] = detail;
    inputs.append(dockerFile);

    // Overwite inputs and some fields in global.
    pluginJson["inputs"] = inputs;
    const std::string kGlobalFiledName = "global";
    Json::Value global;
    if (pluginJson.isMember(kGlobalFiledName) && pluginJson[kGlobalFiledName].isObject()) {
        global = pluginJson[kGlobalFiledName];
    }
    SetNotFoundJsonMember(global, "DefaultLogQueueSize", INT32_FLAG(default_plugin_log_queue_size));
    SetNotFoundJsonMember(global, "AlwaysOnline", true);
    pluginJson[kGlobalFiledName] = global;
    config->mPluginConfig = pluginJson.toStyledString();
    LOG_INFO(sLogger, ("docker file config", config->mPluginConfig));
}

void ConfigManagerBase::UpdatePluginStats(const Json::Value& config) {
    std::unordered_map<std::string, std::unordered_set<std::string>> stats;
    if (config.isMember("plugin")) {
        Json::Value::Members mem = config["plugin"].getMemberNames();
        for (auto it = mem.begin(); it != mem.end(); ++it) {
            if (*it == "inputs" || *it == "processors" || *it == "flushers") {
                for (int i = 0; i < config["plugin"][*it].size(); ++i) {
                    std::string type = config["plugin"][*it][i]["type"].asString();
                    stats[*it].insert(type);
                    if (type == "service_docker_stdout") {
                        if (config["plugin"][*it][i].isMember("detail") && config["plugin"][*it][i]["detail"].isObject()
                            && config["plugin"][*it][i]["detail"].isMember("CollectContainersFlag")
                            && config["plugin"][*it][i]["detail"]["CollectContainersFlag"].isBool()
                            && config["plugin"][*it][i]["detail"]["CollectContainersFlag"].asBool()) {
                            stats["inner_function"].insert("collect_containers_meta");
                        }
                    }
                }
            }
        }
        if (!config["plugin"].isMember("inputs")) {
            stats["inputs"].insert("file_log");
        }
        if (!config["plugin"].isMember("flushers")) {
            stats["flushers"].insert("flusher_sls");
        }
    } else {
        std::string logType = config["log_type"].asString(), processor;
        if (logType == "common_reg_log") {
            processor = "processor_regex_accelerate";
        } else if (logType == "json_log") {
            processor = "processor_json_accelerate";
        } else if (logType == "delimiter_log") {
            processor = "processor_delimiter_accelerate";
        } else if (logType == "apsara_log") {
            processor = "processor_apsara_accelerate";
        } else {
            processor = "processor_stream_accelerate";
        }
        stats["inputs"].insert("file_log");
        stats["processors"].insert(processor);
        stats["flushers"].insert("flusher_sls");

        if (config.isMember("advanced") && config["advanced"].isObject()
            && config["advanced"].isMember("collect_containers_flag")
            && config["advanced"]["collect_containers_flag"].isBool()
            && config["advanced"]["collect_containers_flag"].asBool()) {
            stats["inner_function"].insert("collect_containers_meta");
        }
    }

    ScopedSpinLock lock(mPluginStatsLock);
    for (auto it = stats.begin(); it != stats.end(); ++it) {
        for (auto item = it->second.begin(); item != it->second.end(); ++item) {
            mPluginStats[it->first][*item] += 1;
        }
    }
}

std::string ConfigManagerBase::GeneratePluginStatString() {
    Json::Value rootValue;
    ScopedSpinLock lock(mPluginStatsLock);
    for (auto iter = mPluginStats.begin(); iter != mPluginStats.end(); ++iter) {
        for (auto item = iter->second.begin(); item != iter->second.end(); ++item) {
            rootValue[iter->first][item->first] = Json::Value(item->second);
        }
    }
    return rootValue.toStyledString();
}

void ConfigManagerBase::ClearPluginStats() {
    ScopedSpinLock lock(mPluginStatsLock);
    mPluginStats.clear();
}

// LoadSingleUserConfig constructs new Config object according to @value, and insert it into
// mNameConfigMap with name @logName.
void ConfigManagerBase::LoadSingleUserConfig(const std::string& logName, const Json::Value& rawValue, bool localFlag) {
    // MIX_PROCESS_MODE used to tag the config using CGO interface to process logs.
    // Different value maybe means different optimizing strategies, such as adjust the size of channel between
    // goroutines. But because of historical compatibility, the raw logs would not transfer this flag. The golang part
    // should retain no flag scenario as the default flag.
    static const std::string MIX_PROCESS_MODE = "mix_process_mode";
    Config* config = NULL;
    string projectName, category, errorMessage;
    sls_logs::SlsTelemetryType telemetryType;
    LOG_DEBUG(sLogger, ("message", "load single user config")("json", rawValue.toStyledString()));
    const Json::Value* valuePtr = &rawValue;
    Json::Value replacedValue = rawValue;
    if (BOOL_FLAG(enable_env_ref_in_config)) {
        // replace environment variable reference in config string
        ReplaceEnvVarRefInConf(replacedValue);
        valuePtr = &replacedValue;
        LOG_DEBUG(
            sLogger,
            ("message", "user config after environment variable replacement")("json", replacedValue.toStyledString()));
    }
    const Json::Value& value = *valuePtr;
    try {
        if (value["enable"].asBool()) {
            int version = GetIntValue(value, USER_CONFIG_VERSION, 0);
            if (version == -1) {
                return;
            }
            projectName = GetStringValue(value, "project_name", "");
            category = GetStringValue(value, "category", "");
            ParseTelemetryType(GetStringValue(value, "telemetry_type", "logs"), telemetryType);
            string logTypeStr = GetStringValue(value, "log_type", "plugin");
            auto region = GetStringValue(value, "region", AppConfig::GetInstance()->GetDefaultRegion());
            LogType logType;
            if (!CheckLogType(logTypeStr, logType)) {
                throw ExceptionBase(std::string("The logType is invalid : ") + logTypeStr);
            }
            bool discardUnmatch = GetBoolValue(value, "discard_unmatch", true);

            // this field is for ant
            // all configuration are included in "customized" field
            bool dataIntegritySwitch = false;
            string dataIntegrityProjectName, dataIntegrityLogstore, logTimeReg;
            int32_t timePos = 0;
            bool lineCountSwitch = false;
            string lineCountProjectName, lineCountLogstore;
            bool isFuseMode = BOOL_FLAG(default_global_fuse_mode);
            bool markOffsetFlag = BOOL_FLAG(default_global_mark_offset_flag);
            bool collectBackwardTillBootTime = false;
            if (value.isMember("customized_fields") && value["customized_fields"].isObject()) {
                // parse data integrity and line count fields
                const Json::Value& customizedFieldsValue = value["customized_fields"];
                if (customizedFieldsValue.isMember("data_integrity")
                    && customizedFieldsValue["data_integrity"].isObject()) {
                    const Json::Value& dataIntegrityValue = customizedFieldsValue["data_integrity"];
                    dataIntegritySwitch = GetBoolValue(dataIntegrityValue, "switch", false);
                    if (dataIntegritySwitch) {
                        dataIntegrityProjectName = GetStringValue(
                            dataIntegrityValue, "project_name", STRING_FLAG(default_data_integrity_project));
                        dataIntegrityLogstore = GetStringValue(
                            dataIntegrityValue, "logstore", STRING_FLAG(default_data_integrity_log_store));
                        logTimeReg
                            = GetStringValue(dataIntegrityValue, "log_time_reg", STRING_FLAG(default_log_time_reg));
                        timePos
                            = GetIntValue(dataIntegrityValue, "time_pos", INT32_FLAG(default_data_integrity_time_pos));
                    }
                }
                if (customizedFieldsValue.isMember("line_count") && customizedFieldsValue["line_count"].isObject()) {
                    const Json::Value& lineCountValue = customizedFieldsValue["line_count"];
                    lineCountSwitch = GetBoolValue(lineCountValue, "switch", false);
                    if (lineCountSwitch) {
                        lineCountProjectName
                            = GetStringValue(lineCountValue, "project_name", STRING_FLAG(default_line_count_project));
                        lineCountLogstore
                            = GetStringValue(lineCountValue, "logstore", STRING_FLAG(default_line_count_log_store));
                    }
                }

                if (customizedFieldsValue.isMember("check_ulogfs_env")
                    && customizedFieldsValue["check_ulogfs_env"].isBool()) {
                    bool checkUlogfsEnv
                        = GetBoolValue(customizedFieldsValue, "check_ulogfs_env", BOOL_FLAG(default_check_ulogfs_env));
                    bool hasCollectionMarkFileFlag
                        = BOOL_FLAG(enable_collection_mark) ? GetCollectionMarkFileExistFlag() : false;
                    if (checkUlogfsEnv && !hasCollectionMarkFileFlag) {
                        // only set in pod's app container
                        const char* ulogfsEnabledEnv = getenv("ULOGFS_ENABLED");
                        if (ulogfsEnabledEnv) {
                            if (strcmp(ulogfsEnabledEnv, "true") == 0) {
                                LOG_WARNING(sLogger,
                                            ("load conifg", logName)("skip config", category)("project", projectName)(
                                                "check_ulogfs_env", "true")("env of ULOGFS_ENABLED", "true"));
                                // if ULOGFS_ENABLED in env is true and check_ulogfs_env in config json is true
                                // it means this logtail instance should skip this fuse config, we should no load it
                                return;
                            }
                        }
                    }
                }

                isFuseMode
                    = isFuseMode && GetBoolValue(customizedFieldsValue, "fuse_mode", BOOL_FLAG(default_fuse_mode));
                markOffsetFlag = markOffsetFlag && GetBoolValue(customizedFieldsValue, "mark_offset", false);
                collectBackwardTillBootTime
                    = GetBoolValue(customizedFieldsValue, "collect_backward_till_boot_time", false);
            }

            string pluginConfig;
            bool flusher_exists = false;
            if (value.isMember("plugin")) {
                if (value["plugin"].isObject()) {
                    pluginConfig = value["plugin"].toStyledString();
                    if (value["plugin"].isMember("flushers")) {
                        flusher_exists = true;
                    }
                } else if (value["plugin"].isString()) {
                    pluginConfig = value["plugin"].asString();
                    if (pluginConfig.find("\"flushers\"")) {
                        flusher_exists = true;
                    }
                }
            }
            if ((projectName == "" || category == "") && !flusher_exists) {
                throw ExceptionBase(std::string("Neither project/logstore or flusher exists"));
            }
            // prevent invalid input like "{}" "null" ...
            if (pluginConfig.size() < 20) {
                pluginConfig.clear();
            }

            Json::Value pluginConfigJson;
            Json::Reader jsonReader;
            if (!pluginConfig.empty() && !jsonReader.parse(pluginConfig, pluginConfigJson)) {
                LOG_WARNING(sLogger,
                            ("invalid plugin config, plugin config json parse error",
                             pluginConfig)("project", projectName)("logstore", category)("config", logName));
            }

            if (logType == PLUGIN_LOG) {
                config = new Config(
<<<<<<< HEAD
                    "", "", logType, telemetryType, logName, "", projectName, false, 0, 0, category, false, "", discardUnmatch);
=======
                    "", "", logType, logName, "", "", "", projectName, false, 0, 0, category, false, "", discardUnmatch);
>>>>>>> ca5bedac
                if (pluginConfig.empty()) {
                    throw ExceptionBase(std::string("The plugin log type is invalid"));
                }
                if (!pluginConfigJson.isNull()) {
                    config->mPluginProcessFlag = true;
                    if (pluginConfig.find("\"observer_ilogtail_") != string::npos) {
                        if (pluginConfigJson.isMember("inputs")) {
                            if (pluginConfigJson["inputs"].isObject() || pluginConfigJson["inputs"].isArray()) {
                                config->mObserverConfig = pluginConfigJson["inputs"].toStyledString();
                                config->mObserverFlag = true;
                                pluginConfigJson.removeMember("inputs");
                            }
                            if (pluginConfigJson.isMember("processors")
                                && (pluginConfigJson["processors"].isObject()
                                    || pluginConfigJson["processors"].isArray())) {
                                SetNotFoundJsonMember(pluginConfigJson, MIX_PROCESS_MODE, "observer");
                            }
                        } else {
                            LOG_WARNING(sLogger,
                                        ("observer config is not a legal JSON object",
                                         logName)("project", projectName)("logstore", category));
                            throw ExceptionBase(std::string("observer config is not a legal JSON object"));
                        }
                    }
                    pluginConfigJson = ConfigManager::GetInstance()->CheckPluginProcessor(pluginConfigJson, value);
                    pluginConfig = ConfigManager::GetInstance()->CheckPluginFlusher(pluginConfigJson);
                    config->mPluginConfig = pluginConfig;
                }
            } else if (logType == STREAM_LOG) {
                config = new Config("",
                                    "",
                                    logType,
                                    telemetryType,
                                    logName,
                                    "",
                                    "",
                                    "",
                                    projectName,
                                    false,
                                    0,
                                    0,
                                    category,
                                    false,
                                    GetStringValue(value, "tag"),
                                    discardUnmatch);
            } else {
                bool isPreserve = GetBoolValue(value, "preserve", true);
                int preserveDepth = 0;
                if (!isPreserve) {
                    preserveDepth = GetIntValue(value, "preserve_depth");
                }
                int maxDepth = -1;
                if (value.isMember("max_depth"))
                    maxDepth = GetIntValue(value, "max_depth");
                string logPath = GetStringValue(value, "log_path");
                if (logPath.find(LOG_LOCAL_DEFINED_PATH_PREFIX) == 0) {
                    mHaveMappingPathConfig = true;
                    string tmpLogPath = GetMappingPath(logPath);
                    if (!tmpLogPath.empty())
                        logPath = tmpLogPath;
                }
                // one may still make mistakes, teminate logPath by '/'
                size_t size = logPath.size();
                if (size > 0 && PATH_SEPARATOR[0] == logPath[size - 1])
                    logPath = logPath.substr(0, size - 1);

                string logBeginReg = GetStringValue(value, "log_begin_reg", "");
                if (logBeginReg != "" && CheckRegFormat(logBeginReg) == false) {
                    throw ExceptionBase("The log begin line is not value regex : " + logBeginReg);
                }
                string logContinueReg = GetStringValue(value, "log_continue_reg", "");
                if (logContinueReg != "" && CheckRegFormat(logContinueReg) == false) {
                    throw ExceptionBase("The log continue line is not value regex : " + logContinueReg);
                }
                string logEndReg = GetStringValue(value, "log_end_reg", "");
                if (logEndReg != "" && CheckRegFormat(logEndReg) == false) {
                    throw ExceptionBase("The log end line is not value regex : " + logEndReg);
                }
                int readerFlushTimeout = 5;
                if (value.isMember("reader_flush_timeout"))
                    readerFlushTimeout = GetIntValue(value, "reader_flush_timeout");

                string filePattern = GetStringValue(value, "file_pattern");
                // raw log flag
                bool rawLogFlag = false;
                if (value.isMember("raw_log") && value["raw_log"].isBool()) {
                    rawLogFlag = value["raw_log"].asBool();
                }

                config = new Config(logPath,
                                    filePattern,
                                    logType,
                                    telemetryType,
                                    logName,
                                    logBeginReg,
                                    logContinueReg,
                                    logEndReg,
                                    projectName,
                                    isPreserve,
                                    preserveDepth,
                                    maxDepth,
                                    category,
                                    rawLogFlag,
                                    "",
                                    discardUnmatch,
                                    readerFlushTimeout);

                // normal log file config can have plugin too
                // Boolean force_enable_pipeline.
                if (value.isMember("force_enable_pipeline") && value["force_enable_pipeline"].isBool()
                    && value["force_enable_pipeline"].asBool()) {
                    config->mForceEnablePipeline = true;
                    LOG_INFO(sLogger,
                             ("set force enable pipeline",
                              config->mForceEnablePipeline)("project", projectName)("config", logName));
                }
                if (!pluginConfig.empty() && !pluginConfigJson.isNull()) {
                    if (pluginConfigJson.isMember("processors")
                        && (pluginConfigJson["processors"].isObject() || pluginConfigJson["processors"].isArray())
                        && !pluginConfigJson["processors"].empty()) {
                        config->mPluginProcessFlag = true;
                    }
                    if (pluginConfigJson.isMember("flushers")
                        && (pluginConfigJson["flushers"].isObject() || pluginConfigJson["flushers"].isArray())
                        && !pluginConfigJson["flushers"].empty() && IsMeaningfulFlusher(pluginConfigJson["flushers"])) {
                        config->mPluginProcessFlag = true;
                    }
                    // check processors
                    // set process flag when config have processors
                    if (pluginConfigJson.isMember("processors")
                        && (pluginConfigJson["processors"].isObject() || pluginConfigJson["processors"].isArray())) {
                        // patch enable_log_position_meta to split processor if exists ...
                        pluginConfigJson = ConfigManager::GetInstance()->CheckPluginProcessor(pluginConfigJson, value);
                        pluginConfig = ConfigManager::GetInstance()->CheckPluginFlusher(pluginConfigJson);
                    }
                    config->mPluginConfig = pluginConfig;
                }
                if (value.isMember("docker_file") && value["docker_file"].isBool() && value["docker_file"].asBool()) {
                    if (AppConfig::GetInstance()->IsPurageContainerMode()) {
                        // docker file is not supported in Logtail's container mode
                        if (AppConfig::GetInstance()->IsContainerMode()) {
                            throw ExceptionBase(
                                std::string("docker file is not supported in Logtail's container mode "));
                        }
                        // load saved container path
                        auto iter = mAllDockerContainerPathMap.find(logName);
                        if (iter != mAllDockerContainerPathMap.end()) {
                            config->mDockerContainerPaths = iter->second;
                            mAllDockerContainerPathMap.erase(iter);
                        }
                        if (!config->SetDockerFileFlag(true)) {
                            // should not happen
                            throw ExceptionBase(std::string("docker file do not support wildcard path"));
                        }
                        MappingPluginConfig(value, config, pluginConfigJson);
                    } else {
                        LOG_WARNING(sLogger,
                                    ("config is docker_file mode, but logtail is not a purage container",
                                     "the flag is ignored")("project", projectName)("logstore", category));
                        LogtailAlarm::GetInstance()->SendAlarm(CATEGORY_CONFIG_ALARM,
                                                               string("config is docker_file mode, but logtail is not "
                                                                      "a purage container, the flag is ignored"),
                                                               projectName,
                                                               category,
                                                               region);
                    }
                }
                if (AppConfig::GetInstance()->IsContainerMode()) {
                    // mapping config's path to real filePath
                    // use docker file flag
                    if (!config->SetDockerFileFlag(true)) {
                        // should not happen
                        throw ExceptionBase(std::string("docker file do not support wildcard path"));
                    }
                    string realPath;
                    string basePath
                        = config->mWildcardPaths.size() > (size_t)0 ? config->mWildcardPaths[0] : config->mBasePath;
                    mDockerMountPathsLock.lock();
                    bool findRst = mDockerMountPaths.FindBestMountPath(basePath, realPath);
                    mDockerMountPathsLock.unlock();
                    if (!findRst) {
                        throw ExceptionBase(std::string("invalid mount path, basePath : ") + basePath);
                    }

                    // add containerPath
                    DockerContainerPath containerPath;
                    containerPath.mContainerPath = realPath;
                    config->mDockerContainerPaths->push_back(containerPath);
                }

                config->mTopicFormat = GetStringValue(value, "topic_format", "default");
                if (!config->mTopicFormat.empty()) {
                    // Constant prefix to indicate use customized topic name,
                    // it might be an invalid regex, so compare directly.
                    const std::string customizedPrefix = "customized://";
                    if (StartWith(config->mTopicFormat, customizedPrefix)) {
                        config->mCustomizedTopic = config->mTopicFormat.substr(customizedPrefix.length());
                        config->mTopicFormat = "customized";
                    } else if (CheckTopicRegFormat(config->mTimeFormat) == false) {
                        throw ExceptionBase("The topic format is not valid regex");
                    }
                }
                string fileEncoding = GetStringValue(value, "file_encoding", "");
                if (ToLowerCaseString(fileEncoding) == "gbk")
                    config->mFileEncoding = ENCODING_GBK;
                else
                    config->mFileEncoding = ENCODING_UTF8;
                if (value.isMember("filter_keys") && value.isMember("filter_regs")) {
                    config->mFilterRule.reset(GetFilterFule(value["filter_keys"], value["filter_regs"]));
                }
                if (value.isMember("dir_pattern_black_list")) {
                    config->mUnAcceptDirPattern = GetStringVector(value["dir_pattern_black_list"]);
                }

                // TODO: the following codes (line 673 - line 724) seem to be the same as the codes in line 816 - line
                // 874. Remove the following codes in the future.
                if (value.isMember("merge_type") && value["merge_type"].isString()) {
                    string mergeType = value["merge_type"].asString();

                    if (mergeType == "logstore") {
                        config->mMergeType = MERGE_BY_LOGSTORE;
                        LOG_INFO(sLogger, ("set config merge type to MERGE_BY_LOGSTORE", config->mConfigName));
                    } else {
                        config->mMergeType = MERGE_BY_TOPIC;
                    }
                }

                if (value.isMember("tz_adjust") && value["tz_adjust"].isBool() && value.isMember("log_tz")
                    && value["log_tz"].isString()) {
                    string logTZ = value["log_tz"].asString();
                    int logTZSecond = 0;
                    bool adjustFlag = value["tz_adjust"].asBool();
                    if (adjustFlag && !ParseTimeZoneOffsetSecond(logTZ, logTZSecond)) {
                        LOG_ERROR(sLogger, ("invalid log time zone set", logTZ));
                        config->mTimeZoneAdjust = false;
                    } else {
                        config->mTimeZoneAdjust = adjustFlag;
                        config->mLogTimeZoneOffsetSecond = logTZSecond;
                        if (adjustFlag) {
                            LOG_INFO(
                                sLogger,
                                ("set log timezone adjust, project", config->mProjectName)(
                                    "logstore", config->mCategory)("time zone", logTZ)("offset seconds", logTZSecond));
                        }
                    }
                }

                // create time
                int32_t createTime = 0;
                if (value.isMember("create_time") && value["create_time"].isInt()) {
                    createTime = value["create_time"].asInt();
                }
                config->mCreateTime = createTime;

                if (value.isMember("max_send_rate") && value["max_send_rate"].isInt()
                    && value.isMember("send_rate_expire") && value["send_rate_expire"].isInt()) {
                    int32_t maxSendBytesPerSecond = value["max_send_rate"].asInt();
                    int32_t expireTime = value["send_rate_expire"].asInt();
                    config->mMaxSendBytesPerSecond = maxSendBytesPerSecond;
                    config->mSendRateExpireTime = expireTime;
                    if (maxSendBytesPerSecond >= 0) {
                        LOG_INFO(sLogger,
                                 ("set logstore flow control, project", config->mProjectName)(
                                     "logstore", config->mCategory)("max send byteps", config->mMaxSendBytesPerSecond)(
                                     "expire", expireTime - (int32_t)time(NULL)));
                    }
                    Sender::Instance()->SetLogstoreFlowControl(config->mLogstoreKey, maxSendBytesPerSecond, expireTime);
                }
                config->mPriority = 0;
                if (value.isMember("priority") && value["priority"].isInt()) {
                    int32_t priority = value["priority"].asInt();
                    if (priority < 0 || priority > MAX_CONFIG_PRIORITY_LEVEL) {
                        LOG_ERROR(
                            sLogger,
                            ("invalid config priority, project", config->mProjectName)("logstore", config->mCategory));
                    } else {
                        config->mPriority = priority;
                        if (priority > 0) {
                            LogProcess::GetInstance()->SetPriorityWithHoldOn(config->mLogstoreKey, priority);
                            LOG_INFO(sLogger,
                                     ("set logstore priority, project",
                                      config->mProjectName)("logstore", config->mCategory)("priority", priority));
                        }
                    }
                }
                if (config->mPriority == 0) {
                    // if mPriority is 0, try to delete high level queue
                    LogProcess::GetInstance()->DeletePriorityWithHoldOn(config->mLogstoreKey);
                }

                if (value.isMember("sensitive_keys") && value["sensitive_keys"].isArray()) {
                    GetSensitiveKeys(value["sensitive_keys"], config);
                }

                if (value.isMember("delay_alarm_bytes") && value["delay_alarm_bytes"].isInt()) {
                    config->mLogDelayAlarmBytes = value["delay_alarm_bytes"].asInt64();
                }
                if (config->mLogDelayAlarmBytes <= 0) {
                    config->mLogDelayAlarmBytes = INT32_FLAG(delay_bytes_upperlimit);
                }

                if (value.isMember("delay_skip_bytes") && value["delay_skip_bytes"].isInt()) {
                    config->mLogDelaySkipBytes = value["delay_skip_bytes"].asInt64();
                }


                if (logType == REGEX_LOG) {
                    config->mTimeFormat = GetStringValue(value, "timeformat", "");
                    GetRegexAndKeys(value, config);
                    if (config->mRegs && config->mKeys && config->mRegs->size() == (size_t)1
                        && config->mKeys->size() == (size_t)1) {
                        if ((!config->IsMultiline())
                            && *(config->mKeys->begin()) == DEFAULT_CONTENT_KEY
                            && *(config->mRegs->begin()) == DEFAULT_REG) {
                            LOG_DEBUG(sLogger,
                                      ("config is simple mode", config->GetProjectName())(config->GetCategory(),
                                                                                          config->mLogBeginReg));
                            config->mSimpleLogFlag = true;
                        }
                    }
                }

                config->mTimeKey = GetStringValue(value, "time_key", "");

                config->mTailExisted = GetBoolValue(value, "tail_existed", false);
                int32_t tailLimit = GetIntValue(value, "tail_limit", INT32_FLAG(default_tail_limit_kb));
                config->SetTailLimit(tailLimit);

                UserLogConfigParser::ParseAdvancedConfig(value, *config);
            }
            if (logType == DELIMITER_LOG) {
                config->mTimeFormat = GetStringValue(value, "timeformat", "");
                string separatorStr = GetStringValue(value, "delimiter_separator");
                if (separatorStr == "\\t")
                    separatorStr = '\t';
                if (separatorStr.size() == 1) {
                    config->mSeparator = separatorStr;
                    string quoteStr = GetStringValue(value, "delimiter_quote", "\"");
                    if (quoteStr.size() == 1)
                        config->mQuote = quoteStr[0];
                    else
                        throw ExceptionBase("quote for Delimiter Log only support single char(like \")");
                } else if (separatorStr.size() > 1)
                    config->mSeparator = separatorStr;
                else
                    throw ExceptionBase("separator for Delimiter Log should not be empty");

                const Json::Value& columnKeys = value["column_keys"];
                for (uint32_t cIdx = 0; cIdx < columnKeys.size(); ++cIdx)
                    config->mColumnKeys.push_back(columnKeys[cIdx].asString());

                config->mTimeKey = GetStringValue(value, "time_key", "");
                config->mAutoExtend = GetBoolValue(value, "auto_extend", true);
                config->mAcceptNoEnoughKeys = GetBoolValue(value, "accept_no_enough_keys", false);
            } else if (logType == JSON_LOG) {
                config->mTimeFormat = GetStringValue(value, "timeformat", "");
                config->mTimeKey = GetStringValue(value, "time_key", "");
            }

            if (value.isMember("merge_type") && value["merge_type"].isString()) {
                string mergeType = value["merge_type"].asString();

                if (mergeType == "logstore") {
                    config->mMergeType = MERGE_BY_LOGSTORE;
                    LOG_INFO(sLogger, ("set config merge type to MERGE_BY_LOGSTORE", config->mConfigName));
                } else {
                    config->mMergeType = MERGE_BY_TOPIC;
                }
            }

            if (value.isMember("tz_adjust") && value["tz_adjust"].isBool() && value.isMember("log_tz")
                && value["log_tz"].isString()) {
                string logTZ = value["log_tz"].asString();
                int logTZSecond = 0;
                bool adjustFlag = value["tz_adjust"].asBool();
                if (adjustFlag) {
                    if (config->mTimeFormat.empty()) {
                        LOG_WARNING(sLogger,
                                    ("choose to adjust log time zone, but time format is not specified",
                                     "use system time as log time instead")("project", config->mProjectName)(
                                        "logstore", config->mCategory)("config", config->mConfigName));
                        config->mTimeZoneAdjust = false;
                    } else if ((logType == DELIMITER_LOG || logType == JSON_LOG) && config->mTimeKey.empty()) {
                        LOG_WARNING(sLogger,
                                    ("choose to adjust log time zone, but time key is not specified",
                                     "use system time as log time instead")("project", config->mProjectName)(
                                        "logstore", config->mCategory)("config", config->mConfigName));
                        config->mTimeZoneAdjust = false;
                    } else if (!ParseTimeZoneOffsetSecond(logTZ, logTZSecond)) {
                        LOG_WARNING(sLogger,
                                    ("invalid log time zone specified, will parse log time without time zone adjusted",
                                     logTZ)("project", config->mProjectName)("logstore", config->mCategory)(
                                        "config", config->mConfigName));
                        config->mTimeZoneAdjust = false;
                    } else {
                        config->mTimeZoneAdjust = adjustFlag;
                        config->mLogTimeZoneOffsetSecond = logTZSecond;
                        LOG_INFO(sLogger,
                                 ("set log time zone", logTZ)("project", config->mProjectName)(
                                     "logstore", config->mCategory)("config", config->mConfigName));
                    }
                } else {
                    config->mTimeZoneAdjust = adjustFlag;
                    config->mLogTimeZoneOffsetSecond = logTZSecond;
                }
            }

            // create time
            int32_t createTime = 0;
            if (value.isMember("create_time") && value["create_time"].isInt()) {
                createTime = value["create_time"].asInt();
            }
            config->mCreateTime = createTime;

            if (value.isMember("max_send_rate") && value["max_send_rate"].isInt() && value.isMember("send_rate_expire")
                && value["send_rate_expire"].isInt()) {
                int32_t maxSendBytesPerSecond = value["max_send_rate"].asInt();
                int32_t expireTime = value["send_rate_expire"].asInt();
                config->mMaxSendBytesPerSecond = maxSendBytesPerSecond;
                config->mSendRateExpireTime = expireTime;
                LOG_INFO(
                    sLogger,
                    ("set logstore flow control, project", config->mProjectName)("logstore", config->mCategory)(
                        "max send byteps", config->mMaxSendBytesPerSecond)("expire", expireTime - (int32_t)time(NULL)));
                Sender::Instance()->SetLogstoreFlowControl(config->mLogstoreKey, maxSendBytesPerSecond, expireTime);
            }

            if (value.isMember("sensitive_keys") && value["sensitive_keys"].isArray()) {
                GetSensitiveKeys(value["sensitive_keys"], config);
            }

            config->mGroupTopic = GetStringValue(value, USER_CONFIG_GROUPTOPIC, "");
            config->mLocalStorage = true; // Must be true, parameter local_storage is desperated.
            config->mVersion = version;

            // default compress type is lz4. none if disable by gflag
            config->mCompressType
                = BOOL_FLAG(sls_client_send_compress) ? GetStringValue(value, "compressType", "") : "none";
            config->mDiscardNoneUtf8 = GetBoolValue(value, "discard_none_utf8", false);

            config->mAliuid = GetStringValue(value, "aliuid", "");
            if (AppConfig::GetInstance()->IsDataServerPrivateCloud())
                config->mRegion = STRING_FLAG(default_region_name);
            else {
                config->mRegion = region;
                std::string defaultEndpoint = TrimString(GetStringValue(value, "defaultEndpoint", ""), ' ', ' ');
                if (defaultEndpoint.size() > 0)
                    Sender::Instance()->AddEndpointEntry(config->mRegion,
                                                         CheckAddress(defaultEndpoint, defaultEndpoint));
                if (value.isMember("endpoint_list")) {
                    const Json::Value& epArray = value["endpoint_list"];
                    if (epArray.isArray()) {
                        for (uint32_t epIdx = 0; epIdx < epArray.size(); ++epIdx) {
                            if (!(epArray[epIdx].isString()))
                                continue;
                            string ep = TrimString(epArray[epIdx].asString(), ' ', ' ');
                            if (ep.size() > 0)
                                Sender::Instance()->AddEndpointEntry(config->mRegion, CheckAddress(ep, ep));
                        }
                    }
                }
            }
            InsertRegionAliuidMap(config->mRegion, config->mAliuid);

            config->mShardHashKey.clear();
            if (value.isMember("shard_hash_key")) {
                const Json::Value& shardHashKey = value["shard_hash_key"];
                if (shardHashKey.isArray()) {
                    for (uint32_t sIdx = 0; sIdx < shardHashKey.size(); ++sIdx)
                        config->mShardHashKey.push_back(shardHashKey[sIdx].asString());
                }
            }
            config->mLocalFlag = localFlag;

            config->mIntegrityConfig.reset(new IntegrityConfig(config->mAliuid,
                                                               dataIntegritySwitch,
                                                               dataIntegrityProjectName,
                                                               dataIntegrityLogstore,
                                                               logTimeReg,
                                                               config->mTimeFormat,
                                                               timePos));
            // if integrity switch is off, erase corresponding item in integrity map
            if (!dataIntegritySwitch) {
                LogIntegrity::GetInstance()->EraseItemInMap(config->mRegion, config->mProjectName, config->mCategory);
            }

            config->mLineCountConfig.reset(
                new LineCountConfig(config->mAliuid, lineCountSwitch, lineCountProjectName, lineCountLogstore));
            // if line count switch is off, erase corresponding item in line count map
            if (!lineCountSwitch) {
                LogLineCount::GetInstance()->EraseItemInMap(config->mRegion, config->mProjectName, config->mCategory);
            }

            // set fuse mode
            config->mIsFuseMode = isFuseMode;
            // if fuse mode is true, then we should mark offset
            config->mMarkOffsetFlag = isFuseMode || markOffsetFlag;
            mHaveFuseConfigFlag = mHaveFuseConfigFlag || isFuseMode;
            config->mCollectBackwardTillBootTime = collectBackwardTillBootTime;

            // time format should not be blank here
            if ((collectBackwardTillBootTime || dataIntegritySwitch) && config->mTimeFormat.empty()) {
                LOG_ERROR(sLogger,
                          ("time format should not be blank if collect backward or open fata integrity function", ""));
            }

            auto configIter = mNameConfigMap.find(logName);
            if (mNameConfigMap.end() != configIter) {
                LOG_ERROR(sLogger,
                          ("duplicated config name, last will be deleted",
                           logName)("last", configIter->second->mBasePath)("new", config->mBasePath));
                delete configIter->second;
                configIter->second = config;
            } else {
                mNameConfigMap[logName] = config;
            }
            InsertProject(config->mProjectName);
            InsertRegion(config->mRegion);
            UpdatePluginStats(rawValue);
        }
    } catch (const ExceptionBase& e) {
        LOG_ERROR(sLogger, ("failed to parse config logname", logName)("Reason", e.GetExceptionMessage()));
        errorMessage = logName + string(" is invalid, reason:") + e.GetExceptionMessage();
    } catch (const exception& e) {
        LOG_ERROR(sLogger, ("failed to parse config logname", logName)("Reason", e.what()));
        errorMessage = logName + string(" is invalid, reason:") + e.what();
    } catch (...) {
        LOG_ERROR(sLogger, ("failed to parse config logname", logName)("Reason", "Unknown"));
        errorMessage = logName + " is invalid, reason:unknow";
    }
    if (!errorMessage.empty()) {
        if (config)
            delete config;
        if (!projectName.empty())
            LogtailAlarm::GetInstance()->SendAlarm(CATEGORY_CONFIG_ALARM, errorMessage, projectName, category);
        else
            LogtailAlarm::GetInstance()->SendAlarm(USER_CONFIG_ALARM, errorMessage);
    }
}

void ConfigManagerBase::GetRegexAndKeys(const Json::Value& value, Config* configPtr) {
    configPtr->mRegs.reset(new list<string>());
    configPtr->mKeys.reset(new list<string>());
    if (value.isMember("regex") == false || value.isMember("keys") == false) {
        throw ExceptionBase("The [regex] or [keys] field is not set");
    }

    const Json::Value& regs = value["regex"];
    const Json::Value& keys = value["keys"];
    if (regs.size() == 0 || regs.size() != keys.size()) {
        throw ExceptionBase(std::string("The regex and keys size is invalid, regs size : ") + ToString(regs.size())
                            + string(" keys size : ") + ToString(keys.size()));
    }
    for (uint32_t i = 0; i < regs.size(); i++) {
        if (CheckRegFormat(regs[i].asString()) == false) {
            throw ExceptionBase(std::string("The regex is invalid") + regs[i].asString());
        }
        configPtr->mRegs->push_back(regs[i].asString());
        configPtr->mKeys->push_back(keys[i].asString().empty() ? DEFAULT_CONTENT_KEY : keys[i].asString());
    }
}

bool ConfigManagerBase::CheckRegFormat(const std::string& regStr) {
    try {
        boost::regex reg(regStr);
    } catch (...) {
        return false;
    }
    return true;
}

// GetStringVector converts @value to vector<string>.
// **Will throw exception if @value is not array<string>**.
vector<string> ConfigManagerBase::GetStringVector(const Json::Value& value) {
    if (value.isArray() == false)
        throw ExceptionBase(std::string("value is not string" + value.toStyledString()));
    vector<string> result;
    for (unsigned int i = 0; i < value.size(); ++i) {
        if (value[i].isString())
            result.push_back(value[i].asString());
        else
            throw ExceptionBase(std::string("value ") + value.toStyledString() + ", pos:" + ToString(i)
                                + " not valid string value");
    }
    return result;
}

// GetFilterFule constructs LogFilterRule according to @filterKeys and @filterRegs.
// **Will throw exception if @filterKeys.size() != @filterRegs.size() or failed**.
LogFilterRule* ConfigManagerBase::GetFilterFule(const Json::Value& filterKeys, const Json::Value& filterRegs) {
    if (filterKeys.size() != filterRegs.size()) {
        throw ExceptionBase(std::string("The filterKey size is ") + ToString(filterKeys.size())
                            + std::string(", while the filterRegs size is ") + ToString(filterRegs.size()));
    }

    LogFilterRule* rulePtr = new LogFilterRule();
    for (uint32_t i = 0; i < filterKeys.size(); i++) {
        try {
            rulePtr->FilterKeys.push_back(filterKeys[i].asString());
            rulePtr->FilterRegs.push_back(boost::regex(filterRegs[i].asString()));
        } catch (const exception& e) {
            LOG_WARNING(sLogger, ("The filter is invalid", e.what()));
            delete rulePtr;
            throw;
        } catch (...) {
            LOG_WARNING(sLogger, ("The filter is invalid reason unknow", ""));
            delete rulePtr;
            throw;
        }
    }
    return rulePtr;
}

bool ConfigManagerBase::IsMeaningfulFlusher(const Json::Value& flusherConfig) {
    // Only one sls flusher without any option is not meaningful to use go plugin
    if (flusherConfig.isArray() && flusherConfig.size() == 1) {
        const auto& flusher = flusherConfig[0];
        try {
            if (flusher["type"].asString() == "flusher_sls" && flusher["detail"].empty()) {
                return false;
            }
        } catch (Json::Exception& e) {
            LOG_WARNING(sLogger, ("parse flusher plugin json failed", e.what()));
        }
    }
    return true;
}

bool ConfigManagerBase::LoadAllConfig() {
    ClearPluginStats();
    bool rst = true;
    rst &= LoadJsonConfig(GetConfigJson());
    LOG_DEBUG(sLogger, ("load remote server config", rst)("now config count", mNameConfigMap.size()));
    rst &= LoadJsonConfig(GetLocalConfigJson());
    LOG_DEBUG(sLogger, ("load local config", rst)("now config count", mNameConfigMap.size()));
    for (auto iter = mLocalConfigDirMap.begin(); iter != mLocalConfigDirMap.end(); ++iter) {
        rst &= LoadJsonConfig(iter->second);
        LOG_DEBUG(
            sLogger,
            ("load local user_config.d config", rst)("file", iter->first)("now config count", mNameConfigMap.size()));
    }
    for (auto iter = mYamlConfigDirMap.begin(); iter != mYamlConfigDirMap.end(); ++iter) {
        Json::Value userLocalJsonConfig;
        std::string fileName = iter->first;
        if (ConfigYamlToJson::GetInstance()->GenerateLocalJsonConfig(fileName, iter->second, userLocalJsonConfig)) {
            rst &= LoadJsonConfig(userLocalJsonConfig);
            LOG_INFO(
                sLogger,
                ("load user_yaml_config.d config", rst)("file", fileName)("now config count", mNameConfigMap.size()));
        }
    }
    return rst;
}

// LoadConfig constructs Config objects accroding to @jsonRoot.
// This function is called by EventDispatcher's Dispatch thread (main thread).
// It will iterate all log configs in @jsonRoot[USER_CONFIG_NODE], then call
// LoadSingleUserConfig to deal them.
bool ConfigManagerBase::LoadJsonConfig(const Json::Value& jsonRoot, bool localFlag) {
    try {
        mHaveMappingPathConfig = false;
        // USER_CONFIG_NODE is optional
        if (jsonRoot.isMember(USER_CONFIG_NODE) == false)
            return true;
        const Json::Value& metrics = jsonRoot[USER_CONFIG_NODE];
        Json::Value::Members logNames = metrics.getMemberNames();
        for (size_t index = 0; index < logNames.size(); index++) {
            const string& logName = logNames[index];
            const Json::Value& metric = metrics[logName];
            LoadSingleUserConfig(logName, metric, localFlag);
        }
        // generate customized config for fuse
        if (HaveFuseConfig()) {
            CreateCustomizedFuseConfig();
        }
    } catch (...) {
        LOG_ERROR(sLogger, ("config parse error", ""));
        LogtailAlarm::GetInstance()->SendAlarm(USER_CONFIG_ALARM, string("the user config is invalid"));
    }

    return true;
}

// dir which is not timeout will be registerd recursively
// if checkTimeout, will not register the dir which is timeout
// if not checkTimeout, will register the dir which is timeout and add it to the timeout list
bool ConfigManagerBase::RegisterHandlersRecursively(const std::string& path, Config* config, bool checkTimeout) {
    if (AppConfig::GetInstance()->IsHostPathMatchBlacklist(path)) {
        LOG_INFO(sLogger, ("ignore path matching host path blacklist", path));
        return false;
    }
    bool result = false;
    if (checkTimeout && config->IsTimeout(path))
        return result;

    if (MatchDirPattern(config, path))
        result = EventDispatcher::GetInstance()->RegisterEventHandler(path.c_str(), config, mSharedHandler);

    if (!result)
        return result;

    fsutil::Dir dir(path);
    if (!dir.Open()) {
        auto err = GetErrno();
        LogtailAlarm::GetInstance()->SendAlarm(LOGDIR_PERMINSSION_ALARM,
                                               string("Failed to open dir : ") + path + ";\terrno : " + ToString(err),
                                               config->GetProjectName(),
                                               config->GetCategory(),
                                               config->mRegion);

        LOG_ERROR(sLogger, ("Open dir fail", path.c_str())("errno", ErrnoToString(err)));
        return false;
    }
    fsutil::Entry ent;
    while (ent = dir.ReadNext()) {
        string item = PathJoin(path, ent.Name());
        if (ent.IsDir()) {
            if (false == RegisterHandlersRecursively(item, config, checkTimeout)) {
                result = false;
            }
        }
    }
    return result;
}

ConfigManagerBase::ConfigManagerBase() {
    mEnvFlag = false;
    mStartTime = time(NULL);
    mRemoveConfigFlag = false;
    mHaveMappingPathConfig = false;
    mMappingPathsChanged = false;
    mSharedHandler = NULL;
    mThreadIsRunning = true;
    mUpdateStat = NORMAL;
    mRegionType = REGION_CORP;

    mLogtailSysConfUpdateTime = 0;
    mUserDefinedId.clear();
    mUserDefinedIdSet.clear();
    mAliuidSet.clear();

    SetDefaultPubAccessKeyId(STRING_FLAG(default_access_key_id));
    SetDefaultPubAccessKey(STRING_FLAG(default_access_key));
    SetDefaultPubAliuid("");
    SetUserAK(STRING_FLAG(logtail_profile_aliuid),
              STRING_FLAG(logtail_profile_access_key_id),
              STRING_FLAG(logtail_profile_access_key));
    srand(time(NULL));
    CorrectionLogtailSysConfDir(); // first create dir then rewrite system-uuid file in GetSystemUUID
    // use a thread to get uuid, work around for CalculateDmiUUID hang
    // mUUID = CalculateDmiUUID();
    mInstanceId = CalculateRandomUUID() + "_" + LogFileProfiler::mIpAddr + "_" + ToString(time(NULL));
    ReloadMappingConfig();
}

ConfigManagerBase::~ConfigManagerBase() {
    unordered_map<string, Config*>::iterator itr = mNameConfigMap.begin();
    for (; itr != mNameConfigMap.end(); ++itr) {
        delete itr->second;
    }

    unordered_map<std::string, EventHandler*>::iterator itr1 = mDirEventHandlerMap.begin();
    for (; itr1 != mDirEventHandlerMap.end(); ++itr1) {
        if (itr1->second != mSharedHandler)
            delete itr1->second;
    }
    mDirEventHandlerMap.clear();
    delete mSharedHandler;
    mThreadIsRunning = false;
    try {
        if (mUUIDthreadPtr.get() != NULL)
            mUUIDthreadPtr->GetValue(100);
    } catch (...) {
    }
}

void ConfigManagerBase::RemoveHandler(const string& dir, bool delete_flag) {
    unordered_map<string, EventHandler*>::iterator itr = mDirEventHandlerMap.find(dir);
    if (itr != mDirEventHandlerMap.end()) {
        if (itr->second != mSharedHandler && delete_flag) {
            delete itr->second;
        }
        mDirEventHandlerMap.erase(itr);
    }
}

// this functions should only be called when register base dir
bool ConfigManagerBase::RegisterHandlers() {
    if (mSharedHandler == NULL) {
        mSharedHandler = new NormalEventHandler();
    }
    vector<Config*> sortedConfigs;
    vector<Config*> wildcardConfigs;
    for (unordered_map<string, Config*>::iterator itr = mNameConfigMap.begin(); itr != mNameConfigMap.end(); ++itr) {
        if (itr->second->mLogType == STREAM_LOG || itr->second->mLogType == PLUGIN_LOG)
            continue;
        if (itr->second->mWildcardPaths.size() == 0)
            sortedConfigs.push_back(itr->second);
        else
            wildcardConfigs.push_back(itr->second);
    }
    sort(sortedConfigs.begin(), sortedConfigs.end(), Config::CompareByPathLength);
    bool result = true;
    for (vector<Config*>::iterator itr = sortedConfigs.begin(); itr != sortedConfigs.end(); ++itr) {
        Config* config = *itr;
        if (!config->mDockerFileFlag) {
            result &= RegisterHandlers(config->mBasePath, config);
        } else {
            for (size_t i = 0; i < config->mDockerContainerPaths->size(); ++i) {
                result &= RegisterHandlers((*config->mDockerContainerPaths)[i].mContainerPath, config);
            }
        }
    }
    for (vector<Config*>::iterator itr = wildcardConfigs.begin(); itr != wildcardConfigs.end(); ++itr) {
        Config* config = *itr;
        if (!config->mDockerFileFlag) {
            RegisterWildcardPath(config, config->mWildcardPaths[0], 0);
        } else {
            for (size_t i = 0; i < config->mDockerContainerPaths->size(); ++i) {
                RegisterWildcardPath(config, (*config->mDockerContainerPaths)[i].mContainerPath, 0);
            }
        }
    }
    return result;
}

void ConfigManagerBase::RegisterWildcardPath(Config* config, const string& path, int32_t depth) {
    if (AppConfig::GetInstance()->IsHostPathMatchBlacklist(path)) {
        LOG_INFO(sLogger, ("ignore path matching host path blacklist", path));
        return;
    }
    bool finish;
    if ((depth + 1) == ((int)config->mWildcardPaths.size() - 1))
        finish = true;
    else if ((depth + 1) < ((int)config->mWildcardPaths.size() - 1))
        finish = false;
    else
        return;

    // const path
    if (!config->mConstWildcardPaths[depth].empty()) {
        // stat directly
        string item = PathJoin(path, config->mConstWildcardPaths[depth]);
        fsutil::PathStat baseDirStat;
        if (!fsutil::PathStat::stat(item, baseDirStat)) {
            LOG_DEBUG(sLogger,
                      ("get wildcard dir info error: ", item)(config->mProjectName,
                                                              config->mCategory)("error", ErrnoToString(GetErrno())));
            return;
        }
        if (!baseDirStat.IsDir())
            return;
        if (finish) {
            DirRegisterStatus registerStatus = EventDispatcher::GetInstance()->IsDirRegistered(item);
            if (registerStatus == GET_REGISTER_STATUS_ERROR) {
                return;
            }
            if (EventDispatcher::GetInstance()->RegisterEventHandler(item.c_str(), config, mSharedHandler)) {
                RegisterDescendants(item, config, config->mMaxDepth < 0 ? 100 : config->mMaxDepth);
            }
        } else {
            RegisterWildcardPath(config, item, depth + 1);
        }
        return;
    }

    fsutil::Dir dir(path);
    if (!dir.Open()) {
        auto err = GetErrno();
        LogtailAlarm::GetInstance()->SendAlarm(LOGDIR_PERMINSSION_ALARM,
                                               string("Failed to open dir : ") + path + ";\terrno : " + ToString(err),
                                               config->GetProjectName(),
                                               config->GetCategory(),
                                               config->mRegion);
        LOG_WARNING(sLogger, ("Open dir fail", path.c_str())("errno", err));
        return;
    }
    fsutil::Entry ent;
    int32_t dirCount = 0;
    while (ent = dir.ReadNext()) {
        if (dirCount >= INT32_FLAG(wildcard_max_sub_dir_count)) {
            LOG_WARNING(
                sLogger,
                ("too many sub directoried for path", path)("dirCount", dirCount)("basePath", config->mBasePath));
            break;
        }
        if (!ent.IsDir())
            continue;

        ++dirCount;
        string item = PathJoin(path, ent.Name());

        // we should check match and then check finsh
        size_t dirIndex = config->mWildcardPaths[depth].size() + 1;
#if defined(_MSC_VER)
        // Backward compatibility: the inner condition never happen.
        if (!BOOL_FLAG(enable_root_path_collection)) {
            if (dirIndex == (size_t)2) {
                dirIndex = 1;
            }
        }
        // For wildcard Windows path C:\*, mWildcardPaths[0] will be C:\,
        //   so dirIndex should be adjusted by minus 1.
        else if (0 == depth) {
            const auto& firstWildcardPath = config->mWildcardPaths[0];
            const auto pathSize = firstWildcardPath.size();
            if (pathSize >= 2 && firstWildcardPath[pathSize - 1] == PATH_SEPARATOR[0]
                && firstWildcardPath[pathSize - 2] == ':') {
                --dirIndex;
            }
        }
#else
        // if mWildcardPaths[depth] is '/', we should set dirIndex = 1
        if (dirIndex == (size_t)2) {
            dirIndex = 1;
        }
#endif

        if (fnmatch(&(config->mWildcardPaths[depth + 1].at(dirIndex)), ent.Name().c_str(), FNM_PATHNAME) == 0) {
            if (finish) {
                DirRegisterStatus registerStatus = EventDispatcher::GetInstance()->IsDirRegistered(item);
                if (registerStatus == GET_REGISTER_STATUS_ERROR) {
                    return;
                }
                if (EventDispatcher::GetInstance()->RegisterEventHandler(item.c_str(), config, mSharedHandler)) {
                    RegisterDescendants(item, config, config->mMaxDepth < 0 ? 100 : config->mMaxDepth);
                }
            } else {
                RegisterWildcardPath(config, item, depth + 1);
            }
        }
    }
}

// this functions should only be called when register base dir
bool ConfigManagerBase::RegisterHandlers(const string& basePath, Config* config) {
    bool result = true;
    static set<string> notExistDirs;
    static int32_t lastErrorLogTime = time(NULL);
    if (notExistDirs.size() > 0 && (time(NULL) - lastErrorLogTime > 3600)) {
        string dirs;
        for (set<string>::iterator iter = notExistDirs.begin(); iter != notExistDirs.end(); ++iter) {
            dirs.append(*iter);
            dirs.append(" ");
        }
        lastErrorLogTime = time(NULL);
        notExistDirs.clear();
        LOG_WARNING(sLogger, ("logPath in config not exist", dirs));
    }
    if (!CheckExistance(basePath)) {
        if (!(config->mLogType == APSARA_LOG && basePath.find("/tmp") == 0)
            && basePath.find(LOG_LOCAL_DEFINED_PATH_PREFIX) != 0)
            notExistDirs.insert(basePath);
        if (EventDispatcher::GetInstance()->IsRegistered(basePath.c_str())) {
            EventDispatcher::GetInstance()->UnregisterAllDir(basePath);
            LOG_DEBUG(sLogger, ("logPath in config not exist, unregister existed monitor", basePath));
        }
        return result;
    }
    DirRegisterStatus registerStatus = EventDispatcher::GetInstance()->IsDirRegistered(basePath);
    if (registerStatus == GET_REGISTER_STATUS_ERROR)
        return result;
    // dir in config is valid by default, do not call pathValidator
    result = EventDispatcher::GetInstance()->RegisterEventHandler(basePath.c_str(), config, mSharedHandler);
    // if we come into a failure, do not try to register others, there must be something wrong!
    if (!result)
        return result;

    if (config->mIsPreserve)
        result = RegisterDescendants(basePath, config, config->mMaxDepth < 0 ? 100 : config->mMaxDepth);
    else {
        // preserve_depth register
        int depth = config->mPreserveDepth;
        result = RegisterHandlersWithinDepth(basePath, config, depth);
    }
    return result;
}

bool ConfigManagerBase::MatchDirPattern(const Config* config, const string& dir) {
    for (size_t i = 0; i < config->mUnAcceptDirPattern.size(); ++i) {
        if (fnmatch(config->mUnAcceptDirPattern[i].c_str(), dir.c_str(), 0) == 0) {
            return false;
        }
    }
    if (config->IsDirectoryInBlacklist(dir))
        return false;
    return true;
}

bool ConfigManagerBase::RegisterDirectory(const std::string& source, const std::string& object) {
    // TODO��A potential bug: FindBestMatch will test @object with filePattern, which has very
    // low possibility to match a sub directory name, so here will return false in most cases.
    // e.g.: source: /path/to/monitor, file pattern: *.log, object: subdir.
    // Match(subdir, *.log) = false.
    Config* config = FindBestMatch(source, object);
    if (config != NULL && MatchDirPattern(config, source))
        return EventDispatcher::GetInstance()->RegisterEventHandler(source.c_str(), config, mSharedHandler);
    return false;
}

bool ConfigManagerBase::RegisterHandlersWithinDepth(const std::string& path, Config* config, int depth) {
    if (AppConfig::GetInstance()->IsHostPathMatchBlacklist(path)) {
        LOG_INFO(sLogger, ("ignore path matching host path blacklist", path));
        return false;
    }
    if (depth <= 0) {
        DirCheckPointPtr dirCheckPoint;
        if (CheckPointManager::Instance()->GetDirCheckPoint(path, dirCheckPoint) == false)
            return true;
        // path had dircheckpoint means it was watched before, so it is valid
        const set<string>& subdir = dirCheckPoint.get()->mSubDir;
        for (set<string>::iterator it = subdir.begin(); it != subdir.end(); it++) {
            if (EventDispatcher::GetInstance()->RegisterEventHandler((*it).c_str(), config, mSharedHandler))
                RegisterHandlersWithinDepth(*it, config, depth - 1);
        }
        return true;
    }
    bool result = true;

    fsutil::Dir dir(path);
    if (!dir.Open()) {
        int err = GetErrno();
        LogtailAlarm::GetInstance()->SendAlarm(LOGDIR_PERMINSSION_ALARM,
                                               string("Failed to open dir : ") + path + ";\terrno : " + ToString(err),
                                               config->GetProjectName(),
                                               config->GetCategory(),
                                               config->mRegion);

        LOG_ERROR(sLogger, ("Open dir error: ", path.c_str())("errno", err));
        return false;
    }
    fsutil::Entry ent;
    while (ent = dir.ReadNext()) {
        string item = PathJoin(path, ent.Name());
        if (ent.IsDir() && MatchDirPattern(config, item)) {
            if (!(EventDispatcher::GetInstance()->RegisterEventHandler(item.c_str(), config, mSharedHandler))) {
                // break;// fail early, do not try to register others
                result = false;
            } else // sub dir will not be registered if parent dir fails
                RegisterHandlersWithinDepth(item, config, depth - 1);
        }
    }

    return result;
}

// path not terminated by '/', path already registered
bool ConfigManagerBase::RegisterDescendants(const string& path, Config* config, int withinDepth) {
    if (AppConfig::GetInstance()->IsHostPathMatchBlacklist(path)) {
        LOG_INFO(sLogger, ("ignore path matching host path blacklist", path));
        return false;
    }
    if (withinDepth <= 0) {
        return true;
    }

    fsutil::Dir dir(path);
    if (!dir.Open()) {
        auto err = GetErrno();
        LogtailAlarm::GetInstance()->SendAlarm(LOGDIR_PERMINSSION_ALARM,
                                               string("Failed to open dir : ") + path + ";\terrno : " + ToString(err),
                                               config->GetProjectName(),
                                               config->GetCategory(),
                                               config->mRegion);
        LOG_ERROR(sLogger, ("Open dir error: ", path.c_str())("errno", err));
        return false;
    }
    fsutil::Entry ent;
    bool result = true;
    while (ent = dir.ReadNext()) {
        string item = PathJoin(path, ent.Name());
        if (ent.IsDir() && MatchDirPattern(config, item)) {
            result = EventDispatcher::GetInstance()->RegisterEventHandler(item.c_str(), config, mSharedHandler);
            if (result)
                RegisterDescendants(item, config, withinDepth - 1);
        }
    }
    return result;
}

Config* ConfigManagerBase::FindStreamLogTagMatch(const std::string& tag) {
    for (unordered_map<string, Config*>::iterator it = mNameConfigMap.begin(); it != mNameConfigMap.end(); ++it) {
        if (it->second->mLogType == STREAM_LOG && it->second->mStreamLogTag == tag) {
            return it->second;
        }
    }
    return NULL;
}

void ConfigManagerBase::ClearConfigMatchCache() {
    static const int32_t FORCE_CLEAR_INTERVAL = 6 * 3600;
    static int32_t s_lastClearTime = (int32_t)time(NULL) - rand() % 600;
    static int32_t s_lastClearAllTime = (int32_t)time(NULL) - rand() % 600;
    int32_t curTime = (int32_t)time(NULL);

    ScopedSpinLock cachedLock(mCacheFileConfigMapLock);
    if (curTime - s_lastClearTime > FORCE_CLEAR_INTERVAL
        || mCacheFileConfigMap.size() > (size_t)INT32_FLAG(config_match_max_cache_size)) {
        s_lastClearTime = curTime;
        mCacheFileConfigMap.clear();
    }

    ScopedSpinLock allCachedLock(mCacheFileAllConfigMapLock);
    if (curTime - s_lastClearAllTime > FORCE_CLEAR_INTERVAL
        || mCacheFileAllConfigMap.size() > (size_t)INT32_FLAG(config_match_max_cache_size)) {
        s_lastClearAllTime = curTime;
        mCacheFileAllConfigMap.clear();
    }
}

Config* ConfigManagerBase::FindBestMatch(const string& path, const string& name) {
    string cachedFileKey(path);
    cachedFileKey.push_back('<');
    cachedFileKey.append(name);
    bool acceptMultiConfig = AppConfig::GetInstance()->IsAcceptMultiConfig();
    {
        ScopedSpinLock cachedLock(mCacheFileConfigMapLock);
        std::unordered_map<string, std::pair<Config*, int32_t>>::iterator iter
            = mCacheFileConfigMap.find(cachedFileKey);
        if (iter != mCacheFileConfigMap.end()) {
            // if need report alarm, do not return, just continue to find all match and send alarm
            if (acceptMultiConfig || iter->second.second == 0
                || time(NULL) - iter->second.second < INT32_FLAG(multi_config_alarm_interval)) {
                return iter->second.first;
            }
        }
    }
    unordered_map<string, Config*>::iterator itr = mNameConfigMap.begin();
    Config* prevMatch = NULL;
    size_t prevLen = 0;
    size_t curLen = 0;
    uint32_t nameRepeat = 0;
    string logNameList;
    vector<Config*> multiConfigs;
    for (; itr != mNameConfigMap.end(); ++itr) {
        Config* config = itr->second;
        if (config->mLogType != STREAM_LOG && config->mLogType != PLUGIN_LOG) {
            // exclude __FUSE_CONFIG__
            if (itr->first == STRING_FLAG(fuse_customized_config_name)) {
                continue;
            }

            bool match = config->IsMatch(path, name);
            if (match) {
                // if force multi config, do not send alarm
                if (!name.empty() && !config->mAdvancedConfig.mForceMultiConfig) {
                    nameRepeat++;
                    logNameList.append("logstore:");
                    logNameList.append(config->mCategory);
                    logNameList.append(",config:");
                    logNameList.append(config->mConfigName);
                    logNameList.append(" ");
                    multiConfigs.push_back(config);
                }

                // note: best config is the one which length is longest and create time is nearest
                curLen = config->mBasePath.size();
                if (prevLen < curLen) {
                    prevMatch = config;
                    prevLen = curLen;
                } else if (prevLen == curLen && prevMatch != NULL) {
                    if (prevMatch->mCreateTime > config->mCreateTime) {
                        prevMatch = config;
                        prevLen = curLen;
                    }
                }
            }
        }
    }

    // file include in multi config, find config for path will not trigger this alarm
    // do not send alarm to config with mForceMultiConfig
    if (nameRepeat > 1 && !name.empty() && !acceptMultiConfig) {
        LOG_ERROR(sLogger,
                  ("file", path + '/' + name)("include in multi config", logNameList)("best", prevMatch->mConfigName));
        for (vector<Config*>::iterator iter = multiConfigs.begin(); iter != multiConfigs.end(); ++iter) {
            LogtailAlarm::GetInstance()->SendAlarm(
                MULTI_CONFIG_MATCH_ALARM,
                path + '/' + name + " include in multi config, best and oldest match: " + prevMatch->GetProjectName()
                    + ',' + prevMatch->GetCategory() + ',' + prevMatch->mConfigName + ", allmatch: " + logNameList,
                (*iter)->GetProjectName(),
                (*iter)->GetCategory(),
                (*iter)->mRegion);
        }
    }
    {
        ScopedSpinLock cachedLock(mCacheFileConfigMapLock);
        // use operator [], force update time
        mCacheFileConfigMap[cachedFileKey]
            = std::make_pair(prevMatch, nameRepeat > 1 && !name.empty() ? (int32_t)time(NULL) : (int32_t)0);
    }
    return prevMatch;
}


int32_t
ConfigManagerBase::FindAllMatch(vector<Config*>& allConfig, const std::string& path, const std::string& name /*= ""*/) {
    static AppConfig* appConfig = AppConfig::GetInstance();
    string cachedFileKey(path);
    cachedFileKey.push_back('<');
    cachedFileKey.append(name);
    const int32_t maxMultiConfigSize = appConfig->GetMaxMultiConfigSize();
    {
        ScopedSpinLock cachedLock(mCacheFileAllConfigMapLock);
        auto iter = mCacheFileAllConfigMap.find(cachedFileKey);
        if (iter != mCacheFileAllConfigMap.end()) {
            if (iter->second.second == 0
                || time(NULL) - iter->second.second < INT32_FLAG(multi_config_alarm_interval)) {
                allConfig = iter->second.first;
                return (int32_t)allConfig.size();
            }
        }
    }
    bool alarmFlag = false;
    unordered_map<string, Config*>::iterator itr = mNameConfigMap.begin();
    for (; itr != mNameConfigMap.end(); ++itr) {
        Config* config = itr->second;
        if (config->mLogType != STREAM_LOG && config->mLogType != PLUGIN_LOG) {
            // exclude __FUSE_CONFIG__
            if (itr->first == STRING_FLAG(fuse_customized_config_name)) {
                continue;
            }

            bool match = config->IsMatch(path, name);
            if (match) {
                allConfig.push_back(itr->second);
            }
        }
    }

    if (!name.empty() && allConfig.size() > static_cast<size_t>(maxMultiConfigSize)) {
        // only report log file alarm
        alarmFlag = true;
        sort(allConfig.begin(), allConfig.end(), Config::CompareByDepthAndCreateTime);
        SendAllMatchAlarm(path, name, allConfig, maxMultiConfigSize);
        allConfig.resize(maxMultiConfigSize);
    }
    {
        ScopedSpinLock cachedLock(mCacheFileAllConfigMapLock);
        // use operator [], force update time
        mCacheFileAllConfigMap[cachedFileKey] = std::make_pair(allConfig, alarmFlag ? (int32_t)time(NULL) : (int32_t)0);
    }
    return (int32_t)allConfig.size();
}

int32_t
ConfigManagerBase::FindMatchWithForceFlag(std::vector<Config*>& allConfig, const string& path, const string& name) {
    const bool acceptMultiConfig = AppConfig::GetInstance()->IsAcceptMultiConfig();
    string cachedFileKey(path);
    cachedFileKey.push_back('<');
    cachedFileKey.append(name);
    {
        ScopedSpinLock cachedLock(mCacheFileAllConfigMapLock);
        auto iter = mCacheFileAllConfigMap.find(cachedFileKey);
        if (iter != mCacheFileAllConfigMap.end()) {
            if (iter->second.second == 0
                || time(NULL) - iter->second.second < INT32_FLAG(multi_config_alarm_interval)) {
                allConfig = iter->second.first;
                return (int32_t)allConfig.size();
            }
        }
    }
    auto itr = mNameConfigMap.begin();
    Config* prevMatch = NULL;
    size_t prevLen = 0;
    int32_t preCreateTime = INT_MAX;
    size_t curLen = 0;
    uint32_t nameRepeat = 0;
    string logNameList;
    vector<Config*> multiConfigs;
    for (; itr != mNameConfigMap.end(); ++itr) {
        Config* config = itr->second;
        if (config->mLogType != STREAM_LOG && config->mLogType != PLUGIN_LOG) {
            // exclude __FUSE_CONFIG__
            if (itr->first == STRING_FLAG(fuse_customized_config_name)) {
                continue;
            }

            bool match = config->IsMatch(path, name);
            if (match) {
                // if force multi config, do not send alarm
                if (!name.empty() && !config->mAdvancedConfig.mForceMultiConfig) {
                    nameRepeat++;
                    logNameList.append("logstore:");
                    logNameList.append(config->mCategory);
                    logNameList.append(",config:");
                    logNameList.append(config->mConfigName);
                    logNameList.append(" ");
                    multiConfigs.push_back(config);
                }
                if (!config->mAdvancedConfig.mForceMultiConfig) {
                    // if not ForceMultiConfig, find best match in normal cofigs
                    // note: best config is the one which length is longest and create time is nearest
                    curLen = config->mBasePath.size();
                    if (prevLen < curLen) {
                        prevMatch = config;
                        preCreateTime = config->mCreateTime;
                        prevLen = curLen;
                    } else if (prevLen == curLen && prevMatch != NULL) {
                        if (prevMatch->mCreateTime > config->mCreateTime) {
                            prevMatch = config;
                            preCreateTime = config->mCreateTime;
                            prevLen = curLen;
                        }
                    }
                } else {
                    // save ForceMultiConfig
                    allConfig.push_back(config);
                }
            }
        }
    }

    bool alarmFlag = false;
    // file include in multi config, find config for path will not trigger this alarm
    // do not send alarm to config with mForceMultiConfig
    if (nameRepeat > 1 && !acceptMultiConfig && prevMatch != NULL) {
        alarmFlag = true;
        LOG_ERROR(sLogger,
                  ("file", path + '/' + name)("include in multi config", logNameList)("best", prevMatch->mConfigName));
        for (vector<Config*>::iterator iter = multiConfigs.begin(); iter != multiConfigs.end(); ++iter) {
            LogtailAlarm::GetInstance()->SendAlarm(
                MULTI_CONFIG_MATCH_ALARM,
                path + '/' + name + " include in multi config, best and oldest match: " + prevMatch->GetProjectName()
                    + ',' + prevMatch->GetCategory() + ',' + prevMatch->mConfigName + ", allmatch: " + logNameList,
                (*iter)->GetProjectName(),
                (*iter)->GetCategory(),
                (*iter)->mRegion);
        }
    }
    if (prevMatch != NULL) {
        allConfig.push_back(prevMatch);
    }
    {
        ScopedSpinLock cachedLock(mCacheFileAllConfigMapLock);
        // use operator [], force update time
        mCacheFileAllConfigMap[cachedFileKey] = std::make_pair(allConfig, alarmFlag ? (int32_t)time(NULL) : (int32_t)0);
    }
    return (int32_t)allConfig.size();
}

void ConfigManagerBase::SendAllMatchAlarm(const string& path,
                                          const string& name,
                                          vector<Config*>& allConfig,
                                          int32_t maxMultiConfigSize) {
    string allConfigNames;
    for (vector<Config*>::iterator iter = allConfig.begin(); iter != allConfig.end(); ++iter) {
        allConfigNames.append("[")
            .append((*iter)->GetProjectName())
            .append(" : ")
            .append((*iter)->GetCategory())
            .append(" : ")
            .append((*iter)->mConfigName)
            .append("]");
    }
    LOG_ERROR(sLogger,
              ("file", path + '/' + name)("include in too many configs", allConfig.size())(
                  "max multi config size", maxMultiConfigSize)("allconfigs", allConfigNames));
    for (vector<Config*>::iterator iter = allConfig.begin(); iter != allConfig.end(); ++iter)
        LogtailAlarm::GetInstance()->SendAlarm(
            TOO_MANY_CONFIG_ALARM,
            path + '/' + name + " include in too many configs:" + ToString(allConfig.size())
                + ", max multi config size : " + ToString(maxMultiConfigSize) + ", allmatch: " + allConfigNames,
            (*iter)->GetProjectName(),
            (*iter)->GetCategory(),
            (*iter)->mRegion);
}

Config* ConfigManagerBase::FindConfigByName(const std::string& configName) {
    unordered_map<string, Config*>::iterator itr = mNameConfigMap.find(configName);
    if (itr != mNameConfigMap.end()) {
        return itr->second;
    }
    return NULL;
}

void ConfigManagerBase::RemoveAllConfigs() {
    mAllDockerContainerPathMap.clear();

    // Save all configs' container path map into mAllDockerContainerPathMap for later reload.
    {
        PTScopedLock guard(mDockerContainerPathCmdLock);
        for (auto it = mNameConfigMap.begin(); it != mNameConfigMap.end(); ++it) {
            if (it->second->mDockerContainerPaths) {
                mAllDockerContainerPathMap[it->first] = it->second->mDockerContainerPaths;
            }
            delete it->second;
        }
    }

    mNameConfigMap.clear();
    ScopedSpinLock lock(mCacheFileConfigMapLock);
    mCacheFileConfigMap.clear();
    ScopedSpinLock allLock(mCacheFileAllConfigMapLock);
    mCacheFileAllConfigMap.clear();
    ClearProjects();
    ClearRegions();
    ClearRegionAliuidMap();
}

std::string ConfigManagerBase::GetDefaultPubAliuid() {
    ScopedSpinLock lock(mDefaultPubAKLock);
    return mDefaultPubAliuid;
}

void ConfigManagerBase::SetDefaultPubAliuid(const std::string& aliuid) {
    ScopedSpinLock lock(mDefaultPubAKLock);
    mDefaultPubAliuid = aliuid;
}

std::string ConfigManagerBase::GetDefaultPubAccessKeyId() {
    ScopedSpinLock lock(mDefaultPubAKLock);
    return mDefaultPubAccessKeyId;
}

void ConfigManagerBase::SetDefaultPubAccessKeyId(const std::string& accessKeyId) {
    ScopedSpinLock lock(mDefaultPubAKLock);
    mDefaultPubAccessKeyId = accessKeyId;
}

std::string ConfigManagerBase::GetDefaultPubAccessKey() {
    ScopedSpinLock lock(mDefaultPubAKLock);
    return mDefaultPubAccessKey;
}

void ConfigManagerBase::SetDefaultPubAccessKey(const std::string& accessKey) {
    ScopedSpinLock lock(mDefaultPubAKLock);
    mDefaultPubAccessKey = accessKey;
}

int32_t ConfigManagerBase::GetUserAK(const string& aliuid, std::string& accessKeyId, std::string& accessKey) {
    PTScopedLock lock(mUserInfosLock);
    unordered_map<string, UserInfo*>::iterator iter = mUserInfos.find(aliuid);
    if (iter == mUserInfos.end()) {
        UserInfo* ui = new UserInfo(aliuid, STRING_FLAG(default_access_key_id), STRING_FLAG(default_access_key), 0);
        mUserInfos.insert(pair<string, UserInfo*>(aliuid, ui));
        accessKeyId = ui->accessKeyId;
        accessKey = ui->accessKey;
        return ui->updateTime;
    } else {
        accessKeyId = (iter->second)->accessKeyId;
        accessKey = (iter->second)->accessKey;
        return (iter->second)->updateTime;
    }
}

void ConfigManagerBase::SetUserAK(const string& aliuid, const std::string& accessKeyId, const std::string& accessKey) {
    PTScopedLock lock(mUserInfosLock);
    unordered_map<string, UserInfo*>::iterator iter = mUserInfos.find(aliuid);
    if (iter == mUserInfos.end()) {
        UserInfo* ui = new UserInfo(aliuid, accessKeyId, accessKey, 0);
        mUserInfos.insert(pair<string, UserInfo*>(aliuid, ui));
    } else {
        (iter->second)->accessKeyId = accessKeyId;
        (iter->second)->accessKey = accessKey;
        (iter->second)->updateTime = time(NULL);
    }
}

void ConfigManagerBase::GetAliuidSet(Json::Value& aliuidArray) {
    ScopedSpinLock lock(mAliuidSetLock);
    for (set<string>::iterator iter = mAliuidSet.begin(); iter != mAliuidSet.end(); ++iter)
        aliuidArray.append(Json::Value(*iter));
}

std::string ConfigManagerBase::GetAliuidSet() {
    ScopedSpinLock lock(mAliuidSetLock);
    string aliuids = "";
    for (set<string>::iterator iter = mAliuidSet.begin(); iter != mAliuidSet.end(); ++iter)
        aliuids.append(*iter).append(" ");
    return aliuids;
}

void ConfigManagerBase::InsertAliuidSet(const std::string& aliuid) {
    ScopedSpinLock lock(mAliuidSetLock);
    mAliuidSet.insert(aliuid);
}

void ConfigManagerBase::SetAliuidSet(const std::vector<std::string>& aliuidList) {
    ScopedSpinLock lock(mAliuidSetLock);
    mAliuidSet.clear();
    for (vector<string>::const_iterator iter = aliuidList.begin(); iter != aliuidList.end(); ++iter)
        mAliuidSet.insert(*iter);
}

void ConfigManagerBase::GetUserDefinedIdSet(Json::Value& userDefinedIdArray) {
    ScopedSpinLock lock(mUserDefinedIdSetLock);
    for (set<string>::iterator iter = mUserDefinedIdSet.begin(); iter != mUserDefinedIdSet.end(); ++iter)
        userDefinedIdArray.append(Json::Value(*iter));
}

std::string ConfigManagerBase::GetUserDefinedIdSet() {
    ScopedSpinLock lock(mUserDefinedIdSetLock);
    string userDefinedIds = "";
    int i = 0;
    for (set<string>::iterator iter = mUserDefinedIdSet.begin(); iter != mUserDefinedIdSet.end(); ++iter, ++i) {
        if (i > 0)
            userDefinedIds.append(" ");
        userDefinedIds.append(*iter);
    }
    return userDefinedIds;
}

void ConfigManagerBase::SetUserDefinedIdSet(const std::vector<std::string>& userDefinedIdList) {
    ScopedSpinLock lock(mUserDefinedIdSetLock);
    mUserDefinedIdSet.clear();
    for (vector<string>::const_iterator iter = userDefinedIdList.begin(); iter != userDefinedIdList.end(); ++iter) {
        string trimedId = TrimString(TrimString(*iter, ' ', ' '), '\n', '\n');
        if (trimedId.size() > 0)
            mUserDefinedIdSet.insert(trimedId);
    }
}

void ConfigManagerBase::SetDefaultProfileProjectName(const string& profileProjectName) {
    ScopedSpinLock lock(mProfileLock);
    mDefaultProfileProjectName = profileProjectName;
}

void ConfigManagerBase::SetProfileProjectName(const std::string& region, const std::string& profileProject) {
    ScopedSpinLock lock(mProfileLock);
    mAllProfileProjectNames[region] = profileProject;
}

std::string ConfigManagerBase::GetProfileProjectName(const std::string& region, bool* existFlag) {
    ScopedSpinLock lock(mProfileLock);
    if (region.empty()) {
        if (existFlag != NULL) {
            *existFlag = false;
        }
        return mDefaultProfileProjectName;
    }
    std::unordered_map<std::string, std::string>::iterator iter = mAllProfileProjectNames.find(region);
    if (iter == mAllProfileProjectNames.end()) {
        if (existFlag != NULL) {
            *existFlag = false;
        }
        return mDefaultProfileProjectName;
    }
    if (existFlag != NULL) {
        *existFlag = true;
    }
    return iter->second;
}

int32_t ConfigManagerBase::GetConfigUpdateTotalCount() {
    return mConfigUpdateTotal;
}

int32_t ConfigManagerBase::GetConfigUpdateItemTotalCount() {
    return mConfigUpdateItemTotal;
}

int32_t ConfigManagerBase::GetLastConfigUpdateTime() {
    return mLastConfigUpdateTime;
}

int32_t ConfigManagerBase::GetLastConfigGetTime() {
    return mLastConfigGetTime;
}

void ConfigManagerBase::RestLastConfigTime() {
    mLastConfigUpdateTime = 0;
    mLastConfigGetTime = 0;
}

void ConfigManagerBase::GetAllProfileRegion(std::vector<std::string>& allRegion) {
    ScopedSpinLock lock(mProfileLock);
    if (mAllProfileProjectNames.find(mDefaultProfileRegion) == mAllProfileProjectNames.end()) {
        allRegion.push_back(mDefaultProfileRegion);
    }
    for (std::unordered_map<std::string, std::string>::iterator iter = mAllProfileProjectNames.begin();
         iter != mAllProfileProjectNames.end();
         ++iter) {
        allRegion.push_back(iter->first);
    }
}

std::string ConfigManagerBase::GetDefaultProfileProjectName() {
    ScopedSpinLock lock(mProfileLock);
    return mDefaultProfileProjectName;
}

void ConfigManagerBase::SetDefaultProfileRegion(const string& profileRegion) {
    ScopedSpinLock lock(mProfileLock);
    mDefaultProfileRegion = profileRegion;
}

std::string ConfigManagerBase::GetDefaultProfileRegion() {
    ScopedSpinLock lock(mProfileLock);
    return mDefaultProfileRegion;
}

void ConfigManagerBase::ReloadLogtailSysConf() {
    string userDefinedId;
    std::vector<std::string> userDefinedIdVec;
    if (ReadFileContent(AppConfig::GetInstance()->GetLogtailSysConfDir() + STRING_FLAG(user_defined_id_file),
                        userDefinedId)) {
        mUserDefinedId = TrimString(TrimString(userDefinedId, '\n', '\n'), ' ', ' ');

        userDefinedIdVec = SplitString(userDefinedId, "\n");
    }
    const char* userDefinedIdEnv = getenv(STRING_FLAG(ilogtail_user_defined_id_env_name).c_str());
    if (userDefinedIdEnv != NULL && strlen(userDefinedIdEnv) > 0) {
        mEnvFlag = true;
        string userDefinedIdEnvStr(userDefinedIdEnv);
        userDefinedIdEnvStr = TrimString(TrimString(userDefinedIdEnvStr, ',', ','), ' ', ' ');
        static string s_userDefinedIdEnv;
        if (s_userDefinedIdEnv != userDefinedIdEnvStr) {
            LOG_INFO(sLogger, ("load user defined id from env", userDefinedIdEnvStr));
            s_userDefinedIdEnv = userDefinedIdEnvStr;
        }
        if (mUserDefinedId.empty()) {
            mUserDefinedId = userDefinedIdEnvStr;
        }

        std::vector<std::string> idVec = SplitString(userDefinedIdEnvStr, ",");
        userDefinedIdVec.insert(userDefinedIdVec.end(), idVec.begin(), idVec.end());
    }

    if (!userDefinedIdVec.empty()) {
        SetUserDefinedIdSet(userDefinedIdVec);
    }

    vector<string> aliuidList;
    ReadAliuidsFile(aliuidList);

    const char* aliuidEnv = getenv(STRING_FLAG(ilogtail_aliuid_env_name).c_str());
    if (aliuidEnv != NULL && strlen(aliuidEnv) > 0) {
        mEnvFlag = true;
        string aliuidEnvStr(aliuidEnv);
        static string s_lastAliuidEnv;
        if (s_lastAliuidEnv != aliuidEnvStr) {
            LOG_INFO(sLogger, ("load aliyun user id from env", aliuidEnv));
            s_lastAliuidEnv = aliuidEnvStr;
        }
        aliuidEnvStr = TrimString(TrimString(aliuidEnvStr, ' ', ' '), ',', ',');
        vector<string> aliuidEnvList = SplitString(aliuidEnvStr, ",");
        aliuidList.insert(aliuidList.end(), aliuidEnvList.begin(), aliuidEnvList.end());
    }

    if (!aliuidList.empty()) {
        SetAliuidSet(aliuidList);
    }
    string defaultPubAliuid = GetDefaultPubAliuid();
    if (defaultPubAliuid.size() > 0)
        InsertAliuidSet(defaultPubAliuid);
}

void ConfigManagerBase::CorrectionAliuidFile(const Json::Value& aliuidArray) {
    for (int idx = 0; idx < (int)aliuidArray.size(); ++idx) {
        if (aliuidArray[idx].isString()) {
            string aliuid = TrimString(aliuidArray[idx].asString());
            if (aliuid.empty())
                continue;
            string fileName = AppConfig::GetInstance()->GetLogtailSysConfDir() + STRING_FLAG(logtail_sys_conf_users_dir)
                + PATH_SEPARATOR + aliuid;
            int fd = open(fileName.c_str(), O_CREAT | O_EXCL, 0755);
            if (fd == -1) {
                int savedErrno = GetErrno();
                if (savedErrno != EEXIST)
                    LOG_ERROR(sLogger, ("correction aliuid file fail", fileName)("errno", ErrnoToString(savedErrno)));
            } else
                close(fd);
        }
    }
}

void ConfigManagerBase::CorrectionAliuidFile() {
    static std::set<string> sLastAliuidSet;

    {
        ScopedSpinLock lock(mAliuidSetLock);
        // correct aliuid file when set size change and aliuid count < 10
        if (sLastAliuidSet.size() < mAliuidSet.size() && mAliuidSet.size() < (size_t)10) {
            sLastAliuidSet = mAliuidSet;
        } else {
            return;
        }
    }

    for (auto iter = sLastAliuidSet.begin(); iter != sLastAliuidSet.end(); ++iter) {
        const std::string& aliuid = *iter;
        LOG_INFO(sLogger, ("save aliuid file to local file system, aliuid", aliuid));
        string fileName = AppConfig::GetInstance()->GetLogtailSysConfDir() + STRING_FLAG(logtail_sys_conf_users_dir)
            + PATH_SEPARATOR + aliuid;
        int fd = open(fileName.c_str(), O_CREAT | O_EXCL, 0755);
        if (fd == -1) {
            int savedErrno = errno;
            if (savedErrno != EEXIST)
                LOG_ERROR(sLogger, ("correction aliuid file fail", fileName)("errno", strerror(savedErrno)));
        } else
            close(fd);
    }
}

// TODO: Move to RuntimeUtil.
void ConfigManagerBase::CorrectionLogtailSysConfDir() {
    string rootDir = AppConfig::GetInstance()->GetLogtailSysConfDir();
    do {
        fsutil::Dir dir(rootDir);
        if (dir.Open())
            break;

        bool changeDir = false;
        int savedErrno = GetErrno();
        if (fsutil::Dir::IsEACCES(savedErrno) || fsutil::Dir::IsENOTDIR(savedErrno)) {
            changeDir = true;
            LOG_ERROR(sLogger, ("invalid operation on dir", rootDir)("Open dir error", ErrnoToString(savedErrno)));
        } else if (fsutil::Dir::IsENOENT(savedErrno)) {
            if (!Mkdir(rootDir)) {
                savedErrno = GetErrno();
                if (!IsEEXIST(savedErrno)) {
                    changeDir = true;
                    LOG_ERROR(sLogger, ("create user config dir fail", rootDir)("error", ErrnoToString(savedErrno)));
                }
            } else
                LOG_INFO(sLogger, ("create user config dir success", rootDir));
        }
        if (changeDir) {
            rootDir = GetProcessExecutionDir();
            LOG_WARNING(sLogger, ("use default user config dir instead", rootDir));
        }
    } while (0);

    string userDir = rootDir + STRING_FLAG(logtail_sys_conf_users_dir);
    do {
        fsutil::Dir dir(userDir);
        if (dir.Open())
            break;

        int savedErrno = GetErrno();
        if (fsutil::Dir::IsEACCES(savedErrno) || fsutil::Dir::IsENOTDIR(savedErrno)
            || fsutil::Dir::IsENOENT(savedErrno)) {
            LOG_INFO(sLogger, ("invalid aliuid conf dir", userDir)("error", ErrnoToString(savedErrno)));
            if (!Mkdir(userDir)) {
                savedErrno = GetErrno();
                if (!IsEEXIST(savedErrno)) {
                    LOG_ERROR(sLogger, ("recreate aliuid conf dir", userDir)("error", ErrnoToString(savedErrno)));
                }
            } else {
                LOG_INFO(sLogger, ("recreate aliuid conf dir success", userDir));
            }
        }
    } while (0);
}

void ConfigManagerBase::GetAllPluginConfig(std::vector<Config*>& configVec) {
    unordered_map<string, Config*>::iterator itr = mNameConfigMap.begin();
    for (; itr != mNameConfigMap.end(); ++itr) {
        if (itr->second->mLogType == PLUGIN_LOG || !itr->second->mPluginConfig.empty()) {
            configVec.push_back(itr->second);
        }
    }
}

void ConfigManagerBase::GetAllObserverConfig(std::vector<Config*>& configVec) {
    unordered_map<string, Config*>::iterator itr = mNameConfigMap.begin();
    for (; itr != mNameConfigMap.end(); ++itr) {
        if (itr->second->mObserverFlag && !itr->second->mObserverConfig.empty()) {
            configVec.push_back(itr->second);
        }
    }
}

std::vector<Config*> ConfigManagerBase::GetMatchedConfigs(const std::function<bool(Config*)>& condition) {
    std::vector<Config*> configs;
    for (auto& iter : mNameConfigMap) {
        if (condition(iter.second)) {
            configs.push_back(iter.second);
        }
    }
    return configs;
}

bool ConfigManagerBase::ParseTimeZoneOffsetSecond(const string& logTZ, int& logTZSecond) {
    if (logTZ.size() != strlen("GMT+08:00") || logTZ[6] != ':' || (logTZ[3] != '+' && logTZ[3] != '-')) {
        return false;
    }
    if (logTZ.find("GMT") != (size_t)0) {
        return false;
    }
    string hourStr = logTZ.substr(4, 2);
    string minitueStr = logTZ.substr(7, 2);
    logTZSecond = StringTo<int>(hourStr) * 3600 + StringTo<int>(minitueStr) * 60;
    if (logTZ[3] == '-') {
        logTZSecond = -logTZSecond;
    }
    return true;
}

void ConfigManagerBase::GetSensitiveKeys(const Json::Value& value, Config* pConfig) {
    for (Json::Value::const_iterator iter = value.begin(); iter != value.end(); ++iter) {
        const Json::Value& sensitiveItem = *iter;
        if (sensitiveItem.isMember("key") && sensitiveItem["key"].isString() && sensitiveItem.isMember("type")
            && sensitiveItem["type"].isString() && sensitiveItem.isMember("regex_begin")
            && sensitiveItem["regex_begin"].isString() && sensitiveItem.isMember("regex_content")
            && sensitiveItem["regex_content"].isString() && sensitiveItem.isMember("all")
            && sensitiveItem["all"].isBool()) {
            string key = sensitiveItem["key"].asString();
            string type = sensitiveItem["type"].asString();
            string regexBegin = sensitiveItem["regex_begin"].asString();
            string regexContent = sensitiveItem["regex_content"].asString();
            bool all = sensitiveItem["all"].asBool();
            int32_t opt = SensitiveWordCastOption::CONST_OPTION;
            if (type != "const" && type != "md5") {
                // do not throw when parse sensitive key error
                LOG_ERROR(sLogger, ("The sensitive key type is invalid, type", type));
                LogtailAlarm::GetInstance()->SendAlarm(CATEGORY_CONFIG_ALARM,
                                                       "The sensitive key type is invalid",
                                                       pConfig->GetProjectName(),
                                                       pConfig->GetCategory());
                break;
                // throw ExceptionBase(string("The sensitive key type is invalid : ") + type);
            }


            string constVal;
            if (type == "const") {
                opt = SensitiveWordCastOption::CONST_OPTION;
                if (sensitiveItem.isMember("const") && sensitiveItem["const"].isString()) {
                    constVal = sensitiveItem["const"].asString();
                } else {
                    // do not throw when parse sensitive key error
                    LOG_ERROR(sLogger, ("The sensitive key config is invalid, key", key));
                    LogtailAlarm::GetInstance()->SendAlarm(CATEGORY_CONFIG_ALARM,
                                                           "The sensitive key config is invalid",
                                                           pConfig->GetProjectName(),
                                                           pConfig->GetCategory());
                    break;
                    // throw ExceptionBase(string("The sensitive key config is invalid : ") + key);
                }
            } else {
                opt = SensitiveWordCastOption::MD5_OPTION;
            }
            constVal = string("\\1") + constVal;
            string regexStr = string("(") + regexBegin + ")" + regexContent;
            std::shared_ptr<re2::RE2> pRegex(new re2::RE2(regexStr));
            if (!pRegex->ok()) {
                string errorMsg = pRegex->error();
                errorMsg += string(", regex : ") + regexStr;
                // do not throw when parse sensitive key error
                LOG_ERROR(sLogger, ("The sensitive regex is invalid, error", errorMsg));
                LogtailAlarm::GetInstance()->SendAlarm(CATEGORY_CONFIG_ALARM,
                                                       string("The sensitive key regex is invalid, ") + errorMsg,
                                                       pConfig->GetProjectName(),
                                                       pConfig->GetCategory());
                break;
                // throw ExceptionBase(string("The sensitive regex is invalid, ") + errorMsg);
            }
            SensitiveWordCastOption sensOpt;
            sensOpt.key = key;
            sensOpt.constValue = constVal;
            sensOpt.option = opt;
            sensOpt.replaceAll = all;
            sensOpt.mRegex = pRegex;
            pConfig->mSensitiveWordCastOptions[key].push_back(sensOpt);
            LOG_DEBUG(sLogger,
                      ("add senstive cast option", pConfig->mConfigName)("key", key)("const val", constVal)(
                          "type", type)("regex", regexStr)("all flag", all));
        } else {
            // do not throw when parse sensitive key error
            LOG_ERROR(sLogger, ("The sensitive key config is invalid, config", pConfig->mConfigName));
            LogtailAlarm::GetInstance()->SendAlarm(CATEGORY_CONFIG_ALARM,
                                                   "The sensitive key config is invalid",
                                                   pConfig->GetProjectName(),
                                                   pConfig->GetCategory());
            // throw ExceptionBase(string("The sensitive key config is invalid, config : ") + pConfig->mConfigName);
        }
    }
}

bool ConfigManagerBase::GetLocalConfigUpdate() {
    bool fileUpdateFlag = GetLocalConfigFileUpdate();
    bool dirUpdateFlag = GetLocalConfigDirUpdate();
    bool yamlDirUpdateFlag = GetYamlConfigDirUpdate();
    return fileUpdateFlag || dirUpdateFlag || yamlDirUpdateFlag;
}

bool ConfigManagerBase::GetLocalConfigFileUpdate() {
    bool updateFlag = false;
    // read local config
    Json::Value localLogJson;
    std::string localConfigPath = AppConfig::GetInstance()->GetLocalUserConfigPath();
    ParseConfResult userLogRes = ParseConfig(localConfigPath, localLogJson);
    if (userLogRes != CONFIG_OK) {
        if (userLogRes == CONFIG_NOT_EXIST)
            LOG_DEBUG(sLogger, ("load user config fail, file not exist", localConfigPath));
        else if (userLogRes == CONFIG_INVALID_FORMAT) {
            LOG_ERROR(sLogger, ("load user config fail, file content is not valid json", localConfigPath));
            LogtailAlarm::GetInstance()->SendAlarm(USER_CONFIG_ALARM, string("local user config is not valid json"));
        }
    } else {
        if (localLogJson != mLocalConfigJson) {
            LOG_INFO(sLogger, ("local config update, old config", mLocalConfigJson.toStyledString()));
            mLocalConfigJson = localLogJson;
            LOG_INFO(sLogger, ("local config update, new config", mLocalConfigJson.toStyledString()));
            updateFlag = true;
        }
    }
    return updateFlag;
}

void ConfigManagerBase::UpdateFileTags() {
    if (STRING_FLAG(ALIYUN_LOG_FILE_TAGS).empty()) {
        return;
    }
    // read local config
    Json::Value localFileTagsJson;
    const char* file_tags_dir = STRING_FLAG(ALIYUN_LOG_FILE_TAGS).c_str();
    ParseConfResult userLogRes = ParseConfig(file_tags_dir, localFileTagsJson);
    if (userLogRes != CONFIG_OK) {
        if (userLogRes == CONFIG_NOT_EXIST)
            LOG_ERROR(sLogger, ("load file tags fail, file not exist", file_tags_dir));
        else if (userLogRes == CONFIG_INVALID_FORMAT) {
            LOG_ERROR(sLogger, ("load file tags fail, file content is not valid json", file_tags_dir));
        }
    } else {
        if (localFileTagsJson != mFileTagsJson) {
            int32_t i = 0;
            vector<sls_logs::LogTag>& sFileTags = mFileTags.getWriteBuffer();
            sFileTags.clear();
            sFileTags.resize(localFileTagsJson.size());
            for (auto it = localFileTagsJson.begin(); it != localFileTagsJson.end(); ++it) {
                if (it->isString()) {
                    sFileTags[i].set_key(it.key().asString());
                    sFileTags[i].set_value(it->asString());
                    ++i;
                }
            }
            mFileTags.swap();
            LOG_INFO(sLogger, ("local file tags update, old config", mFileTagsJson.toStyledString()));
            mFileTagsJson = localFileTagsJson;
            LOG_INFO(sLogger, ("local file tags update, new config", mFileTagsJson.toStyledString()));
        }
    }
    return;
}

bool ConfigManagerBase::GetLocalConfigDirUpdate() {
    bool updateFlag = false;
    // list dir
    static std::string localConfigDirPath = AppConfig::GetInstance()->GetLocalUserConfigDirPath();
    fsutil::Dir localConfigDir(localConfigDirPath);
    if (!localConfigDir.Open()) {
        int savedErrno = GetErrno();
        if (fsutil::Dir::IsEACCES(savedErrno) || fsutil::Dir::IsENOTDIR(savedErrno)
            || fsutil::Dir::IsENOENT(savedErrno)) {
            LOG_DEBUG(sLogger, ("invalid local conf dir", localConfigDirPath)("error", ErrnoToString(savedErrno)));
            if (!Mkdir(localConfigDirPath.c_str())) {
                savedErrno = errno;
                if (!IsEEXIST(savedErrno)) {
                    LOG_ERROR(sLogger,
                              ("create local conf dir failed", localConfigDirPath)("error", strerror(savedErrno)));
                }
            }
        }
    }
    if (!localConfigDir.Open()) {
        return updateFlag;
    }

    vector<string> v;
    fsutil::Entry ent;
    while (ent = localConfigDir.ReadNext()) {
        if (!ent.IsRegFile()) {
            continue;
        }

        string flName = ent.Name();
        if (!EndWith(flName, ".json")) {
            continue;
        }
        string fullPath = localConfigDirPath + flName;
        v.push_back(fullPath);
    }

    std::sort(v.begin(), v.end());
    std::unordered_map<std::string, Json::Value> localConfigDirMap;
    for (size_t i = 0; i < v.size(); i++) {
        Json::Value subConfJson;
        ParseConfResult res = ParseConfig(v[i], subConfJson);
        if (res == CONFIG_OK) {
            auto iter = mLocalConfigDirMap.find(v[i]);
            if (iter == mLocalConfigDirMap.end() || iter->second != subConfJson) {
                updateFlag = true;
                LOG_INFO(sLogger, ("local user config file loaded", v[i]));
            }
            localConfigDirMap[v[i]] = subConfJson;
        } else {
            LOG_INFO(sLogger, ("invalid local user config file", v[i]));
            continue;
        }
    }
    if (mLocalConfigDirMap.size() != localConfigDirMap.size()) {
        LOG_INFO(
            sLogger,
            ("local user config removed or added, last", mLocalConfigDirMap.size())("now", localConfigDirMap.size()));
        updateFlag = true;
        if (localConfigDirMap.size() < mLocalConfigDirMap.size()) {
            SetConfigRemoveFlag(true);
        }
    }
    mLocalConfigDirMap = localConfigDirMap;
    return updateFlag;
}

bool ConfigManagerBase::GetYamlConfigDirUpdate() {
    bool updateFlag = false;
    std::vector<std::string> filepathes;
    std::unordered_map<std::string, int64_t> yamlConfigMTimeMap;
    static std::string localConfigDirPath = AppConfig::GetInstance()->GetLocalUserYamlConfigDirPath();
    updateFlag |= CheckYamlDirConfigUpdate(localConfigDirPath, false, filepathes, yamlConfigMTimeMap, true);
    static std::string serverConfigDirPath = AppConfig::GetInstance()->GetRemoteUserYamlConfigDirPath();
    updateFlag |= CheckYamlDirConfigUpdate(serverConfigDirPath, true, filepathes, yamlConfigMTimeMap, false);

    if (mYamlConfigMTimeMap.size() != yamlConfigMTimeMap.size()) {
        updateFlag = true;
    }
    mYamlConfigMTimeMap = yamlConfigMTimeMap;

    if (updateFlag) {
        std::sort(filepathes.begin(), filepathes.end());
        std::unordered_map<std::string, YAML::Node> configDirMap;
        for (size_t i = 0; i < filepathes.size(); i++) {
            YAML::Node subConfYaml;
            ParseConfResult res = ParseConfig(filepathes[i], subConfYaml);
            if (res == CONFIG_OK) {
                LOG_INFO(sLogger, ("user yaml config file loaded", filepathes[i]));
                configDirMap[filepathes[i]] = subConfYaml;
            } else {
                LOG_INFO(sLogger, ("invalid user yaml config file", filepathes[i]));
                continue;
            }
        }
        if (mYamlConfigDirMap.size() != configDirMap.size()) {
            LOG_INFO(sLogger,
                     ("user yaml config removed or added, last", mYamlConfigDirMap.size())("now", configDirMap.size()));
            if (configDirMap.size() < mYamlConfigDirMap.size()) {
                SetConfigRemoveFlag(true);
            }
        }
        mYamlConfigDirMap = configDirMap;
    }

    return updateFlag;
}

bool ConfigManagerBase::CheckYamlDirConfigUpdate(const std::string& configDirPath,
                                                 bool isRemote,
                                                 std::vector<std::string>& filepathes,
                                                 std::unordered_map<std::string, int64_t>& yamlConfigMTimeMap,
                                                 bool createIfNotExist) {
    bool updateFlag = false;
    fsutil::Dir configDir(configDirPath);
    if (!configDir.Open()) {
        int savedErrno = GetErrno();
        if (fsutil::Dir::IsEACCES(savedErrno) || fsutil::Dir::IsENOTDIR(savedErrno)
            || fsutil::Dir::IsENOENT(savedErrno)) {
            LOG_DEBUG(sLogger, ("invalid yaml conf dir", configDirPath)("error", ErrnoToString(savedErrno)));
            if (createIfNotExist && !Mkdir(configDirPath.c_str())) {
                savedErrno = errno;
                if (!IsEEXIST(savedErrno)) {
                    LOG_ERROR(sLogger, ("create conf yaml dir failed", configDirPath)("error", strerror(savedErrno)));
                }
            }
        }
    }
    if (!configDir.Open()) {
        return updateFlag;
    }

    fsutil::Entry ent;
    std::unordered_map<std::string, int64_t> serverYamlConfigVersionMap;
    while (ent = configDir.ReadNext()) {
        if (!ent.IsRegFile()) {
            continue;
        }

        std::string flName = ent.Name();
        if (!EndWith(flName, ".yaml")) {
            continue;
        }

        if (isRemote) {
            // filename should be in the following pattern: <config_name>@<version>
            std::vector<std::string> tokens = SplitString(flName, "@");
            if (tokens.size() != 2) {
                LOG_INFO(sLogger, ("invalid server yaml config filename", flName));
                continue;
            }
            const std::string configName = tokens.at(0);
            const int version = stoi(tokens.at(1));
            if (serverYamlConfigVersionMap.find(configName) == serverYamlConfigVersionMap.end()
                || serverYamlConfigVersionMap[configName] < version) {
                serverYamlConfigVersionMap[configName] = version;
            }
        } else {
            std::string fullPath = configDirPath + flName;
            fsutil::PathStat buf;
            if (fsutil::PathStat::stat(fullPath, buf)) {
                auto iter = mYamlConfigMTimeMap.find(fullPath);
                if (iter == mYamlConfigMTimeMap.end() || buf.GetMtime() != iter->second) {
                    updateFlag = true;
                }
                filepathes.push_back(fullPath);
                yamlConfigMTimeMap[fullPath] = buf.GetMtime();
            }
        }
    }
    if (isRemote) {
        mServerYamlConfigVersionMap = serverYamlConfigVersionMap;
        for (auto it = serverYamlConfigVersionMap.begin(); it != serverYamlConfigVersionMap.end(); ++it) {
            std::string fullPath = configDirPath + it->first + "@" + to_string(it->second) + ".yaml";
            std::string fullConfigPath = configDirPath + it->first;
            fsutil::PathStat buf;
            if (fsutil::PathStat::stat(fullPath, buf)) {
                auto iter = mYamlConfigMTimeMap.find(fullConfigPath);
                if (iter == mYamlConfigMTimeMap.end() || buf.GetMtime() != iter->second) {
                    updateFlag = true;
                }
                filepathes.push_back(fullPath);
                yamlConfigMTimeMap[fullConfigPath] = buf.GetMtime();
            }
        }
    }
    return updateFlag;
}

// UpdateConfigJson deals with config (only user log config, @configJson) from runtime plugin.
// If @configJson is valid and something changed, update config.
int32_t ConfigManagerBase::UpdateConfigJson(const std::string& configJson) {
    if (IsUpdate() == true)
        return 1;

    if (!IsValidJson(configJson.c_str(), configJson.size())) {
        LOG_ERROR(sLogger, ("invalid config json", configJson));
        return 2;
    }

    Json::Value jsonRoot;
    Json::Reader jsonReader;
    bool parseOk = jsonReader.parse(configJson, jsonRoot);
    if (!parseOk) {
        LOG_ERROR(sLogger, ("invalid config json", configJson));
        return 2;
    }

    if (BOOL_FLAG(logtail_config_update_enable)) {
        if (jsonRoot == mConfigJson) {
            LOG_INFO(sLogger, ("same config", configJson));
            return 3;
        }
        mConfigJson = jsonRoot;
        DumpConfigToLocal(AppConfig::GetInstance()->GetUserConfigPath(), mConfigJson);
        SetConfigRemoveFlag(true);
        LOG_INFO(sLogger, ("Update logtail config", configJson));
        StartUpdateConfig();
        mConfigUpdateTotal++;
        mLastConfigUpdateTime = ((int32_t)time(NULL));
        return 0;
    }
    return 4;
}


// DumpConfigToLocal dumps @configJson to local file named @fileName.
// In general, Logtail will call this function when mConfigJson was changed.
bool ConfigManagerBase::DumpConfigToLocal(std::string fileName, const Json::Value& configJson) {
    if (fileName.size() == 0)
        return false;
    if (fileName[0] != '/')
        fileName = GetProcessExecutionDir() + fileName;
    std::ofstream fout(fileName.c_str());
    if (!fout) {
        LOG_ERROR(sLogger, ("open config file error", fileName));
        return false;
    }
    fout << configJson.toStyledString();
    fout.close();
    return true;
}

void ConfigManagerBase::InitUpdateConfig(bool configExistFlag) {
    mProcessStartTime = time(NULL);
}

bool ConfigManagerBase::TryGetUUID() {
    mUUIDthreadPtr = CreateThread([this]() { GetUUIDThread(); });
    // wait 1000 ms
    for (int i = 0; i < 100; ++i) {
        usleep(10 * 1000);
        if (!GetUUID().empty()) {
            return true;
        }
    }
    return false;
}

bool ConfigManagerBase::GetUUIDThread() {
    std::string uuid;
#if defined(__aarch64__) || defined(__sw_64__)
    // DMI can not work on such platforms but might crash Logtail, disable.
#else
    uuid = CalculateDmiUUID();
#endif
    SetUUID(uuid);
    return true;
}

void ConfigManagerBase::AddHandlerToDelete(EventHandler* handler) {
    mHandlersToDelete.push_back(handler);
}

void ConfigManagerBase::DeleteHandlers() {
    for (size_t i = 0; i < mHandlersToDelete.size(); ++i) {
        if (mHandlersToDelete[i] != mSharedHandler && mHandlersToDelete[i] != NULL)
            delete mHandlersToDelete[i];
    }
    mHandlersToDelete.clear();
}

// find config domain socket data, find postfix like "_category"
Config* ConfigManagerBase::FindDSConfigByCategory(const std::string& dsCtegory) {
    for (unordered_map<std::string, Config*>::iterator iter = mNameConfigMap.begin(); iter != mNameConfigMap.end();
         ++iter) {
        if (dsCtegory == iter->second->mCategory
            && (iter->second->mLogType != STREAM_LOG && iter->second->mLogType != PLUGIN_LOG)) {
            return iter->second;
        }
    }
    return NULL;
}

// ReloadMappingConfig reloads mapping config.
// **Nobody use this feature now...**
void ConfigManagerBase::ReloadMappingConfig() {
    Json::Value confJson;
    if (ParseConfig(AppConfig::GetInstance()->GetMappingConfigPath(), confJson) != CONFIG_OK)
        return;
    PTScopedLock lock(mMappingPathsLock);
    mMappingPaths.clear();
    if (confJson.isObject() && confJson.isMember("log_paths")) {
        const Json::Value& logPathJson = confJson["log_paths"];
        if (logPathJson.isObject()) {
            Json::Value::Members ids = logPathJson.getMemberNames();
            for (size_t i = 0; i < ids.size(); i++)
                mMappingPaths[ids[i]] = GetStringValue(logPathJson, ids[i], "");
        }
    }
}

std::string ConfigManagerBase::GetMappingPath(const std::string& id) {
    PTScopedLock lock(mMappingPathsLock);
    unordered_map<string, string>::iterator iter = mMappingPaths.find(id);
    return iter == mMappingPaths.end() ? "" : mMappingPaths[id];
}

// GetRelatedConfigs calculates related configs of @path.
// Two kind of relations:
// 1. No wildcard path: the base path of Config is the prefix of @path and within depth.
// 2. Wildcard path: @path matches and within depth.
void ConfigManagerBase::GetRelatedConfigs(const std::string& path, std::vector<Config*>& configs) {
    for (std::unordered_map<string, Config*>::iterator iter = mNameConfigMap.begin(); iter != mNameConfigMap.end();
         ++iter) {
        if (iter->second->mLogType == STREAM_LOG || iter->second->mLogType == PLUGIN_LOG)
            continue;
        if (iter->second->IsMatch(path, "")) {
            configs.push_back(iter->second);
        }
    }
}

SensitiveWordCastOption::~SensitiveWordCastOption() {
}

std::string ConfigManagerBase::GetAllProjectsSet() {
    string result;
    ScopedSpinLock lock(mProjectSetLock);
    for (std::set<string>::iterator iter = mProjectSet.begin(); iter != mProjectSet.end(); ++iter) {
        result.append(*iter).append(" ");
    }
    return result;
}

void ConfigManagerBase::InsertProject(const std::string& project) {
    ScopedSpinLock lock(mProjectSetLock);
    mProjectSet.insert(project);
}

void ConfigManagerBase::ClearProjects() {
    ScopedSpinLock lock(mProjectSetLock);
    mProjectSet.clear();
}

void ConfigManagerBase::InsertRegion(const std::string& region) {
    ScopedSpinLock lock(mRegionSetLock);
    mRegionSet.insert(region);
}

void ConfigManagerBase::ClearRegions() {
    ScopedSpinLock lock(mRegionSetLock);
    mRegionSet.clear();
}

bool ConfigManagerBase::CheckRegion(const std::string& region) const {
    ScopedSpinLock lock(mRegionSetLock);
    return mRegionSet.find(region) != mRegionSet.end();
}

bool ConfigManagerBase::UpdateContainerPath(DockerContainerPathCmd* cmd) {
    mDockerContainerPathCmdLock.lock();
    mDockerContainerPathCmdVec.push_back(cmd);
    mDockerContainerPathCmdLock.unlock();
    return true;
}

bool ConfigManagerBase::DoUpdateContainerPaths() {
    mDockerContainerPathCmdLock.lock();
    std::vector<DockerContainerPathCmd*> tmpPathCmdVec = mDockerContainerPathCmdVec;
    mDockerContainerPathCmdVec.clear();
    mDockerContainerPathCmdLock.unlock();
    LOG_INFO(sLogger, ("update container path", tmpPathCmdVec.size()));
    for (size_t i = 0; i < tmpPathCmdVec.size(); ++i) {
        Config* config = FindConfigByName(tmpPathCmdVec[i]->mConfigName);
        if (config == NULL) {
            LOG_ERROR(sLogger,
                      ("invalid container path update cmd", tmpPathCmdVec[i]->mConfigName)("params",
                                                                                           tmpPathCmdVec[i]->mParams));
            continue;
        }
        if (tmpPathCmdVec[i]->mDeleteFlag) {
            if (config->DeleteDockerContainerPath(tmpPathCmdVec[i]->mParams)) {
                LOG_DEBUG(sLogger,
                          ("container path delete cmd success",
                           tmpPathCmdVec[i]->mConfigName)("params", tmpPathCmdVec[i]->mParams));
            } else {
                LOG_ERROR(sLogger,
                          ("container path delete cmd fail", tmpPathCmdVec[i]->mConfigName)("params",
                                                                                            tmpPathCmdVec[i]->mParams));
            }
        } else {
            if (config->UpdateDockerContainerPath(tmpPathCmdVec[i]->mParams, tmpPathCmdVec[i]->mUpdateAllFlag)) {
                LOG_DEBUG(sLogger,
                          ("container path update cmd success", tmpPathCmdVec[i]->mConfigName)(
                              "params", tmpPathCmdVec[i]->mParams)("all", tmpPathCmdVec[i]->mUpdateAllFlag));
            } else {
                LOG_ERROR(sLogger,
                          ("container path update cmd fail", tmpPathCmdVec[i]->mConfigName)(
                              "params", tmpPathCmdVec[i]->mParams)("all", tmpPathCmdVec[i]->mUpdateAllFlag));
            }
        }
        delete tmpPathCmdVec[i];
    }
    return true;
}

bool ConfigManagerBase::IsUpdateContainerPaths() {
    mDockerContainerPathCmdLock.lock();
    bool rst = false;
    for (size_t i = 0; i < mDockerContainerPathCmdVec.size(); ++i) {
        DockerContainerPathCmd* pCmd = mDockerContainerPathCmdVec[i];
        if (pCmd->mDeleteFlag) {
            rst = true;
            break;
        }
        Config* pConfig = FindConfigByName(pCmd->mConfigName);
        if (pConfig == NULL) {
            continue;
        }
        if (!pConfig->IsSameDockerContainerPath(pCmd->mParams, pCmd->mUpdateAllFlag)) {
            rst = true;
            break;
        }
    }
    if (mDockerContainerPathCmdVec.size() > 0) {
        LOG_INFO(sLogger, ("check container path update flag", rst)("size", mDockerContainerPathCmdVec.size()));
    }
    if (rst == false) {
        for (size_t i = 0; i < mDockerContainerPathCmdVec.size(); ++i) {
            delete mDockerContainerPathCmdVec[i];
        }
        mDockerContainerPathCmdVec.clear();
    }
    mDockerContainerPathCmdLock.unlock();

    /********** qps limit : only update docker config INT32_FLAG(max_docker_config_update_times) times in 3 minutes
     * ********/
    static int32_t s_lastUpdateTime = 0;
    static int32_t s_lastUpdateCount = 0;
    if (!rst) {
        return rst;
    }
    int32_t nowTime = time(NULL);
    // not in 3 minutes window
    if (nowTime / 180 != s_lastUpdateTime / 180) {
        s_lastUpdateCount = 1;
        s_lastUpdateTime = nowTime;
        return rst;
    }
    // this window's update times < INT32_FLAG(max_docker_config_update_times)
    // min interval : 10 seconds
    // For case with frequent container update (eg. K8s short job), adjust this parameter.
    if (s_lastUpdateCount < INT32_FLAG(max_docker_config_update_times)
        && nowTime - s_lastUpdateTime >= INT32_FLAG(docker_config_update_interval)) {
        ++s_lastUpdateCount;
        s_lastUpdateTime = nowTime;
        return rst;
    }
    // return false if s_lastUpdateCount >= INT32_FLAG(max_docker_config_update_times) and last update time is in same
    // window
    return false;
    /************************************************************************************************************************/
}

bool ConfigManagerBase::UpdateContainerStopped(DockerContainerPathCmd* cmd) {
    PTScopedLock lock(mDockerContainerStoppedCmdLock);
    mDockerContainerStoppedCmdVec.push_back(cmd);
    return true;
}

void ConfigManagerBase::GetContainerStoppedEvents(std::vector<Event*>& eventVec) {
    std::vector<DockerContainerPathCmd*> cmdVec;
    {
        PTScopedLock lock(mDockerContainerStoppedCmdLock);
        cmdVec.swap(mDockerContainerStoppedCmdVec);
    }
    for (auto& cmd : cmdVec) {
        // find config and container's path, then emit stopped event
        Config* config = FindConfigByName(cmd->mConfigName);
        if (!config) {
            continue;
        }
        DockerContainerPath dockerContainerPath;
        if (!DockerContainerPath::ParseByJSONStr(cmd->mParams, dockerContainerPath)) {
            continue;
        }
        std::vector<DockerContainerPath>::iterator iter = config->mDockerContainerPaths->begin();
        std::vector<DockerContainerPath>::iterator iend = config->mDockerContainerPaths->end();
        for (; iter != iend; ++iter) {
            if (iter->mContainerID == dockerContainerPath.mContainerID) {
                break;
            }
        }
        if (iter == iend) {
            continue;
        }
        Event* pStoppedEvent = new Event(iter->mContainerPath, "", EVENT_ISDIR | EVENT_CONTAINER_STOPPED, -1, 0);
        LOG_DEBUG(
            sLogger,
            ("GetContainerStoppedEvent Type", pStoppedEvent->GetType())("Source", pStoppedEvent->GetSource())(
                "Object", pStoppedEvent->GetObject())("Config", pStoppedEvent->GetConfigName())(
                "IsDir", pStoppedEvent->IsDir())("IsCreate", pStoppedEvent->IsCreate())("IsModify",
                                                                                        pStoppedEvent->IsModify())(
                "IsDeleted", pStoppedEvent->IsDeleted())("IsMoveFrom", pStoppedEvent->IsMoveFrom())(
                "IsContainerStopped", pStoppedEvent->IsContainerStopped())("IsMoveTo", pStoppedEvent->IsMoveTo()));
        eventVec.push_back(pStoppedEvent);
    }
    for (auto cmd : cmdVec) {
        delete cmd;
    }
}

void ConfigManagerBase::SaveDockerConfig() {
    string dockerPathConfigName = AppConfig::GetInstance()->GetDockerFilePathConfig();
    Json::Value dockerPathValueRoot;
    dockerPathValueRoot["version"] = Json::Value(STRING_FLAG(ilogtail_docker_path_version));
    Json::Value dockerPathValueDetail;
    mDockerContainerPathCmdLock.lock();
    for (unordered_map<string, Config*>::iterator it = mNameConfigMap.begin(); it != mNameConfigMap.end(); ++it) {
        if (it->second->mDockerContainerPaths != NULL) {
            std::vector<DockerContainerPath>& containerPathVec = *(it->second->mDockerContainerPaths);
            for (size_t i = 0; i < containerPathVec.size(); ++i) {
                Json::Value dockerPathValue;
                dockerPathValue["config_name"] = Json::Value(it->first);
                dockerPathValue["container_id"] = Json::Value(containerPathVec[i].mContainerID);
                dockerPathValue["params"] = Json::Value(containerPathVec[i].mJsonStr);
                dockerPathValueDetail.append(dockerPathValue);
            }
        }
    }
    mDockerContainerPathCmdLock.unlock();
    dockerPathValueRoot["detail"] = dockerPathValueDetail;
    string dockerInfo = dockerPathValueRoot.toStyledString();
    OverwriteFile(dockerPathConfigName, dockerInfo);
    LOG_INFO(sLogger, ("dump docker path info", dockerPathConfigName));
}

void ConfigManagerBase::LoadDockerConfig() {
    string dockerPathConfigName = AppConfig::GetInstance()->GetDockerFilePathConfig();
    Json::Value dockerPathValueRoot;
    ParseConfResult rst = ParseConfig(dockerPathConfigName, dockerPathValueRoot);
    if (rst == CONFIG_INVALID_FORMAT) {
        LOG_ERROR(sLogger, ("invalid docker config json", rst)("file path", dockerPathConfigName));
    }
    if (rst != CONFIG_OK) {
        return;
    }
    if (!dockerPathValueRoot.isMember("detail")) {
        return;
    }
    Json::Value dockerPathValueDetail = dockerPathValueRoot["detail"];
    if (!dockerPathValueDetail.isArray()) {
        return;
    }
    std::vector<DockerContainerPathCmd*> localPaths;
    for (Json::Value::iterator iter = dockerPathValueDetail.begin(); iter != dockerPathValueDetail.end(); ++iter) {
        const Json::Value& dockerPathItem = *iter;
        string configName = dockerPathItem.isMember("config_name") && dockerPathItem["config_name"].isString()
            ? dockerPathItem["config_name"].asString()
            : string();
        string containerID = dockerPathItem.isMember("container_id") && dockerPathItem["container_id"].isString()
            ? dockerPathItem["container_id"].asString()
            : string();
        string params = dockerPathItem.isMember("params") && dockerPathItem["params"].isString()
            ? dockerPathItem["params"].asString()
            : string();
        LOG_INFO(sLogger, ("load docker path, config", configName)("container id", containerID)("params", params));
        if (configName.empty() || containerID.empty() || params.empty()) {
            continue;
        }

        DockerContainerPathCmd* cmd = new DockerContainerPathCmd(configName, false, params, false);
        localPaths.push_back(cmd);
    }
    mDockerContainerPathCmdLock.lock();
    localPaths.insert(localPaths.end(), mDockerContainerPathCmdVec.begin(), mDockerContainerPathCmdVec.end());
    mDockerContainerPathCmdVec = localPaths;
    mDockerContainerPathCmdLock.unlock();

    DoUpdateContainerPaths();
}

bool ConfigManagerBase::LoadMountPaths() {
    if (!AppConfig::GetInstance()->IsContainerMode())
        return false;
    std::ifstream is;
    is.open(AppConfig::GetInstance()->GetContainerMountConfigPath().c_str());
    if (!is.good()) {
        LOG_ERROR(sLogger,
                  ("container mount config path not exist", AppConfig::GetInstance()->GetContainerMountConfigPath()));
        return false;
    }

    is.seekg(0, ios::end);
    int len = is.tellg();
    is.seekg(0, ios::beg);
    char* buffer = new char[len + 1];
    memset(buffer, 0, len + 1);
    is.read(buffer, len);
    is.close();

    string jsonStr(buffer);
    delete[] buffer;

    PTScopedLock lock(mDockerMountPathsLock);
    if (jsonStr == mDockerMountPaths.mJsonStr) {
        return false;
    }
    bool parseResult = DockerMountPaths::ParseByJsonStr(jsonStr, mDockerMountPaths);
    return parseResult;
}

DockerMountPaths ConfigManagerBase::GetMountPaths() {
    PTScopedLock lock(mDockerMountPathsLock);
    return mDockerMountPaths;
}

#ifdef APSARA_UNIT_TEST_MAIN
void ConfigManagerBase::CleanEnviroments() {
    RemoveAllConfigs();
    for (std::unordered_map<std::string, EventHandler*>::iterator iter = mDirEventHandlerMap.begin();
         iter != mDirEventHandlerMap.end();
         ++iter) {
        if (iter->second != mSharedHandler && iter->second)
            delete iter->second;
    }
    mDirEventHandlerMap.clear();

    // set it to null
    mLocalConfigJson = Json::Value();
}
#endif

void ReplaceEnvVarRefInConf(Json::Value& value) {
    if (value.isString()) {
        Json::Value tempValue{replaceEnvVarRefInStr(value.asString())};
        value.swapPayload(tempValue);
    } else if (value.isArray()) {
        Json::ValueIterator it = value.begin();
        Json::ValueIterator end = value.end();
        for (; it != end; ++it) {
            ReplaceEnvVarRefInConf(*it);
        }
    } else if (value.isObject()) {
        Json::ValueIterator it = value.begin();
        Json::ValueIterator end = value.end();
        for (; it != end; ++it) {
            ReplaceEnvVarRefInConf(*it);
        }
    }
}

static std::string unescapeDollar(std::string::const_iterator beginIt, std::string::const_iterator endIt) {
    std::string outStr;
    std::string::const_iterator lastMatchEnd = beginIt;
    static boost::regex reg(R"(\$\$|\$})");
    boost::regex_iterator<std::string::const_iterator> it{beginIt, endIt, reg};
    boost::regex_iterator<std::string::const_iterator> end;
    for (; it != end; ++it) {
        outStr.append(lastMatchEnd, (*it)[0].first); // original part
        outStr.append((*it)[0].first + 1, (*it)[0].second); // skip $ char
        lastMatchEnd = (*it)[0].second;
    }
    outStr.append(lastMatchEnd, endIt); // original part
    return outStr;
}

std::string replaceEnvVarRefInStr(const std::string& inStr) {
    std::string outStr;
    std::string::const_iterator lastMatchEnd = inStr.begin();
    static boost::regex reg(R"((?<!\$)\${([\w]+)(:(.*?))?(?<!\$)})");
    boost::regex_iterator<std::string::const_iterator> it{inStr.begin(), inStr.end(), reg};
    boost::regex_iterator<std::string::const_iterator> end;
    for (; it != end; ++it) {
        outStr.append(unescapeDollar(lastMatchEnd, (*it)[0].first)); // original part
        char* env = getenv((*it)[1].str().c_str());
        if (env != NULL) // replace to enviroment variable
        {
            outStr.append(env);
        } else if ((*it).size() == 4) // replace to default value
        {
            outStr.append((*it)[3].first, (*it)[3].second);
        }
        // else replace to empty string (do nothing)
        lastMatchEnd = (*it)[0].second;
    }
    outStr.append(unescapeDollar(lastMatchEnd, inStr.end())); // original part
    return outStr;
}

const set<string>& ConfigManagerBase::GetRegionAliuids(const std::string& region) {
    PTScopedLock lock(mRegionAliuidMapLock);
    return mRegionAliuidMap[region];
}

void ConfigManagerBase::InsertRegionAliuidMap(const std::string& region, const std::string& aliuid) {
    PTScopedLock lock(mRegionAliuidMapLock);
    mRegionAliuidMap[region].insert(aliuid);
}

void ConfigManagerBase::ClearRegionAliuidMap() {
    PTScopedLock lock(mRegionAliuidMapLock);
    mRegionAliuidMap.clear();
}

} // namespace logtail<|MERGE_RESOLUTION|>--- conflicted
+++ resolved
@@ -528,11 +528,7 @@
 
             if (logType == PLUGIN_LOG) {
                 config = new Config(
-<<<<<<< HEAD
-                    "", "", logType, telemetryType, logName, "", projectName, false, 0, 0, category, false, "", discardUnmatch);
-=======
-                    "", "", logType, logName, "", "", "", projectName, false, 0, 0, category, false, "", discardUnmatch);
->>>>>>> ca5bedac
+                    "", "", logType, telemetryType, logName, "","","", projectName, false, 0, 0, category, false, "", discardUnmatch);
                 if (pluginConfig.empty()) {
                     throw ExceptionBase(std::string("The plugin log type is invalid"));
                 }
