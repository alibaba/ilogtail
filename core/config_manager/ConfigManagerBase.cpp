// Copyright 2022 iLogtail Authors
//
// Licensed under the Apache License, Version 2.0 (the "License");
// you may not use this file except in compliance with the License.
// You may obtain a copy of the License at
//
//      http://www.apache.org/licenses/LICENSE-2.0
//
// Unless required by applicable law or agreed to in writing, software
// distributed under the License is distributed on an "AS IS" BASIS,
// WITHOUT WARRANTIES OR CONDITIONS OF ANY KIND, either express or implied.
// See the License for the specific language governing permissions and
// limitations under the License.

#include "Config.h"
#include "ConfigManager.h"
#include "sls_logs.pb.h"
#include <curl/curl.h>
#include <cctype>
#include <string>
#include <sys/types.h>
#include <sys/stat.h>
#include <fcntl.h>
#if defined(__linux__)
#include <unistd.h>
#include <fnmatch.h>
#endif
#include <limits.h>
#include <unordered_map>
#include <unordered_set>
#include <re2/re2.h>
#include <set>
#include <vector>
#include <fstream>
#include "common/util.h"
#include "common/JsonUtil.h"
#include "common/HashUtil.h"
#include "common/RuntimeUtil.h"
#include "common/FileSystemUtil.h"
#include "common/Constants.h"
#include "common/ExceptionBase.h"
#include "common/CompressTools.h"
#include "common/ErrorUtil.h"
#include "common/TimeUtil.h"
#include "common/StringTools.h"
#include "common/GlobalPara.h"
#include "common/version.h"
#include "config/UserLogConfigParser.h"
#include "monitor/LogtailAlarm.h"
#include "monitor/LogFileProfiler.h"
#include "monitor/LogIntegrity.h"
#include "monitor/LogLineCount.h"
#include "app_config/AppConfig.h"
#include "config_manager/ConfigYamlToJson.h"
#include "checkpoint/CheckPointManager.h"
#include "event_handler/EventHandler.h"
#include "controller/EventDispatcher.h"
#include "sender/Sender.h"
#include "processor/LogProcess.h"
#include "processor/LogFilter.h"
#include "ConfigManagerBase.h"

using namespace std;
using namespace logtail;

DEFINE_FLAG_BOOL(https_verify_peer, "set CURLOPT_SSL_VERIFYPEER, CURLOPT_SSL_VERIFYHOST option for libcurl", true);
#if defined(__linux__) || defined(__APPLE__)
DEFINE_FLAG_STRING(https_ca_cert, "set CURLOPT_CAINFO for libcurl", "ca-bundle.crt");
#elif defined(_MSC_VER)
DEFINE_FLAG_STRING(https_ca_cert, "set CURLOPT_CAINFO for libcurl", "cacert.pem");
#endif
DEFINE_FLAG_STRING(default_global_topic, "default is empty string", "");
DEFINE_FLAG_STRING(profile_project_name, "profile project_name for logtail", "");
DEFINE_FLAG_INT32(request_access_key_interval, "control the frenquency of GetAccessKey, seconds", 60);
DEFINE_FLAG_INT32(logtail_sys_conf_update_interval, "control the frenquency of load local machine conf, seconds", 60);
DEFINE_FLAG_INT32(wildcard_max_sub_dir_count, "", 1000);
DEFINE_FLAG_INT32(config_match_max_cache_size, "", 1000000);
DEFINE_FLAG_INT32(multi_config_alarm_interval, "second", 600);
DECLARE_FLAG_INT32(delay_bytes_upperlimit);
DECLARE_FLAG_BOOL(global_network_success);
DECLARE_FLAG_STRING(ilogtail_user_defined_id_env_name);
DECLARE_FLAG_STRING(ilogtail_aliuid_env_name);
DEFINE_FLAG_STRING(ilogtail_docker_file_path_config, "ilogtail docker path config file", "docker_path_config.json");
DEFINE_FLAG_STRING(ilogtail_docker_path_version, "ilogtail docker path config file", "0.1.0");
DEFINE_FLAG_INT32(max_docker_config_update_times, "max times docker config update in 3 minutes", 10);
DEFINE_FLAG_INT32(docker_config_update_interval, "interval between docker config updates, seconds", 3);
DEFINE_FLAG_STRING(default_data_integrity_project, "default data integrity project", "data_integrity");
DEFINE_FLAG_STRING(default_data_integrity_log_store, "default data integrity log store", "data_integrity");
DEFINE_FLAG_INT32(default_data_integrity_time_pos, "default data integrity time pos", 0);
DEFINE_FLAG_STRING(default_log_time_reg,
                   "default log time reg",
                   "([0-9]{4})-(0[0-9]{1}|1[0-2])-(0[0-9]{1}|[12][0-9]{1}|3[01]) "
                   "(0[0-9]{1}|1[0-9]{1}|2[0-3]):[0-5][0-9]{1}:([0-5][0-9]{1})");
DEFINE_FLAG_STRING(default_line_count_project, "default line count project", "line_count");
DEFINE_FLAG_STRING(default_line_count_log_store, "default line count log store", "line_count");
DEFINE_FLAG_BOOL(default_fuse_mode, "default fuse mode", false);
DEFINE_FLAG_BOOL(default_mark_offset_flag, "default mark offset flag", false);
DEFINE_FLAG_BOOL(default_check_ulogfs_env, "default check ulogfs env", false);
DEFINE_FLAG_INT32(default_max_depth_from_root, "default max depth from root", 1000);
DEFINE_FLAG_INT32(default_plugin_log_queue_size, "", 10);
DEFINE_FLAG_STRING(fuse_customized_config_name,
                   "name of specified config for fuse, should not be used by user",
                   "__FUSE_CUSTOMIZED_CONFIG__");
DEFINE_FLAG_BOOL(logtail_config_update_enable, "", true);

DECLARE_FLAG_BOOL(rapid_retry_update_config);
DECLARE_FLAG_BOOL(default_global_fuse_mode);
DECLARE_FLAG_BOOL(default_global_mark_offset_flag);
DECLARE_FLAG_BOOL(enable_collection_mark);
DECLARE_FLAG_BOOL(enable_env_ref_in_config);

DEFINE_FLAG_STRING(ALIYUN_LOG_FILE_TAGS, "default env file key to load tags", "");

namespace logtail {

static bool ReadAliuidsFile(std::vector<std::string>& aliuids) {
    std::string dirName = AppConfig::GetInstance()->GetLogtailSysConfDir() + STRING_FLAG(logtail_sys_conf_users_dir);
    fsutil::Dir dir(dirName);
    if (!dir.Open()) {
        auto err = GetErrno();
        if (fsutil::Dir::IsENOENT(err)) {
            aliuids.clear();
            return true;
        }
        LOG_ERROR(sLogger, ("Open dir failed", dirName)("errno", ErrnoToString(err)));
        return false;
    }
    fsutil::Entry ent;
    while (ent = dir.ReadNext(false)) {
        aliuids.push_back(ent.Name());
    }
    return true;
}

const std::string LOG_LOCAL_DEFINED_PATH_PREFIX = "__local_defined_path__";

ParseConfResult ParseConfig(const std::string& configName, Json::Value& jsonRoot) {
    // Get full path, if it is a relative path, prepend process execution dir.
    std::string fullPath = configName;
    if (IsRelativePath(fullPath)) {
        fullPath = GetProcessExecutionDir() + configName;
    }

    ifstream is;
    is.open(fullPath.c_str());
    if (!is.good()) {
        return CONFIG_NOT_EXIST;
    }
    std::string buffer((std::istreambuf_iterator<char>(is)), (std::istreambuf_iterator<char>()));
    if (!IsValidJson(buffer.c_str(), buffer.length())) {
        return CONFIG_INVALID_FORMAT;
    }

    Json::CharReaderBuilder builder;
    builder["collectComments"] = false;
    std::unique_ptr<Json::CharReader> jsonReader(builder.newCharReader());
    std::string jsonParseErrs;
    if (!jsonReader->parse(buffer.data(), buffer.data() + buffer.size(), &jsonRoot, &jsonParseErrs)) {
        LOG_WARNING(sLogger, ("ConfigName", configName)("ParseConfig error", jsonParseErrs));
        return CONFIG_INVALID_FORMAT;
    }
    return CONFIG_OK;
}

ParseConfResult ParseConfig(const std::string& configName, YAML::Node& yamlRoot) {
    // Get full path, if it is a relative path, prepend process execution dir.
    std::string fullPath = configName;
    if (IsRelativePath(fullPath)) {
        fullPath = GetProcessExecutionDir() + configName;
    }

    try {
        yamlRoot = YAML::LoadFile(fullPath);
    } catch (const YAML::BadFile& e) {
        return CONFIG_NOT_EXIST;
    } catch (const YAML::ParserException& e) {
        LOG_WARNING(sLogger, ("parse yaml failed", e.what()));
        return CONFIG_INVALID_FORMAT;
    } catch (...) {
        return CONFIG_INVALID_FORMAT;
    }
    return CONFIG_OK;
}

// CheckLogType validate @logTypeStr and convert it to @logType if it's valid.
bool ConfigManagerBase::CheckLogType(const string& logTypeStr, LogType& logType) {
    if (logTypeStr == "common_reg_log")
        logType = REGEX_LOG;
    else if (logTypeStr == "apsara_log")
        logType = APSARA_LOG;
    else if (logTypeStr == "streamlog")
        logType = STREAM_LOG;
    else if (logTypeStr == "delimiter_log")
        logType = DELIMITER_LOG;
    else if (logTypeStr == "json_log")
        logType = JSON_LOG;
    else if (logTypeStr == "plugin")
        logType = PLUGIN_LOG;
    else {
        LOG_ERROR(sLogger, ("not supported log type", logTypeStr));
        return false;
    }
    return true;
}

void ConfigManagerBase::ParseTelemetryType(const string& telemetryTypeStr, sls_logs::SlsTelemetryType& telemetryType) {
    if (telemetryTypeStr == "logs")
        telemetryType = sls_logs::SLS_TELEMETRY_TYPE_LOGS;
    else if (telemetryTypeStr == "metrics")
        telemetryType = sls_logs::SLS_TELEMETRY_TYPE_METRICS;
    else {
        LOG_WARNING(sLogger, ("not supported log type, use default log telemetry type", telemetryType));
         telemetryType = sls_logs::SLS_TELEMETRY_TYPE_LOGS;
    }
}

// LoadGlobalConfig reads config from @jsonRoot, and set to LogtailGlobalPara::Instance().
bool ConfigManagerBase::LoadGlobalConfig(const Json::Value& jsonRoot) {
    LOG_INFO(sLogger, ("load global config", jsonRoot.toStyledString()));
    static LogtailGlobalPara* sGlobalPara = LogtailGlobalPara::Instance();
    try {
        if (jsonRoot.isMember("global_topic")) {
            sGlobalPara->SetTopic(GetStringValue(jsonRoot, "global_topic", ""));
        } else {
            sGlobalPara->SetTopic(STRING_FLAG(default_global_topic));
        }
    } catch (const ExceptionBase& e) {
        LOG_ERROR(sLogger, ("The logtail global topic is invalid", e.GetExceptionMessage()));
        LogtailAlarm::GetInstance()->SendAlarm(GLOBAL_CONFIG_ALARM,
                                               string("The global_topic value is invalid") + e.GetExceptionMessage());
    } catch (...) {
        LOG_ERROR(sLogger, ("The logtail global topic is invalid", "unkown reason"));
        LogtailAlarm::GetInstance()->SendAlarm(GLOBAL_CONFIG_ALARM, string("The global_topic value is invalid"));
    }
    return true;
}

void ConfigManagerBase::MappingPluginConfig(const Json::Value& configValue, Config* config, Json::Value& pluginJson) {
    Json::Value inputs;
    Json::Value dockerFile;
    Json::Value detail;
    dockerFile["type"] = Json::Value("metric_docker_file");
    // if wildcard path, use config->mWildcardPaths[0] as path,  maxDepth += config->mWildcardPaths.size() - 1
    if (config->mWildcardPaths.size() > (size_t)0) {
        detail["LogPath"] = Json::Value(config->mWildcardPaths[0]);
        detail["MaxDepth"] = Json::Value(int(config->mWildcardPaths.size()) - int(1) + int(config->mMaxDepth));
    } else {
        detail["LogPath"] = Json::Value(config->mBasePath);
        detail["MaxDepth"] = Json::Value(config->mMaxDepth);
    }
    detail["FileParttern"] = Json::Value(config->mFilePattern);
    if (configValue.isMember("docker_include_label") && configValue["docker_include_label"].isObject()) {
        detail["IncludeLabel"] = configValue["docker_include_label"];
    }
    if (configValue.isMember("docker_exclude_label") && configValue["docker_exclude_label"].isObject()) {
        detail["ExcludeLabel"] = configValue["docker_exclude_label"];
    }
    if (configValue.isMember("docker_include_env") && configValue["docker_include_env"].isObject()) {
        detail["IncludeEnv"] = configValue["docker_include_env"];
    }
    if (configValue.isMember("docker_exclude_env") && configValue["docker_exclude_env"].isObject()) {
        detail["ExcludeEnv"] = configValue["docker_exclude_env"];
    }
    if (configValue.isMember("advanced") && configValue["advanced"].isObject()
        && configValue["advanced"].isMember("collect_containers_flag")) {
        detail["CollectContainersFlag"] = configValue["advanced"]["collect_containers_flag"];
    }
    // parse k8s flags
    if (configValue.isMember("advanced") && configValue["advanced"].isObject()
        && configValue["advanced"].isMember("k8s") && configValue["advanced"]["k8s"].isObject()) {
        // k8s_filter is deprecated,using k8s instead.
        const Json::Value& k8sVal = configValue["advanced"]["k8s"];
        auto setDetail = [&](const std::string& key, Json::ValueType valueType) {
            if (k8sVal.isMember(key)) {
                if (k8sVal[key].type() == valueType) {
                    detail[key] = k8sVal[key];
                } else {
                    LOG_ERROR(sLogger,
                              ("Parse Config advanced.k8s Error", key)("support type", valueType)("parse type",
                                                                                                  k8sVal[key].type()));
                }
            }
        };
        setDetail("K8sNamespaceRegex", Json::ValueType::stringValue);
        setDetail("K8sPodRegex", Json::ValueType::stringValue);
        setDetail("K8sContainerRegex", Json::ValueType::stringValue);

        setDetail("IncludeEnv", Json::ValueType::objectValue);
        setDetail("ExcludeEnv", Json::ValueType::objectValue);

        setDetail("IncludeLabel", Json::ValueType::objectValue);
        setDetail("ExcludeLabel", Json::ValueType::objectValue);

        setDetail("IncludeContainerLabel", Json::ValueType::objectValue);
        setDetail("ExcludeContainerLabel", Json::ValueType::objectValue);
        setDetail("IncludeK8sLabel", Json::ValueType::objectValue);
        setDetail("ExcludeK8sLabel", Json::ValueType::objectValue);
        setDetail("ExternalEnvTag", Json::ValueType::objectValue);
        setDetail("ExternalK8sLabelTag", Json::ValueType::objectValue);
    }
    dockerFile["detail"] = detail;
    inputs.append(dockerFile);

    // Overwite inputs and some fields in global.
    pluginJson["inputs"] = inputs;
    const std::string kGlobalFiledName = "global";
    Json::Value global;
    if (pluginJson.isMember(kGlobalFiledName) && pluginJson[kGlobalFiledName].isObject()) {
        global = pluginJson[kGlobalFiledName];
    }
    SetNotFoundJsonMember(global, "DefaultLogQueueSize", INT32_FLAG(default_plugin_log_queue_size));
    SetNotFoundJsonMember(global, "AlwaysOnline", true);
    pluginJson[kGlobalFiledName] = global;
    config->mPluginConfig = pluginJson.toStyledString();
    LOG_INFO(sLogger, ("docker file config", config->mPluginConfig));
}

void ConfigManagerBase::UpdatePluginStats(const Json::Value& config) {
    std::unordered_map<std::string, std::unordered_set<std::string>> stats;
    if (config.isMember("plugin")) {
        Json::Value::Members mem = config["plugin"].getMemberNames();
        for (auto it = mem.begin(); it != mem.end(); ++it) {
            if (*it == "inputs" || *it == "processors" || *it == "flushers") {
                for (int i = 0; i < (int)config["plugin"][*it].size(); ++i) {
                    std::string type = config["plugin"][*it][i]["type"].asString();
                    stats[*it].insert(type);
                    if (type == "service_docker_stdout") {
                        if (config["plugin"][*it][i].isMember("detail") && config["plugin"][*it][i]["detail"].isObject()
                            && config["plugin"][*it][i]["detail"].isMember("CollectContainersFlag")
                            && config["plugin"][*it][i]["detail"]["CollectContainersFlag"].isBool()
                            && config["plugin"][*it][i]["detail"]["CollectContainersFlag"].asBool()) {
                            stats["inner_function"].insert("collect_containers_meta");
                        }
                    }
                }
            }
        }
        if (!config["plugin"].isMember("inputs")) {
            stats["inputs"].insert("file_log");
        }
        if (!config["plugin"].isMember("flushers")) {
            stats["flushers"].insert("flusher_sls");
        }
    } else {
        std::string logType = config["log_type"].asString(), processor;
        if (logType == "common_reg_log") {
            processor = "processor_regex_accelerate";
        } else if (logType == "json_log") {
            processor = "processor_json_accelerate";
        } else if (logType == "delimiter_log") {
            processor = "processor_delimiter_accelerate";
        } else if (logType == "apsara_log") {
            processor = "processor_apsara_accelerate";
        } else {
            processor = "processor_stream_accelerate";
        }
        stats["inputs"].insert("file_log");
        stats["processors"].insert(processor);
        stats["flushers"].insert("flusher_sls");

        if (config.isMember("advanced") && config["advanced"].isObject()
            && config["advanced"].isMember("collect_containers_flag")
            && config["advanced"]["collect_containers_flag"].isBool()
            && config["advanced"]["collect_containers_flag"].asBool()) {
            stats["inner_function"].insert("collect_containers_meta");
        }
    }

    ScopedSpinLock lock(mPluginStatsLock);
    for (auto it = stats.begin(); it != stats.end(); ++it) {
        for (auto item = it->second.begin(); item != it->second.end(); ++item) {
            mPluginStats[it->first][*item] += 1;
        }
    }
}

std::string ConfigManagerBase::GeneratePluginStatString() {
    Json::Value rootValue;
    ScopedSpinLock lock(mPluginStatsLock);
    for (auto iter = mPluginStats.begin(); iter != mPluginStats.end(); ++iter) {
        for (auto item = iter->second.begin(); item != iter->second.end(); ++item) {
            rootValue[iter->first][item->first] = Json::Value(item->second);
        }
    }
    return rootValue.toStyledString();
}

void ConfigManagerBase::ClearPluginStats() {
    ScopedSpinLock lock(mPluginStatsLock);
    mPluginStats.clear();
}

// LoadSingleUserConfig constructs new Config object according to @value, and insert it into
// mNameConfigMap with name @logName.
void ConfigManagerBase::LoadSingleUserConfig(const std::string& logName, const Json::Value& rawValue, bool localFlag) {
    // MIX_PROCESS_MODE used to tag the config using CGO interface to process logs.
    // Different value maybe means different optimizing strategies, such as adjust the size of channel between
    // goroutines. But because of historical compatibility, the raw logs would not transfer this flag. The golang part
    // should retain no flag scenario as the default flag.
    static const std::string MIX_PROCESS_MODE = "mix_process_mode";
    Config* config = NULL;
    string projectName, category, errorMessage;
    sls_logs::SlsTelemetryType telemetryType;
    LOG_DEBUG(sLogger, ("message", "load single user config")("json", rawValue.toStyledString()));
    const Json::Value* valuePtr = &rawValue;
    Json::Value replacedValue = rawValue;
    if (BOOL_FLAG(enable_env_ref_in_config)) {
        // replace environment variable reference in config string
        ReplaceEnvVarRefInConf(replacedValue);
        valuePtr = &replacedValue;
        LOG_DEBUG(
            sLogger,
            ("message", "user config after environment variable replacement")("json", replacedValue.toStyledString()));
    }
    const Json::Value& value = *valuePtr;
    try {
        if (value["enable"].asBool()) {
            int version = GetIntValue(value, USER_CONFIG_VERSION, 0);
            if (version == -1) {
                return;
            }
            projectName = GetStringValue(value, "project_name", "");
            category = GetStringValue(value, "category", "");
            ParseTelemetryType(GetStringValue(value, "telemetry_type", "logs"), telemetryType);
            string logTypeStr = GetStringValue(value, "log_type", "plugin");
            auto region = GetStringValue(value, "region", AppConfig::GetInstance()->GetDefaultRegion());
            LogType logType;
            if (!CheckLogType(logTypeStr, logType)) {
                throw ExceptionBase(std::string("The logType is invalid : ") + logTypeStr);
            }
            bool discardUnmatch = GetBoolValue(value, "discard_unmatch", true);

            // this field is for ant
            // all configuration are included in "customized" field
            bool dataIntegritySwitch = false;
            string dataIntegrityProjectName, dataIntegrityLogstore, logTimeReg;
            int32_t timePos = 0;
            bool lineCountSwitch = false;
            string lineCountProjectName, lineCountLogstore;
            bool isFuseMode = BOOL_FLAG(default_global_fuse_mode);
            bool markOffsetFlag = BOOL_FLAG(default_global_mark_offset_flag);
            bool collectBackwardTillBootTime = false;
            if (value.isMember("customized_fields") && value["customized_fields"].isObject()) {
                // parse data integrity and line count fields
                const Json::Value& customizedFieldsValue = value["customized_fields"];
                if (customizedFieldsValue.isMember("data_integrity")
                    && customizedFieldsValue["data_integrity"].isObject()) {
                    const Json::Value& dataIntegrityValue = customizedFieldsValue["data_integrity"];
                    dataIntegritySwitch = GetBoolValue(dataIntegrityValue, "switch", false);
                    if (dataIntegritySwitch) {
                        dataIntegrityProjectName = GetStringValue(
                            dataIntegrityValue, "project_name", STRING_FLAG(default_data_integrity_project));
                        dataIntegrityLogstore = GetStringValue(
                            dataIntegrityValue, "logstore", STRING_FLAG(default_data_integrity_log_store));
                        logTimeReg
                            = GetStringValue(dataIntegrityValue, "log_time_reg", STRING_FLAG(default_log_time_reg));
                        timePos
                            = GetIntValue(dataIntegrityValue, "time_pos", INT32_FLAG(default_data_integrity_time_pos));
                    }
                }
                if (customizedFieldsValue.isMember("line_count") && customizedFieldsValue["line_count"].isObject()) {
                    const Json::Value& lineCountValue = customizedFieldsValue["line_count"];
                    lineCountSwitch = GetBoolValue(lineCountValue, "switch", false);
                    if (lineCountSwitch) {
                        lineCountProjectName
                            = GetStringValue(lineCountValue, "project_name", STRING_FLAG(default_line_count_project));
                        lineCountLogstore
                            = GetStringValue(lineCountValue, "logstore", STRING_FLAG(default_line_count_log_store));
                    }
                }

                if (customizedFieldsValue.isMember("check_ulogfs_env")
                    && customizedFieldsValue["check_ulogfs_env"].isBool()) {
                    bool checkUlogfsEnv
                        = GetBoolValue(customizedFieldsValue, "check_ulogfs_env", BOOL_FLAG(default_check_ulogfs_env));
                    bool hasCollectionMarkFileFlag
                        = BOOL_FLAG(enable_collection_mark) ? GetCollectionMarkFileExistFlag() : false;
                    if (checkUlogfsEnv && !hasCollectionMarkFileFlag) {
                        // only set in pod's app container
                        const char* ulogfsEnabledEnv = getenv("ULOGFS_ENABLED");
                        if (ulogfsEnabledEnv) {
                            if (strcmp(ulogfsEnabledEnv, "true") == 0) {
                                LOG_WARNING(sLogger,
                                            ("load conifg", logName)("skip config", category)("project", projectName)(
                                                "check_ulogfs_env", "true")("env of ULOGFS_ENABLED", "true"));
                                // if ULOGFS_ENABLED in env is true and check_ulogfs_env in config json is true
                                // it means this logtail instance should skip this fuse config, we should no load it
                                return;
                            }
                        }
                    }
                }

                isFuseMode
                    = isFuseMode && GetBoolValue(customizedFieldsValue, "fuse_mode", BOOL_FLAG(default_fuse_mode));
                markOffsetFlag = markOffsetFlag && GetBoolValue(customizedFieldsValue, "mark_offset", false);
                collectBackwardTillBootTime
                    = GetBoolValue(customizedFieldsValue, "collect_backward_till_boot_time", false);
            }

            string pluginConfig;
            bool flusher_exists = false;
            if (value.isMember("plugin")) {
                if (value["plugin"].isObject()) {
                    pluginConfig = value["plugin"].toStyledString();
                    if (value["plugin"].isMember("flushers")) {
                        flusher_exists = true;
                    }
                } else if (value["plugin"].isString()) {
                    pluginConfig = value["plugin"].asString();
                    if (pluginConfig.find("\"flushers\"")) {
                        flusher_exists = true;
                    }
                }
            }
            if ((projectName == "" || category == "") && !flusher_exists) {
                throw ExceptionBase(std::string("Neither project/logstore or flusher exists"));
            }
            // prevent invalid input like "{}" "null" ...
            if (pluginConfig.size() < 20) {
                pluginConfig.clear();
            }

            Json::Value pluginConfigJson;
            Json::CharReaderBuilder builder;
            builder["collectComments"] = false;
            std::unique_ptr<Json::CharReader> jsonReader(builder.newCharReader());
            std::string jsonParseErrs;
            if (!pluginConfig.empty()
                && !jsonReader->parse(pluginConfig.data(),
                                      pluginConfig.data() + pluginConfig.size(),
                                      &pluginConfigJson,
                                      &jsonParseErrs)) {
                LOG_WARNING(
                    sLogger,
                    ("invalid plugin config, plugin config json parse error", pluginConfig)("project", projectName)(
                        "logstore", category)("config", logName)("error", jsonParseErrs));
            }

            if (logType == PLUGIN_LOG) {
<<<<<<< HEAD
                config = new Config(
                    "", "", logType, telemetryType, logName, "","","", projectName, false, 0, 0, category, false, "", discardUnmatch);
=======
                config = new Config("",
                                    "",
                                    logType,
                                    logName,
                                    "",
                                    "",
                                    "",
                                    projectName,
                                    false,
                                    0,
                                    0,
                                    category,
                                    false,
                                    "",
                                    discardUnmatch);
>>>>>>> 529a5c05
                if (pluginConfig.empty()) {
                    throw ExceptionBase(std::string("The plugin log type is invalid"));
                }
                if (!pluginConfigJson.isNull()) {
                    config->mPluginProcessFlag = true;
                    if (pluginConfig.find("\"observer_ilogtail_") != string::npos) {
                        if (pluginConfigJson.isMember("inputs")) {
                            if (pluginConfigJson["inputs"].isObject() || pluginConfigJson["inputs"].isArray()) {
                                config->mObserverConfig = pluginConfigJson["inputs"].toStyledString();
                                config->mObserverFlag = true;
                                pluginConfigJson.removeMember("inputs");
                            }
                            if (pluginConfigJson.isMember("processors")
                                && (pluginConfigJson["processors"].isObject()
                                    || pluginConfigJson["processors"].isArray())) {
                                SetNotFoundJsonMember(pluginConfigJson, MIX_PROCESS_MODE, "observer");
                            }
                        } else {
                            LOG_WARNING(sLogger,
                                        ("observer config is not a legal JSON object",
                                         logName)("project", projectName)("logstore", category));
                            throw ExceptionBase(std::string("observer config is not a legal JSON object"));
                        }
                    }
                    pluginConfigJson = ConfigManager::GetInstance()->CheckPluginProcessor(pluginConfigJson, value);
                    pluginConfig = ConfigManager::GetInstance()->CheckPluginFlusher(pluginConfigJson);
                    config->mPluginConfig = pluginConfig;
                }
            } else if (logType == STREAM_LOG) {
                config = new Config("",
                                    "",
                                    logType,
                                    telemetryType,
                                    logName,
                                    "",
                                    "",
                                    "",
                                    projectName,
                                    false,
                                    0,
                                    0,
                                    category,
                                    false,
                                    GetStringValue(value, "tag"),
                                    discardUnmatch);
            } else {
                bool isPreserve = GetBoolValue(value, "preserve", true);
                int preserveDepth = 0;
                if (!isPreserve) {
                    preserveDepth = GetIntValue(value, "preserve_depth");
                }
                int maxDepth = -1;
                if (value.isMember("max_depth"))
                    maxDepth = GetIntValue(value, "max_depth");
                string logPath = GetStringValue(value, "log_path");
                if (logPath.find(LOG_LOCAL_DEFINED_PATH_PREFIX) == 0) {
                    mHaveMappingPathConfig = true;
                    string tmpLogPath = GetMappingPath(logPath);
                    if (!tmpLogPath.empty())
                        logPath = tmpLogPath;
                }
                if (IsRelativePath(logPath)) {
                    logPath = NormalizePath(AbsolutePath(logPath, AppConfig::GetInstance()->GetProcessExecutionDir()));
                }

                // one may still make mistakes, teminate logPath by '/'
                size_t size = logPath.size();
                if (size > 0 && PATH_SEPARATOR[0] == logPath[size - 1])
                    logPath = logPath.substr(0, size - 1);

                string logBeginReg = GetStringValue(value, "log_begin_reg", "");
                if (logBeginReg != "" && CheckRegFormat(logBeginReg) == false) {
                    throw ExceptionBase("The log begin line is not value regex : " + logBeginReg);
                }
                string logContinueReg = GetStringValue(value, "log_continue_reg", "");
                if (logContinueReg != "" && CheckRegFormat(logContinueReg) == false) {
                    throw ExceptionBase("The log continue line is not value regex : " + logContinueReg);
                }
                string logEndReg = GetStringValue(value, "log_end_reg", "");
                if (logEndReg != "" && CheckRegFormat(logEndReg) == false) {
                    throw ExceptionBase("The log end line is not value regex : " + logEndReg);
                }
                int readerFlushTimeout = 5;
                if (value.isMember("reader_flush_timeout"))
                    readerFlushTimeout = GetIntValue(value, "reader_flush_timeout");

                string filePattern = GetStringValue(value, "file_pattern");
                // raw log flag
                bool rawLogFlag = false;
                if (value.isMember("raw_log") && value["raw_log"].isBool()) {
                    rawLogFlag = value["raw_log"].asBool();
                }

                config = new Config(logPath,
                                    filePattern,
                                    logType,
                                    telemetryType,
                                    logName,
                                    logBeginReg,
                                    logContinueReg,
                                    logEndReg,
                                    projectName,
                                    isPreserve,
                                    preserveDepth,
                                    maxDepth,
                                    category,
                                    rawLogFlag,
                                    "",
                                    discardUnmatch,
                                    readerFlushTimeout);

                // normal log file config can have plugin too
                // Boolean force_enable_pipeline.
                if (value.isMember("force_enable_pipeline") && value["force_enable_pipeline"].isBool()
                    && value["force_enable_pipeline"].asBool()) {
                    config->mForceEnablePipeline = true;
                    LOG_INFO(sLogger,
                             ("set force enable pipeline",
                              config->mForceEnablePipeline)("project", projectName)("config", logName));
                }
                if (!pluginConfig.empty() && !pluginConfigJson.isNull()) {
                    if (pluginConfigJson.isMember("processors")
                        && (pluginConfigJson["processors"].isObject() || pluginConfigJson["processors"].isArray())
                        && !pluginConfigJson["processors"].empty()) {
                        config->mPluginProcessFlag = true;
                    }
                    if (pluginConfigJson.isMember("flushers")
                        && (pluginConfigJson["flushers"].isObject() || pluginConfigJson["flushers"].isArray())
                        && !pluginConfigJson["flushers"].empty() && IsMeaningfulFlusher(pluginConfigJson["flushers"])) {
                        config->mPluginProcessFlag = true;
                    }
                    // check processors
                    // set process flag when config have processors
                    if (pluginConfigJson.isMember("processors")
                        && (pluginConfigJson["processors"].isObject() || pluginConfigJson["processors"].isArray())) {
                        // patch enable_log_position_meta to split processor if exists ...
                        pluginConfigJson = ConfigManager::GetInstance()->CheckPluginProcessor(pluginConfigJson, value);
                        pluginConfig = ConfigManager::GetInstance()->CheckPluginFlusher(pluginConfigJson);
                    }
                    config->mPluginConfig = pluginConfig;
                }
                if (value.isMember("docker_file") && value["docker_file"].isBool() && value["docker_file"].asBool()) {
                    if (AppConfig::GetInstance()->IsPurageContainerMode()) {
                        // docker file is not supported in Logtail's container mode
                        if (AppConfig::GetInstance()->IsContainerMode()) {
                            throw ExceptionBase(
                                std::string("docker file is not supported in Logtail's container mode "));
                        }
                        // load saved container path
                        auto iter = mAllDockerContainerPathMap.find(logName);
                        if (iter != mAllDockerContainerPathMap.end()) {
                            config->mDockerContainerPaths = iter->second;
                            mAllDockerContainerPathMap.erase(iter);
                        }
                        if (!config->SetDockerFileFlag(true)) {
                            // should not happen
                            throw ExceptionBase(std::string("docker file do not support wildcard path"));
                        }
                        MappingPluginConfig(value, config, pluginConfigJson);
                    } else {
                        LOG_WARNING(sLogger,
                                    ("config is docker_file mode, but logtail is not a purage container",
                                     "the flag is ignored")("project", projectName)("logstore", category));
                        LogtailAlarm::GetInstance()->SendAlarm(CATEGORY_CONFIG_ALARM,
                                                               string("config is docker_file mode, but logtail is not "
                                                                      "a purage container, the flag is ignored"),
                                                               projectName,
                                                               category,
                                                               region);
                    }
                }
                if (AppConfig::GetInstance()->IsContainerMode()) {
                    // mapping config's path to real filePath
                    // use docker file flag
                    if (!config->SetDockerFileFlag(true)) {
                        // should not happen
                        throw ExceptionBase(std::string("docker file do not support wildcard path"));
                    }
                    string realPath;
                    string basePath
                        = config->mWildcardPaths.size() > (size_t)0 ? config->mWildcardPaths[0] : config->mBasePath;
                    mDockerMountPathsLock.lock();
                    bool findRst = mDockerMountPaths.FindBestMountPath(basePath, realPath);
                    mDockerMountPathsLock.unlock();
                    if (!findRst) {
                        throw ExceptionBase(std::string("invalid mount path, basePath : ") + basePath);
                    }

                    // add containerPath
                    DockerContainerPath containerPath;
                    containerPath.mContainerPath = realPath;
                    config->mDockerContainerPaths->push_back(containerPath);
                }

                config->mTopicFormat = GetStringValue(value, "topic_format", "default");
                if (!config->mTopicFormat.empty()) {
                    // Constant prefix to indicate use customized topic name,
                    // it might be an invalid regex, so compare directly.
                    const std::string customizedPrefix = "customized://";
                    if (StartWith(config->mTopicFormat, customizedPrefix)) {
                        config->mCustomizedTopic = config->mTopicFormat.substr(customizedPrefix.length());
                        config->mTopicFormat = "customized";
                    } else if (CheckTopicRegFormat(config->mTimeFormat) == false) {
                        throw ExceptionBase("The topic format is not valid regex");
                    }
                }
                string fileEncoding = GetStringValue(value, "file_encoding", "");
                if (ToLowerCaseString(fileEncoding) == "gbk")
                    config->mFileEncoding = ENCODING_GBK;
                else
                    config->mFileEncoding = ENCODING_UTF8;
                if (value.isMember("filter_keys") && value.isMember("filter_regs")) {
                    config->mFilterRule.reset(GetFilterFule(value["filter_keys"], value["filter_regs"]));
                }
                if (value.isMember("dir_pattern_black_list")) {
                    config->mUnAcceptDirPattern = GetStringVector(value["dir_pattern_black_list"]);
                }

                // TODO: the following codes (line 673 - line 724) seem to be the same as the codes in line 816 - line
                // 874. Remove the following codes in the future.
                if (value.isMember("merge_type") && value["merge_type"].isString()) {
                    string mergeType = value["merge_type"].asString();

                    if (mergeType == "logstore") {
                        config->mMergeType = MERGE_BY_LOGSTORE;
                        LOG_INFO(sLogger, ("set config merge type to MERGE_BY_LOGSTORE", config->mConfigName));
                    } else {
                        config->mMergeType = MERGE_BY_TOPIC;
                    }
                }

                if (value.isMember("tz_adjust") && value["tz_adjust"].isBool() && value.isMember("log_tz")
                    && value["log_tz"].isString()) {
                    string logTZ = value["log_tz"].asString();
                    int logTZSecond = 0;
                    bool adjustFlag = value["tz_adjust"].asBool();
                    if (adjustFlag && !ParseTimeZoneOffsetSecond(logTZ, logTZSecond)) {
                        LOG_ERROR(sLogger, ("invalid log time zone set", logTZ));
                        config->mTimeZoneAdjust = false;
                    } else {
                        config->mTimeZoneAdjust = adjustFlag;
                        config->mLogTimeZoneOffsetSecond = logTZSecond;
                        if (adjustFlag) {
                            LOG_INFO(
                                sLogger,
                                ("set log timezone adjust, project", config->mProjectName)(
                                    "logstore", config->mCategory)("time zone", logTZ)("offset seconds", logTZSecond));
                        }
                    }
                }

                // create time
                int32_t createTime = 0;
                if (value.isMember("create_time") && value["create_time"].isInt()) {
                    createTime = value["create_time"].asInt();
                }
                config->mCreateTime = createTime;

                if (value.isMember("max_send_rate") && value["max_send_rate"].isInt()
                    && value.isMember("send_rate_expire") && value["send_rate_expire"].isInt()) {
                    int32_t maxSendBytesPerSecond = value["max_send_rate"].asInt();
                    int32_t expireTime = value["send_rate_expire"].asInt();
                    config->mMaxSendBytesPerSecond = maxSendBytesPerSecond;
                    config->mSendRateExpireTime = expireTime;
                    if (maxSendBytesPerSecond >= 0) {
                        LOG_INFO(sLogger,
                                 ("set logstore flow control, project", config->mProjectName)(
                                     "logstore", config->mCategory)("max send byteps", config->mMaxSendBytesPerSecond)(
                                     "expire", expireTime - (int32_t)time(NULL)));
                    }
                    Sender::Instance()->SetLogstoreFlowControl(config->mLogstoreKey, maxSendBytesPerSecond, expireTime);
                }
                config->mPriority = 0;
                if (value.isMember("priority") && value["priority"].isInt()) {
                    int32_t priority = value["priority"].asInt();
                    if (priority < 0 || priority > MAX_CONFIG_PRIORITY_LEVEL) {
                        LOG_ERROR(
                            sLogger,
                            ("invalid config priority, project", config->mProjectName)("logstore", config->mCategory));
                    } else {
                        config->mPriority = priority;
                        if (priority > 0) {
                            LogProcess::GetInstance()->SetPriorityWithHoldOn(config->mLogstoreKey, priority);
                            LOG_INFO(sLogger,
                                     ("set logstore priority, project",
                                      config->mProjectName)("logstore", config->mCategory)("priority", priority));
                        }
                    }
                }
                if (config->mPriority == 0) {
                    // if mPriority is 0, try to delete high level queue
                    LogProcess::GetInstance()->DeletePriorityWithHoldOn(config->mLogstoreKey);
                }

                if (value.isMember("sensitive_keys") && value["sensitive_keys"].isArray()) {
                    GetSensitiveKeys(value["sensitive_keys"], config);
                }

                if (value.isMember("delay_alarm_bytes") && value["delay_alarm_bytes"].isInt()) {
                    config->mLogDelayAlarmBytes = value["delay_alarm_bytes"].asInt64();
                }
                if (config->mLogDelayAlarmBytes <= 0) {
                    config->mLogDelayAlarmBytes = INT32_FLAG(delay_bytes_upperlimit);
                }

                if (value.isMember("delay_skip_bytes") && value["delay_skip_bytes"].isInt()) {
                    config->mLogDelaySkipBytes = value["delay_skip_bytes"].asInt64();
                }


                if (logType == REGEX_LOG) {
                    config->mTimeFormat = GetStringValue(value, "timeformat", "");
                    GetRegexAndKeys(value, config);
                    if (config->mRegs && config->mKeys && config->mRegs->size() == (size_t)1
                        && config->mKeys->size() == (size_t)1) {
                        if ((!config->IsMultiline()) && *(config->mKeys->begin()) == DEFAULT_CONTENT_KEY
                            && *(config->mRegs->begin()) == DEFAULT_REG) {
                            LOG_DEBUG(sLogger,
                                      ("config is simple mode", config->GetProjectName())(config->GetCategory(),
                                                                                          config->mLogBeginReg));
                            config->mSimpleLogFlag = true;
                        }
                    }
                }

                config->mTimeKey = GetStringValue(value, "time_key", "");

                config->mTailExisted = GetBoolValue(value, "tail_existed", false);
                int32_t tailLimit = GetIntValue(value, "tail_limit", INT32_FLAG(default_tail_limit_kb));
                config->SetTailLimit(tailLimit);
            }

            UserLogConfigParser::ParseAdvancedConfig(value, *config);
            if (pluginConfigJson.isMember("global")) {
                SetNotFoundJsonMember(pluginConfigJson["global"],
                                      "EnableTimestampNanosecond",
                                      config->mAdvancedConfig.mEnableTimestampNanosecond);
            } else {
                Json::Value pluginGlobalConfigJson;
                SetNotFoundJsonMember(pluginGlobalConfigJson,
                                      "EnableTimestampNanosecond",
                                      config->mAdvancedConfig.mEnableTimestampNanosecond);
                pluginConfigJson["global"] = pluginGlobalConfigJson;
            }
            config->mPluginConfig = pluginConfigJson.toStyledString();

            if (logType == DELIMITER_LOG) {
                config->mTimeFormat = GetStringValue(value, "timeformat", "");
                string separatorStr = GetStringValue(value, "delimiter_separator");
                if (separatorStr == "\\t")
                    separatorStr = '\t';
                if (separatorStr.size() == 1) {
                    config->mSeparator = separatorStr;
                    string quoteStr = GetStringValue(value, "delimiter_quote", "\"");
                    if (quoteStr.size() == 1)
                        config->mQuote = quoteStr[0];
                    else
                        throw ExceptionBase("quote for Delimiter Log only support single char(like \")");
                } else if (separatorStr.size() > 1)
                    config->mSeparator = separatorStr;
                else
                    throw ExceptionBase("separator for Delimiter Log should not be empty");

                const Json::Value& columnKeys = value["column_keys"];
                for (uint32_t cIdx = 0; cIdx < columnKeys.size(); ++cIdx)
                    config->mColumnKeys.push_back(columnKeys[cIdx].asString());

                config->mTimeKey = GetStringValue(value, "time_key", "");
                config->mAutoExtend = GetBoolValue(value, "auto_extend", true);
                config->mAcceptNoEnoughKeys = GetBoolValue(value, "accept_no_enough_keys", false);
            } else if (logType == JSON_LOG) {
                config->mTimeFormat = GetStringValue(value, "timeformat", "");
                config->mTimeKey = GetStringValue(value, "time_key", "");
            } else if (logType == APSARA_LOG) {
                // APSARA_LOG is a fix format, setting timeformat and timekey to pass adjust time zone validation
                config->mTimeFormat = "%Y-%m-%d %H%:M:%S";
                config->mTimeKey = "time";
            }

            if (value.isMember("merge_type") && value["merge_type"].isString()) {
                string mergeType = value["merge_type"].asString();

                if (mergeType == "logstore") {
                    config->mMergeType = MERGE_BY_LOGSTORE;
                    LOG_INFO(sLogger, ("set config merge type to MERGE_BY_LOGSTORE", config->mConfigName));
                } else {
                    config->mMergeType = MERGE_BY_TOPIC;
                }
            }

            if (value.isMember("tz_adjust") && value["tz_adjust"].isBool() && value.isMember("log_tz")
                && value["log_tz"].isString()) {
                string logTZ = value["log_tz"].asString();
                int logTZSecond = 0;
                bool adjustFlag = value["tz_adjust"].asBool();
                if (adjustFlag) {
                    if (config->mTimeFormat.empty()) {
                        LOG_WARNING(sLogger,
                                    ("choose to adjust log time zone, but time format is not specified",
                                     "use system time as log time instead")("project", config->mProjectName)(
                                        "logstore", config->mCategory)("config", config->mConfigName));
                        config->mTimeZoneAdjust = false;
                    } else if ((logType == DELIMITER_LOG || logType == JSON_LOG) && config->mTimeKey.empty()) {
                        LOG_WARNING(sLogger,
                                    ("choose to adjust log time zone, but time key is not specified",
                                     "use system time as log time instead")("project", config->mProjectName)(
                                        "logstore", config->mCategory)("config", config->mConfigName));
                        config->mTimeZoneAdjust = false;
                    } else if (!ParseTimeZoneOffsetSecond(logTZ, logTZSecond)) {
                        LOG_WARNING(sLogger,
                                    ("invalid log time zone specified, will parse log time without time zone adjusted",
                                     logTZ)("project", config->mProjectName)("logstore", config->mCategory)(
                                        "config", config->mConfigName));
                        config->mTimeZoneAdjust = false;
                    } else {
                        config->mTimeZoneAdjust = adjustFlag;
                        config->mLogTimeZoneOffsetSecond = logTZSecond;
                        LOG_INFO(sLogger,
                                 ("set log time zone", logTZ)("project", config->mProjectName)(
                                     "logstore", config->mCategory)("config", config->mConfigName));
                    }
                } else {
                    config->mTimeZoneAdjust = adjustFlag;
                    config->mLogTimeZoneOffsetSecond = logTZSecond;
                }
            }

            // create time
            int32_t createTime = 0;
            if (value.isMember("create_time") && value["create_time"].isInt()) {
                createTime = value["create_time"].asInt();
            }
            config->mCreateTime = createTime;

            if (value.isMember("max_send_rate") && value["max_send_rate"].isInt() && value.isMember("send_rate_expire")
                && value["send_rate_expire"].isInt()) {
                int32_t maxSendBytesPerSecond = value["max_send_rate"].asInt();
                int32_t expireTime = value["send_rate_expire"].asInt();
                config->mMaxSendBytesPerSecond = maxSendBytesPerSecond;
                config->mSendRateExpireTime = expireTime;
                LOG_INFO(
                    sLogger,
                    ("set logstore flow control, project", config->mProjectName)("logstore", config->mCategory)(
                        "max send byteps", config->mMaxSendBytesPerSecond)("expire", expireTime - (int32_t)time(NULL)));
                Sender::Instance()->SetLogstoreFlowControl(config->mLogstoreKey, maxSendBytesPerSecond, expireTime);
            }

            if (value.isMember("sensitive_keys") && value["sensitive_keys"].isArray()) {
                GetSensitiveKeys(value["sensitive_keys"], config);
            }

            config->mGroupTopic = GetStringValue(value, USER_CONFIG_GROUPTOPIC, "");
            config->mLocalStorage = true; // Must be true, parameter local_storage is desperated.
            config->mVersion = version;

            // default compress type is lz4. none if disable by gflag
            config->mCompressType
                = BOOL_FLAG(sls_client_send_compress) ? GetStringValue(value, "compressType", "") : "none";
            config->mDiscardNoneUtf8 = GetBoolValue(value, "discard_none_utf8", false);

            config->mAliuid = GetStringValue(value, "aliuid", "");
            if (AppConfig::GetInstance()->IsDataServerPrivateCloud())
                config->mRegion = STRING_FLAG(default_region_name);
            else {
                config->mRegion = region;
                std::string defaultEndpoint = TrimString(GetStringValue(value, "defaultEndpoint", ""), ' ', ' ');
                if (defaultEndpoint.size() > 0)
                    Sender::Instance()->AddEndpointEntry(config->mRegion,
                                                         CheckAddress(defaultEndpoint, defaultEndpoint));
                if (value.isMember("endpoint_list")) {
                    const Json::Value& epArray = value["endpoint_list"];
                    if (epArray.isArray()) {
                        for (uint32_t epIdx = 0; epIdx < epArray.size(); ++epIdx) {
                            if (!(epArray[epIdx].isString()))
                                continue;
                            string ep = TrimString(epArray[epIdx].asString(), ' ', ' ');
                            if (ep.size() > 0)
                                Sender::Instance()->AddEndpointEntry(config->mRegion, CheckAddress(ep, ep));
                        }
                    }
                }
            }
            InsertRegionAliuidMap(config->mRegion, config->mAliuid);

            config->mShardHashKey.clear();
            if (value.isMember("shard_hash_key")) {
                const Json::Value& shardHashKey = value["shard_hash_key"];
                if (shardHashKey.isArray()) {
                    for (uint32_t sIdx = 0; sIdx < shardHashKey.size(); ++sIdx)
                        config->mShardHashKey.push_back(shardHashKey[sIdx].asString());
                }
            }
            config->mLocalFlag = localFlag;

            config->mIntegrityConfig.reset(new IntegrityConfig(config->mAliuid,
                                                               dataIntegritySwitch,
                                                               dataIntegrityProjectName,
                                                               dataIntegrityLogstore,
                                                               logTimeReg,
                                                               config->mTimeFormat,
                                                               timePos));
            // if integrity switch is off, erase corresponding item in integrity map
            if (!dataIntegritySwitch) {
                LogIntegrity::GetInstance()->EraseItemInMap(config->mRegion, config->mProjectName, config->mCategory);
            }

            config->mLineCountConfig.reset(
                new LineCountConfig(config->mAliuid, lineCountSwitch, lineCountProjectName, lineCountLogstore));
            // if line count switch is off, erase corresponding item in line count map
            if (!lineCountSwitch) {
                LogLineCount::GetInstance()->EraseItemInMap(config->mRegion, config->mProjectName, config->mCategory);
            }

            // set fuse mode
            config->mIsFuseMode = isFuseMode;
            // if fuse mode is true, then we should mark offset
            config->mMarkOffsetFlag = isFuseMode || markOffsetFlag;
            mHaveFuseConfigFlag = mHaveFuseConfigFlag || isFuseMode;
            config->mCollectBackwardTillBootTime = collectBackwardTillBootTime;

            // time format should not be blank here
            if ((collectBackwardTillBootTime || dataIntegritySwitch) && config->mTimeFormat.empty()) {
                LOG_ERROR(sLogger,
                          ("time format should not be blank if collect backward or open fata integrity function", ""));
            }

            auto configIter = mNameConfigMap.find(logName);
            if (mNameConfigMap.end() != configIter) {
                LOG_ERROR(sLogger,
                          ("duplicated config name, last will be deleted",
                           logName)("last", configIter->second->mBasePath)("new", config->mBasePath));
                delete configIter->second;
                configIter->second = config;
            } else {
                mNameConfigMap[logName] = config;
            }
            InsertProject(config->mProjectName);
            InsertRegion(config->mRegion);
            UpdatePluginStats(rawValue);
        }
    } catch (const ExceptionBase& e) {
        LOG_ERROR(sLogger, ("failed to parse config logname", logName)("Reason", e.GetExceptionMessage()));
        errorMessage = logName + string(" is invalid, reason:") + e.GetExceptionMessage();
    } catch (const exception& e) {
        LOG_ERROR(sLogger, ("failed to parse config logname", logName)("Reason", e.what()));
        errorMessage = logName + string(" is invalid, reason:") + e.what();
    } catch (...) {
        LOG_ERROR(sLogger, ("failed to parse config logname", logName)("Reason", "Unknown"));
        errorMessage = logName + " is invalid, reason:unknow";
    }
    if (!errorMessage.empty()) {
        if (config)
            delete config;
        if (!projectName.empty())
            LogtailAlarm::GetInstance()->SendAlarm(CATEGORY_CONFIG_ALARM, errorMessage, projectName, category);
        else
            LogtailAlarm::GetInstance()->SendAlarm(USER_CONFIG_ALARM, errorMessage);
    }
}

void ConfigManagerBase::GetRegexAndKeys(const Json::Value& value, Config* configPtr) {
    configPtr->mRegs.reset(new list<string>());
    configPtr->mKeys.reset(new list<string>());
    if (value.isMember("regex") == false || value.isMember("keys") == false) {
        throw ExceptionBase("The [regex] or [keys] field is not set");
    }

    const Json::Value& regs = value["regex"];
    const Json::Value& keys = value["keys"];
    if (regs.size() == 0 || regs.size() != keys.size()) {
        throw ExceptionBase(std::string("The regex and keys size is invalid, regs size : ") + ToString(regs.size())
                            + string(" keys size : ") + ToString(keys.size()));
    }
    for (uint32_t i = 0; i < regs.size(); i++) {
        if (CheckRegFormat(regs[i].asString()) == false) {
            throw ExceptionBase(std::string("The regex is invalid") + regs[i].asString());
        }
        configPtr->mRegs->push_back(regs[i].asString());
        configPtr->mKeys->push_back(keys[i].asString().empty() ? DEFAULT_CONTENT_KEY : keys[i].asString());
    }
}

bool ConfigManagerBase::CheckRegFormat(const std::string& regStr) {
    try {
        boost::regex reg(regStr);
    } catch (...) {
        return false;
    }
    return true;
}

// GetStringVector converts @value to vector<string>.
// **Will throw exception if @value is not array<string>**.
vector<string> ConfigManagerBase::GetStringVector(const Json::Value& value) {
    if (value.isArray() == false)
        throw ExceptionBase(std::string("value is not string" + value.toStyledString()));
    vector<string> result;
    for (unsigned int i = 0; i < value.size(); ++i) {
        if (value[i].isString())
            result.push_back(value[i].asString());
        else
            throw ExceptionBase(std::string("value ") + value.toStyledString() + ", pos:" + ToString(i)
                                + " not valid string value");
    }
    return result;
}

// GetFilterFule constructs LogFilterRule according to @filterKeys and @filterRegs.
// **Will throw exception if @filterKeys.size() != @filterRegs.size() or failed**.
LogFilterRule* ConfigManagerBase::GetFilterFule(const Json::Value& filterKeys, const Json::Value& filterRegs) {
    if (filterKeys.size() != filterRegs.size()) {
        throw ExceptionBase(std::string("The filterKey size is ") + ToString(filterKeys.size())
                            + std::string(", while the filterRegs size is ") + ToString(filterRegs.size()));
    }

    LogFilterRule* rulePtr = new LogFilterRule();
    for (uint32_t i = 0; i < filterKeys.size(); i++) {
        try {
            rulePtr->FilterKeys.push_back(filterKeys[i].asString());
            rulePtr->FilterRegs.push_back(boost::regex(filterRegs[i].asString()));
        } catch (const exception& e) {
            LOG_WARNING(sLogger, ("The filter is invalid", e.what()));
            delete rulePtr;
            throw;
        } catch (...) {
            LOG_WARNING(sLogger, ("The filter is invalid reason unknow", ""));
            delete rulePtr;
            throw;
        }
    }
    return rulePtr;
}

bool ConfigManagerBase::IsMeaningfulFlusher(const Json::Value& flusherConfig) {
    // Only one sls flusher without any option is not meaningful to use go plugin
    if (flusherConfig.isArray() && flusherConfig.size() == 1) {
        const auto& flusher = flusherConfig[0];
        try {
            if (flusher["type"].asString() == "flusher_sls" && flusher["detail"].empty()) {
                return false;
            }
        } catch (Json::Exception& e) {
            LOG_WARNING(sLogger, ("parse flusher plugin json failed", e.what()));
        }
    }
    return true;
}

bool ConfigManagerBase::LoadAllConfig() {
    ClearPluginStats();
    bool rst = true;
    rst &= LoadJsonConfig(GetConfigJson());
    LOG_DEBUG(sLogger, ("load remote server config", rst)("now config count", mNameConfigMap.size()));
    rst &= LoadJsonConfig(GetLocalConfigJson());
    LOG_DEBUG(sLogger, ("load local config", rst)("now config count", mNameConfigMap.size()));
    for (auto iter = mLocalConfigDirMap.begin(); iter != mLocalConfigDirMap.end(); ++iter) {
        rst &= LoadJsonConfig(iter->second);
        LOG_DEBUG(
            sLogger,
            ("load local user_config.d config", rst)("file", iter->first)("now config count", mNameConfigMap.size()));
    }
    for (auto iter = mYamlConfigDirMap.begin(); iter != mYamlConfigDirMap.end(); ++iter) {
        Json::Value userLocalJsonConfig;
        std::string fileName = iter->first;
        if (ConfigYamlToJson::GetInstance()->GenerateLocalJsonConfig(fileName, iter->second, userLocalJsonConfig)) {
            rst &= LoadJsonConfig(userLocalJsonConfig);
            LOG_INFO(
                sLogger,
                ("load user_yaml_config.d config", rst)("file", fileName)("now config count", mNameConfigMap.size()));
        }
    }
    return rst;
}

// LoadConfig constructs Config objects accroding to @jsonRoot.
// This function is called by EventDispatcher's Dispatch thread (main thread).
// It will iterate all log configs in @jsonRoot[USER_CONFIG_NODE], then call
// LoadSingleUserConfig to deal them.
bool ConfigManagerBase::LoadJsonConfig(const Json::Value& jsonRoot, bool localFlag) {
    try {
        mHaveMappingPathConfig = false;
        // USER_CONFIG_NODE is optional
        if (jsonRoot.isMember(USER_CONFIG_NODE) == false)
            return true;
        const Json::Value& metrics = jsonRoot[USER_CONFIG_NODE];
        Json::Value::Members logNames = metrics.getMemberNames();
        for (size_t index = 0; index < logNames.size(); index++) {
            const string& logName = logNames[index];
            const Json::Value& metric = metrics[logName];
            LoadSingleUserConfig(logName, metric, localFlag);
        }
        // generate customized config for fuse
        if (HaveFuseConfig()) {
            CreateCustomizedFuseConfig();
        }
    } catch (...) {
        LOG_ERROR(sLogger, ("config parse error", ""));
        LogtailAlarm::GetInstance()->SendAlarm(USER_CONFIG_ALARM, string("the user config is invalid"));
    }

    return true;
}

// dir which is not timeout will be registerd recursively
// if checkTimeout, will not register the dir which is timeout
// if not checkTimeout, will register the dir which is timeout and add it to the timeout list
bool ConfigManagerBase::RegisterHandlersRecursively(const std::string& path, Config* config, bool checkTimeout) {
    if (AppConfig::GetInstance()->IsHostPathMatchBlacklist(path)) {
        LOG_INFO(sLogger, ("ignore path matching host path blacklist", path));
        return false;
    }
    bool result = false;
    if (checkTimeout && config->IsTimeout(path))
        return result;

    if (MatchDirPattern(config, path))
        result = EventDispatcher::GetInstance()->RegisterEventHandler(path.c_str(), config, mSharedHandler);

    if (!result)
        return result;

    fsutil::Dir dir(path);
    if (!dir.Open()) {
        auto err = GetErrno();
        LogtailAlarm::GetInstance()->SendAlarm(LOGDIR_PERMINSSION_ALARM,
                                               string("Failed to open dir : ") + path + ";\terrno : " + ToString(err),
                                               config->GetProjectName(),
                                               config->GetCategory(),
                                               config->mRegion);

        LOG_ERROR(sLogger, ("Open dir fail", path.c_str())("errno", ErrnoToString(err)));
        return false;
    }
    fsutil::Entry ent;
    while (ent = dir.ReadNext()) {
        string item = PathJoin(path, ent.Name());
        if (ent.IsDir()) {
            if (false == RegisterHandlersRecursively(item, config, checkTimeout)) {
                result = false;
            }
        }
    }
    return result;
}

ConfigManagerBase::ConfigManagerBase() {
    mEnvFlag = false;
    mStartTime = time(NULL);
    mRemoveConfigFlag = false;
    mHaveMappingPathConfig = false;
    mMappingPathsChanged = false;
    mSharedHandler = NULL;
    mThreadIsRunning = true;
    mUpdateStat = NORMAL;
    mRegionType = REGION_CORP;

    mLogtailSysConfUpdateTime = 0;
    mUserDefinedId.clear();
    mUserDefinedIdSet.clear();
    mAliuidSet.clear();

    SetDefaultPubAccessKeyId(STRING_FLAG(default_access_key_id));
    SetDefaultPubAccessKey(STRING_FLAG(default_access_key));
    SetDefaultPubAliuid("");
    SetUserAK(STRING_FLAG(logtail_profile_aliuid),
              STRING_FLAG(logtail_profile_access_key_id),
              STRING_FLAG(logtail_profile_access_key));
    srand(time(NULL));
    CorrectionLogtailSysConfDir(); // first create dir then rewrite system-uuid file in GetSystemUUID
    // use a thread to get uuid, work around for CalculateDmiUUID hang
    // mUUID = CalculateDmiUUID();
    mInstanceId = CalculateRandomUUID() + "_" + LogFileProfiler::mIpAddr + "_" + ToString(time(NULL));
    ReloadMappingConfig();
}

ConfigManagerBase::~ConfigManagerBase() {
    unordered_map<string, Config*>::iterator itr = mNameConfigMap.begin();
    for (; itr != mNameConfigMap.end(); ++itr) {
        delete itr->second;
    }

    unordered_map<std::string, EventHandler*>::iterator itr1 = mDirEventHandlerMap.begin();
    for (; itr1 != mDirEventHandlerMap.end(); ++itr1) {
        if (itr1->second != mSharedHandler)
            delete itr1->second;
    }
    mDirEventHandlerMap.clear();
    delete mSharedHandler;
    mThreadIsRunning = false;
    try {
        if (mUUIDthreadPtr.get() != NULL)
            mUUIDthreadPtr->GetValue(100);
    } catch (...) {
    }
}

void ConfigManagerBase::RemoveHandler(const string& dir, bool delete_flag) {
    unordered_map<string, EventHandler*>::iterator itr = mDirEventHandlerMap.find(dir);
    if (itr != mDirEventHandlerMap.end()) {
        if (itr->second != mSharedHandler && delete_flag) {
            delete itr->second;
        }
        mDirEventHandlerMap.erase(itr);
    }
}

// this functions should only be called when register base dir
bool ConfigManagerBase::RegisterHandlers() {
    if (mSharedHandler == NULL) {
        mSharedHandler = new NormalEventHandler();
    }
    vector<Config*> sortedConfigs;
    vector<Config*> wildcardConfigs;
    for (unordered_map<string, Config*>::iterator itr = mNameConfigMap.begin(); itr != mNameConfigMap.end(); ++itr) {
        if (itr->second->mLogType == STREAM_LOG || itr->second->mLogType == PLUGIN_LOG)
            continue;
        if (itr->second->mWildcardPaths.size() == 0)
            sortedConfigs.push_back(itr->second);
        else
            wildcardConfigs.push_back(itr->second);
    }
    sort(sortedConfigs.begin(), sortedConfigs.end(), Config::CompareByPathLength);
    bool result = true;
    for (vector<Config*>::iterator itr = sortedConfigs.begin(); itr != sortedConfigs.end(); ++itr) {
        Config* config = *itr;
        if (!config->mDockerFileFlag) {
            result &= RegisterHandlers(config->mBasePath, config);
        } else {
            for (size_t i = 0; i < config->mDockerContainerPaths->size(); ++i) {
                result &= RegisterHandlers((*config->mDockerContainerPaths)[i].mContainerPath, config);
            }
        }
    }
    for (vector<Config*>::iterator itr = wildcardConfigs.begin(); itr != wildcardConfigs.end(); ++itr) {
        Config* config = *itr;
        if (!config->mDockerFileFlag) {
            RegisterWildcardPath(config, config->mWildcardPaths[0], 0);
        } else {
            for (size_t i = 0; i < config->mDockerContainerPaths->size(); ++i) {
                RegisterWildcardPath(config, (*config->mDockerContainerPaths)[i].mContainerPath, 0);
            }
        }
    }
    return result;
}

void ConfigManagerBase::RegisterWildcardPath(Config* config, const string& path, int32_t depth) {
    if (AppConfig::GetInstance()->IsHostPathMatchBlacklist(path)) {
        LOG_INFO(sLogger, ("ignore path matching host path blacklist", path));
        return;
    }
    bool finish;
    if ((depth + 1) == ((int)config->mWildcardPaths.size() - 1))
        finish = true;
    else if ((depth + 1) < ((int)config->mWildcardPaths.size() - 1))
        finish = false;
    else
        return;

    // const path
    if (!config->mConstWildcardPaths[depth].empty()) {
        // stat directly
        string item = PathJoin(path, config->mConstWildcardPaths[depth]);
        fsutil::PathStat baseDirStat;
        if (!fsutil::PathStat::stat(item, baseDirStat)) {
            LOG_DEBUG(sLogger,
                      ("get wildcard dir info error: ", item)(config->mProjectName,
                                                              config->mCategory)("error", ErrnoToString(GetErrno())));
            return;
        }
        if (!baseDirStat.IsDir())
            return;
        if (finish) {
            DirRegisterStatus registerStatus = EventDispatcher::GetInstance()->IsDirRegistered(item);
            if (registerStatus == GET_REGISTER_STATUS_ERROR) {
                return;
            }
            if (EventDispatcher::GetInstance()->RegisterEventHandler(item.c_str(), config, mSharedHandler)) {
                RegisterDescendants(item, config, config->mMaxDepth < 0 ? 100 : config->mMaxDepth);
            }
        } else {
            RegisterWildcardPath(config, item, depth + 1);
        }
        return;
    }

    fsutil::Dir dir(path);
    if (!dir.Open()) {
        auto err = GetErrno();
        LogtailAlarm::GetInstance()->SendAlarm(LOGDIR_PERMINSSION_ALARM,
                                               string("Failed to open dir : ") + path + ";\terrno : " + ToString(err),
                                               config->GetProjectName(),
                                               config->GetCategory(),
                                               config->mRegion);
        LOG_WARNING(sLogger, ("Open dir fail", path.c_str())("errno", err));
        return;
    }
    fsutil::Entry ent;
    int32_t dirCount = 0;
    while (ent = dir.ReadNext()) {
        if (dirCount >= INT32_FLAG(wildcard_max_sub_dir_count)) {
            LOG_WARNING(
                sLogger,
                ("too many sub directoried for path", path)("dirCount", dirCount)("basePath", config->mBasePath));
            break;
        }
        if (!ent.IsDir())
            continue;

        ++dirCount;
        string item = PathJoin(path, ent.Name());

        // we should check match and then check finsh
        size_t dirIndex = config->mWildcardPaths[depth].size() + 1;
#if defined(_MSC_VER)
        // Backward compatibility: the inner condition never happen.
        if (!BOOL_FLAG(enable_root_path_collection)) {
            if (dirIndex == (size_t)2) {
                dirIndex = 1;
            }
        }
        // For wildcard Windows path C:\*, mWildcardPaths[0] will be C:\,
        //   so dirIndex should be adjusted by minus 1.
        else if (0 == depth) {
            const auto& firstWildcardPath = config->mWildcardPaths[0];
            const auto pathSize = firstWildcardPath.size();
            if (pathSize >= 2 && firstWildcardPath[pathSize - 1] == PATH_SEPARATOR[0]
                && firstWildcardPath[pathSize - 2] == ':') {
                --dirIndex;
            }
        }
#else
        // if mWildcardPaths[depth] is '/', we should set dirIndex = 1
        if (dirIndex == (size_t)2) {
            dirIndex = 1;
        }
#endif

        if (fnmatch(&(config->mWildcardPaths[depth + 1].at(dirIndex)), ent.Name().c_str(), FNM_PATHNAME) == 0) {
            if (finish) {
                DirRegisterStatus registerStatus = EventDispatcher::GetInstance()->IsDirRegistered(item);
                if (registerStatus == GET_REGISTER_STATUS_ERROR) {
                    return;
                }
                if (EventDispatcher::GetInstance()->RegisterEventHandler(item.c_str(), config, mSharedHandler)) {
                    RegisterDescendants(item, config, config->mMaxDepth < 0 ? 100 : config->mMaxDepth);
                }
            } else {
                RegisterWildcardPath(config, item, depth + 1);
            }
        }
    }
}

// this functions should only be called when register base dir
bool ConfigManagerBase::RegisterHandlers(const string& basePath, Config* config) {
    bool result = true;
    static set<string> notExistDirs;
    static int32_t lastErrorLogTime = time(NULL);
    if (notExistDirs.size() > 0 && (time(NULL) - lastErrorLogTime > 3600)) {
        string dirs;
        for (set<string>::iterator iter = notExistDirs.begin(); iter != notExistDirs.end(); ++iter) {
            dirs.append(*iter);
            dirs.append(" ");
        }
        lastErrorLogTime = time(NULL);
        notExistDirs.clear();
        LOG_WARNING(sLogger, ("logPath in config not exist", dirs));
    }
    if (!CheckExistance(basePath)) {
        if (!(config->mLogType == APSARA_LOG && basePath.find("/tmp") == 0)
            && basePath.find(LOG_LOCAL_DEFINED_PATH_PREFIX) != 0)
            notExistDirs.insert(basePath);
        if (EventDispatcher::GetInstance()->IsRegistered(basePath.c_str())) {
            EventDispatcher::GetInstance()->UnregisterAllDir(basePath);
            LOG_DEBUG(sLogger, ("logPath in config not exist, unregister existed monitor", basePath));
        }
        return result;
    }
    DirRegisterStatus registerStatus = EventDispatcher::GetInstance()->IsDirRegistered(basePath);
    if (registerStatus == GET_REGISTER_STATUS_ERROR)
        return result;
    // dir in config is valid by default, do not call pathValidator
    result = EventDispatcher::GetInstance()->RegisterEventHandler(basePath.c_str(), config, mSharedHandler);
    // if we come into a failure, do not try to register others, there must be something wrong!
    if (!result)
        return result;

    if (config->mIsPreserve)
        result = RegisterDescendants(basePath, config, config->mMaxDepth < 0 ? 100 : config->mMaxDepth);
    else {
        // preserve_depth register
        int depth = config->mPreserveDepth;
        result = RegisterHandlersWithinDepth(basePath, config, depth);
    }
    return result;
}

bool ConfigManagerBase::MatchDirPattern(const Config* config, const string& dir) {
    for (size_t i = 0; i < config->mUnAcceptDirPattern.size(); ++i) {
        if (fnmatch(config->mUnAcceptDirPattern[i].c_str(), dir.c_str(), 0) == 0) {
            return false;
        }
    }
    if (config->IsDirectoryInBlacklist(dir))
        return false;
    return true;
}

bool ConfigManagerBase::RegisterDirectory(const std::string& source, const std::string& object) {
    // TODO��A potential bug: FindBestMatch will test @object with filePattern, which has very
    // low possibility to match a sub directory name, so here will return false in most cases.
    // e.g.: source: /path/to/monitor, file pattern: *.log, object: subdir.
    // Match(subdir, *.log) = false.
    Config* config = FindBestMatch(source, object);
    if (config != NULL && MatchDirPattern(config, source))
        return EventDispatcher::GetInstance()->RegisterEventHandler(source.c_str(), config, mSharedHandler);
    return false;
}

bool ConfigManagerBase::RegisterHandlersWithinDepth(const std::string& path, Config* config, int depth) {
    if (AppConfig::GetInstance()->IsHostPathMatchBlacklist(path)) {
        LOG_INFO(sLogger, ("ignore path matching host path blacklist", path));
        return false;
    }
    if (depth <= 0) {
        DirCheckPointPtr dirCheckPoint;
        if (CheckPointManager::Instance()->GetDirCheckPoint(path, dirCheckPoint) == false)
            return true;
        // path had dircheckpoint means it was watched before, so it is valid
        const set<string>& subdir = dirCheckPoint.get()->mSubDir;
        for (set<string>::iterator it = subdir.begin(); it != subdir.end(); it++) {
            if (EventDispatcher::GetInstance()->RegisterEventHandler((*it).c_str(), config, mSharedHandler))
                RegisterHandlersWithinDepth(*it, config, depth - 1);
        }
        return true;
    }
    bool result = true;

    fsutil::Dir dir(path);
    if (!dir.Open()) {
        int err = GetErrno();
        LogtailAlarm::GetInstance()->SendAlarm(LOGDIR_PERMINSSION_ALARM,
                                               string("Failed to open dir : ") + path + ";\terrno : " + ToString(err),
                                               config->GetProjectName(),
                                               config->GetCategory(),
                                               config->mRegion);

        LOG_ERROR(sLogger, ("Open dir error: ", path.c_str())("errno", err));
        return false;
    }
    fsutil::Entry ent;
    while (ent = dir.ReadNext()) {
        string item = PathJoin(path, ent.Name());
        if (ent.IsDir() && MatchDirPattern(config, item)) {
            if (!(EventDispatcher::GetInstance()->RegisterEventHandler(item.c_str(), config, mSharedHandler))) {
                // break;// fail early, do not try to register others
                result = false;
            } else // sub dir will not be registered if parent dir fails
                RegisterHandlersWithinDepth(item, config, depth - 1);
        }
    }

    return result;
}

// path not terminated by '/', path already registered
bool ConfigManagerBase::RegisterDescendants(const string& path, Config* config, int withinDepth) {
    if (AppConfig::GetInstance()->IsHostPathMatchBlacklist(path)) {
        LOG_INFO(sLogger, ("ignore path matching host path blacklist", path));
        return false;
    }
    if (withinDepth <= 0) {
        return true;
    }

    fsutil::Dir dir(path);
    if (!dir.Open()) {
        auto err = GetErrno();
        LogtailAlarm::GetInstance()->SendAlarm(LOGDIR_PERMINSSION_ALARM,
                                               string("Failed to open dir : ") + path + ";\terrno : " + ToString(err),
                                               config->GetProjectName(),
                                               config->GetCategory(),
                                               config->mRegion);
        LOG_ERROR(sLogger, ("Open dir error: ", path.c_str())("errno", err));
        return false;
    }
    fsutil::Entry ent;
    bool result = true;
    while (ent = dir.ReadNext()) {
        string item = PathJoin(path, ent.Name());
        if (ent.IsDir() && MatchDirPattern(config, item)) {
            result = EventDispatcher::GetInstance()->RegisterEventHandler(item.c_str(), config, mSharedHandler);
            if (result)
                RegisterDescendants(item, config, withinDepth - 1);
        }
    }
    return result;
}

Config* ConfigManagerBase::FindStreamLogTagMatch(const std::string& tag) {
    for (unordered_map<string, Config*>::iterator it = mNameConfigMap.begin(); it != mNameConfigMap.end(); ++it) {
        if (it->second->mLogType == STREAM_LOG && it->second->mStreamLogTag == tag) {
            return it->second;
        }
    }
    return NULL;
}

void ConfigManagerBase::ClearConfigMatchCache() {
    static const int32_t FORCE_CLEAR_INTERVAL = 6 * 3600;
    static int32_t s_lastClearTime = (int32_t)time(NULL) - rand() % 600;
    static int32_t s_lastClearAllTime = (int32_t)time(NULL) - rand() % 600;
    int32_t curTime = (int32_t)time(NULL);

    ScopedSpinLock cachedLock(mCacheFileConfigMapLock);
    if (curTime - s_lastClearTime > FORCE_CLEAR_INTERVAL
        || mCacheFileConfigMap.size() > (size_t)INT32_FLAG(config_match_max_cache_size)) {
        s_lastClearTime = curTime;
        mCacheFileConfigMap.clear();
    }

    ScopedSpinLock allCachedLock(mCacheFileAllConfigMapLock);
    if (curTime - s_lastClearAllTime > FORCE_CLEAR_INTERVAL
        || mCacheFileAllConfigMap.size() > (size_t)INT32_FLAG(config_match_max_cache_size)) {
        s_lastClearAllTime = curTime;
        mCacheFileAllConfigMap.clear();
    }
}

Config* ConfigManagerBase::FindBestMatch(const string& path, const string& name) {
    string cachedFileKey(path);
    cachedFileKey.push_back('<');
    cachedFileKey.append(name);
    bool acceptMultiConfig = AppConfig::GetInstance()->IsAcceptMultiConfig();
    {
        ScopedSpinLock cachedLock(mCacheFileConfigMapLock);
        std::unordered_map<string, std::pair<Config*, int32_t>>::iterator iter
            = mCacheFileConfigMap.find(cachedFileKey);
        if (iter != mCacheFileConfigMap.end()) {
            // if need report alarm, do not return, just continue to find all match and send alarm
            if (acceptMultiConfig || iter->second.second == 0
                || time(NULL) - iter->second.second < INT32_FLAG(multi_config_alarm_interval)) {
                return iter->second.first;
            }
        }
    }
    unordered_map<string, Config*>::iterator itr = mNameConfigMap.begin();
    Config* prevMatch = NULL;
    size_t prevLen = 0;
    size_t curLen = 0;
    uint32_t nameRepeat = 0;
    string logNameList;
    vector<Config*> multiConfigs;
    for (; itr != mNameConfigMap.end(); ++itr) {
        Config* config = itr->second;
        if (config->mLogType != STREAM_LOG && config->mLogType != PLUGIN_LOG) {
            // exclude __FUSE_CONFIG__
            if (itr->first == STRING_FLAG(fuse_customized_config_name)) {
                continue;
            }

            bool match = config->IsMatch(path, name);
            if (match) {
                // if force multi config, do not send alarm
                if (!name.empty() && !config->mAdvancedConfig.mForceMultiConfig) {
                    nameRepeat++;
                    logNameList.append("logstore:");
                    logNameList.append(config->mCategory);
                    logNameList.append(",config:");
                    logNameList.append(config->mConfigName);
                    logNameList.append(" ");
                    multiConfigs.push_back(config);
                }

                // note: best config is the one which length is longest and create time is nearest
                curLen = config->mBasePath.size();
                if (prevLen < curLen) {
                    prevMatch = config;
                    prevLen = curLen;
                } else if (prevLen == curLen && prevMatch != NULL) {
                    if (prevMatch->mCreateTime > config->mCreateTime) {
                        prevMatch = config;
                        prevLen = curLen;
                    }
                }
            }
        }
    }

    // file include in multi config, find config for path will not trigger this alarm
    // do not send alarm to config with mForceMultiConfig
    if (nameRepeat > 1 && !name.empty() && !acceptMultiConfig) {
        LOG_ERROR(sLogger,
                  ("file", path + '/' + name)("include in multi config", logNameList)("best", prevMatch->mConfigName));
        for (vector<Config*>::iterator iter = multiConfigs.begin(); iter != multiConfigs.end(); ++iter) {
            LogtailAlarm::GetInstance()->SendAlarm(
                MULTI_CONFIG_MATCH_ALARM,
                path + '/' + name + " include in multi config, best and oldest match: " + prevMatch->GetProjectName()
                    + ',' + prevMatch->GetCategory() + ',' + prevMatch->mConfigName + ", allmatch: " + logNameList,
                (*iter)->GetProjectName(),
                (*iter)->GetCategory(),
                (*iter)->mRegion);
        }
    }
    {
        ScopedSpinLock cachedLock(mCacheFileConfigMapLock);
        // use operator [], force update time
        mCacheFileConfigMap[cachedFileKey]
            = std::make_pair(prevMatch, nameRepeat > 1 && !name.empty() ? (int32_t)time(NULL) : (int32_t)0);
    }
    return prevMatch;
}


int32_t
ConfigManagerBase::FindAllMatch(vector<Config*>& allConfig, const std::string& path, const std::string& name /*= ""*/) {
    static AppConfig* appConfig = AppConfig::GetInstance();
    string cachedFileKey(path);
    cachedFileKey.push_back('<');
    cachedFileKey.append(name);
    const int32_t maxMultiConfigSize = appConfig->GetMaxMultiConfigSize();
    {
        ScopedSpinLock cachedLock(mCacheFileAllConfigMapLock);
        auto iter = mCacheFileAllConfigMap.find(cachedFileKey);
        if (iter != mCacheFileAllConfigMap.end()) {
            if (iter->second.second == 0
                || time(NULL) - iter->second.second < INT32_FLAG(multi_config_alarm_interval)) {
                allConfig = iter->second.first;
                return (int32_t)allConfig.size();
            }
        }
    }
    bool alarmFlag = false;
    unordered_map<string, Config*>::iterator itr = mNameConfigMap.begin();
    for (; itr != mNameConfigMap.end(); ++itr) {
        Config* config = itr->second;
        if (config->mLogType != STREAM_LOG && config->mLogType != PLUGIN_LOG) {
            // exclude __FUSE_CONFIG__
            if (itr->first == STRING_FLAG(fuse_customized_config_name)) {
                continue;
            }

            bool match = config->IsMatch(path, name);
            if (match) {
                allConfig.push_back(itr->second);
            }
        }
    }

    if (!name.empty() && allConfig.size() > static_cast<size_t>(maxMultiConfigSize)) {
        // only report log file alarm
        alarmFlag = true;
        sort(allConfig.begin(), allConfig.end(), Config::CompareByDepthAndCreateTime);
        SendAllMatchAlarm(path, name, allConfig, maxMultiConfigSize);
        allConfig.resize(maxMultiConfigSize);
    }
    {
        ScopedSpinLock cachedLock(mCacheFileAllConfigMapLock);
        // use operator [], force update time
        mCacheFileAllConfigMap[cachedFileKey] = std::make_pair(allConfig, alarmFlag ? (int32_t)time(NULL) : (int32_t)0);
    }
    return (int32_t)allConfig.size();
}

int32_t
ConfigManagerBase::FindMatchWithForceFlag(std::vector<Config*>& allConfig, const string& path, const string& name) {
    const bool acceptMultiConfig = AppConfig::GetInstance()->IsAcceptMultiConfig();
    string cachedFileKey(path);
    cachedFileKey.push_back('<');
    cachedFileKey.append(name);
    {
        ScopedSpinLock cachedLock(mCacheFileAllConfigMapLock);
        auto iter = mCacheFileAllConfigMap.find(cachedFileKey);
        if (iter != mCacheFileAllConfigMap.end()) {
            if (iter->second.second == 0
                || time(NULL) - iter->second.second < INT32_FLAG(multi_config_alarm_interval)) {
                allConfig = iter->second.first;
                return (int32_t)allConfig.size();
            }
        }
    }
    auto itr = mNameConfigMap.begin();
    Config* prevMatch = NULL;
    size_t prevLen = 0;
    size_t curLen = 0;
    uint32_t nameRepeat = 0;
    string logNameList;
    vector<Config*> multiConfigs;
    for (; itr != mNameConfigMap.end(); ++itr) {
        Config* config = itr->second;
        if (config->mLogType != STREAM_LOG && config->mLogType != PLUGIN_LOG) {
            // exclude __FUSE_CONFIG__
            if (itr->first == STRING_FLAG(fuse_customized_config_name)) {
                continue;
            }

            bool match = config->IsMatch(path, name);
            if (match) {
                // if force multi config, do not send alarm
                if (!name.empty() && !config->mAdvancedConfig.mForceMultiConfig) {
                    nameRepeat++;
                    logNameList.append("logstore:");
                    logNameList.append(config->mCategory);
                    logNameList.append(",config:");
                    logNameList.append(config->mConfigName);
                    logNameList.append(" ");
                    multiConfigs.push_back(config);
                }
                if (!config->mAdvancedConfig.mForceMultiConfig) {
                    // if not ForceMultiConfig, find best match in normal cofigs
                    // note: best config is the one which length is longest and create time is nearest
                    curLen = config->mBasePath.size();
                    if (prevLen < curLen) {
                        prevMatch = config;
                        prevLen = curLen;
                    } else if (prevLen == curLen && prevMatch != NULL) {
                        if (prevMatch->mCreateTime > config->mCreateTime) {
                            prevMatch = config;
                            prevLen = curLen;
                        }
                    }
                } else {
                    // save ForceMultiConfig
                    allConfig.push_back(config);
                }
            }
        }
    }

    bool alarmFlag = false;
    // file include in multi config, find config for path will not trigger this alarm
    // do not send alarm to config with mForceMultiConfig
    if (nameRepeat > 1 && !acceptMultiConfig && prevMatch != NULL) {
        alarmFlag = true;
        LOG_ERROR(sLogger,
                  ("file", path + '/' + name)("include in multi config", logNameList)("best", prevMatch->mConfigName));
        for (vector<Config*>::iterator iter = multiConfigs.begin(); iter != multiConfigs.end(); ++iter) {
            LogtailAlarm::GetInstance()->SendAlarm(
                MULTI_CONFIG_MATCH_ALARM,
                path + '/' + name + " include in multi config, best and oldest match: " + prevMatch->GetProjectName()
                    + ',' + prevMatch->GetCategory() + ',' + prevMatch->mConfigName + ", allmatch: " + logNameList,
                (*iter)->GetProjectName(),
                (*iter)->GetCategory(),
                (*iter)->mRegion);
        }
    }
    if (prevMatch != NULL) {
        allConfig.push_back(prevMatch);
    }
    {
        ScopedSpinLock cachedLock(mCacheFileAllConfigMapLock);
        // use operator [], force update time
        mCacheFileAllConfigMap[cachedFileKey] = std::make_pair(allConfig, alarmFlag ? (int32_t)time(NULL) : (int32_t)0);
    }
    return (int32_t)allConfig.size();
}

void ConfigManagerBase::SendAllMatchAlarm(const string& path,
                                          const string& name,
                                          vector<Config*>& allConfig,
                                          int32_t maxMultiConfigSize) {
    string allConfigNames;
    for (vector<Config*>::iterator iter = allConfig.begin(); iter != allConfig.end(); ++iter) {
        allConfigNames.append("[")
            .append((*iter)->GetProjectName())
            .append(" : ")
            .append((*iter)->GetCategory())
            .append(" : ")
            .append((*iter)->mConfigName)
            .append("]");
    }
    LOG_ERROR(sLogger,
              ("file", path + '/' + name)("include in too many configs", allConfig.size())(
                  "max multi config size", maxMultiConfigSize)("allconfigs", allConfigNames));
    for (vector<Config*>::iterator iter = allConfig.begin(); iter != allConfig.end(); ++iter)
        LogtailAlarm::GetInstance()->SendAlarm(
            TOO_MANY_CONFIG_ALARM,
            path + '/' + name + " include in too many configs:" + ToString(allConfig.size())
                + ", max multi config size : " + ToString(maxMultiConfigSize) + ", allmatch: " + allConfigNames,
            (*iter)->GetProjectName(),
            (*iter)->GetCategory(),
            (*iter)->mRegion);
}

Config* ConfigManagerBase::FindConfigByName(const std::string& configName) {
    unordered_map<string, Config*>::iterator itr = mNameConfigMap.find(configName);
    if (itr != mNameConfigMap.end()) {
        return itr->second;
    }
    return NULL;
}

void ConfigManagerBase::RemoveAllConfigs() {
    mAllDockerContainerPathMap.clear();

    // Save all configs' container path map into mAllDockerContainerPathMap for later reload.
    {
        PTScopedLock guard(mDockerContainerPathCmdLock);
        for (auto it = mNameConfigMap.begin(); it != mNameConfigMap.end(); ++it) {
            if (it->second->mDockerContainerPaths) {
                mAllDockerContainerPathMap[it->first] = it->second->mDockerContainerPaths;
            }
            delete it->second;
        }
    }

    mNameConfigMap.clear();
    ScopedSpinLock lock(mCacheFileConfigMapLock);
    mCacheFileConfigMap.clear();
    ScopedSpinLock allLock(mCacheFileAllConfigMapLock);
    mCacheFileAllConfigMap.clear();
    ClearProjects();
    ClearRegions();
    ClearRegionAliuidMap();
}

std::string ConfigManagerBase::GetDefaultPubAliuid() {
    ScopedSpinLock lock(mDefaultPubAKLock);
    return mDefaultPubAliuid;
}

void ConfigManagerBase::SetDefaultPubAliuid(const std::string& aliuid) {
    ScopedSpinLock lock(mDefaultPubAKLock);
    mDefaultPubAliuid = aliuid;
}

std::string ConfigManagerBase::GetDefaultPubAccessKeyId() {
    ScopedSpinLock lock(mDefaultPubAKLock);
    return mDefaultPubAccessKeyId;
}

void ConfigManagerBase::SetDefaultPubAccessKeyId(const std::string& accessKeyId) {
    ScopedSpinLock lock(mDefaultPubAKLock);
    mDefaultPubAccessKeyId = accessKeyId;
}

std::string ConfigManagerBase::GetDefaultPubAccessKey() {
    ScopedSpinLock lock(mDefaultPubAKLock);
    return mDefaultPubAccessKey;
}

void ConfigManagerBase::SetDefaultPubAccessKey(const std::string& accessKey) {
    ScopedSpinLock lock(mDefaultPubAKLock);
    mDefaultPubAccessKey = accessKey;
}

int32_t ConfigManagerBase::GetUserAK(const string& aliuid, std::string& accessKeyId, std::string& accessKey) {
    PTScopedLock lock(mUserInfosLock);
    unordered_map<string, UserInfo*>::iterator iter = mUserInfos.find(aliuid);
    if (iter == mUserInfos.end()) {
        UserInfo* ui = new UserInfo(aliuid, STRING_FLAG(default_access_key_id), STRING_FLAG(default_access_key), 0);
        mUserInfos.insert(pair<string, UserInfo*>(aliuid, ui));
        accessKeyId = ui->accessKeyId;
        accessKey = ui->accessKey;
        return ui->updateTime;
    } else {
        accessKeyId = (iter->second)->accessKeyId;
        accessKey = (iter->second)->accessKey;
        return (iter->second)->updateTime;
    }
}

void ConfigManagerBase::SetUserAK(const string& aliuid, const std::string& accessKeyId, const std::string& accessKey) {
    PTScopedLock lock(mUserInfosLock);
    unordered_map<string, UserInfo*>::iterator iter = mUserInfos.find(aliuid);
    if (iter == mUserInfos.end()) {
        UserInfo* ui = new UserInfo(aliuid, accessKeyId, accessKey, 0);
        mUserInfos.insert(pair<string, UserInfo*>(aliuid, ui));
    } else {
        (iter->second)->accessKeyId = accessKeyId;
        (iter->second)->accessKey = accessKey;
        (iter->second)->updateTime = time(NULL);
    }
}

void ConfigManagerBase::GetAliuidSet(Json::Value& aliuidArray) {
    ScopedSpinLock lock(mAliuidSetLock);
    for (set<string>::iterator iter = mAliuidSet.begin(); iter != mAliuidSet.end(); ++iter)
        aliuidArray.append(Json::Value(*iter));
}

std::string ConfigManagerBase::GetAliuidSet() {
    ScopedSpinLock lock(mAliuidSetLock);
    string aliuids = "";
    for (set<string>::iterator iter = mAliuidSet.begin(); iter != mAliuidSet.end(); ++iter)
        aliuids.append(*iter).append(" ");
    return aliuids;
}

void ConfigManagerBase::InsertAliuidSet(const std::string& aliuid) {
    ScopedSpinLock lock(mAliuidSetLock);
    mAliuidSet.insert(aliuid);
}

void ConfigManagerBase::SetAliuidSet(const std::vector<std::string>& aliuidList) {
    ScopedSpinLock lock(mAliuidSetLock);
    mAliuidSet.clear();
    for (vector<string>::const_iterator iter = aliuidList.begin(); iter != aliuidList.end(); ++iter)
        mAliuidSet.insert(*iter);
}

void ConfigManagerBase::GetUserDefinedIdSet(Json::Value& userDefinedIdArray) {
    ScopedSpinLock lock(mUserDefinedIdSetLock);
    for (set<string>::iterator iter = mUserDefinedIdSet.begin(); iter != mUserDefinedIdSet.end(); ++iter)
        userDefinedIdArray.append(Json::Value(*iter));
}

std::string ConfigManagerBase::GetUserDefinedIdSet() {
    ScopedSpinLock lock(mUserDefinedIdSetLock);
    string userDefinedIds = "";
    int i = 0;
    for (set<string>::iterator iter = mUserDefinedIdSet.begin(); iter != mUserDefinedIdSet.end(); ++iter, ++i) {
        if (i > 0)
            userDefinedIds.append(" ");
        userDefinedIds.append(*iter);
    }
    return userDefinedIds;
}

void ConfigManagerBase::SetUserDefinedIdSet(const std::vector<std::string>& userDefinedIdList) {
    ScopedSpinLock lock(mUserDefinedIdSetLock);
    mUserDefinedIdSet.clear();
    for (vector<string>::const_iterator iter = userDefinedIdList.begin(); iter != userDefinedIdList.end(); ++iter) {
        string trimedId = TrimString(TrimString(*iter, ' ', ' '), '\n', '\n');
        if (trimedId.size() > 0)
            mUserDefinedIdSet.insert(trimedId);
    }
}

void ConfigManagerBase::SetDefaultProfileProjectName(const string& profileProjectName) {
    ScopedSpinLock lock(mProfileLock);
    mDefaultProfileProjectName = profileProjectName;
}

void ConfigManagerBase::SetProfileProjectName(const std::string& region, const std::string& profileProject) {
    ScopedSpinLock lock(mProfileLock);
    mAllProfileProjectNames[region] = profileProject;
}

std::string ConfigManagerBase::GetProfileProjectName(const std::string& region, bool* existFlag) {
    ScopedSpinLock lock(mProfileLock);
    if (region.empty()) {
        if (existFlag != NULL) {
            *existFlag = false;
        }
        return mDefaultProfileProjectName;
    }
    std::unordered_map<std::string, std::string>::iterator iter = mAllProfileProjectNames.find(region);
    if (iter == mAllProfileProjectNames.end()) {
        if (existFlag != NULL) {
            *existFlag = false;
        }
        return mDefaultProfileProjectName;
    }
    if (existFlag != NULL) {
        *existFlag = true;
    }
    return iter->second;
}

int32_t ConfigManagerBase::GetConfigUpdateTotalCount() {
    return mConfigUpdateTotal;
}

int32_t ConfigManagerBase::GetConfigUpdateItemTotalCount() {
    return mConfigUpdateItemTotal;
}

int32_t ConfigManagerBase::GetLastConfigUpdateTime() {
    return mLastConfigUpdateTime;
}

int32_t ConfigManagerBase::GetLastConfigGetTime() {
    return mLastConfigGetTime;
}

void ConfigManagerBase::RestLastConfigTime() {
    mLastConfigUpdateTime = 0;
    mLastConfigGetTime = 0;
}

void ConfigManagerBase::GetAllProfileRegion(std::vector<std::string>& allRegion) {
    ScopedSpinLock lock(mProfileLock);
    if (mAllProfileProjectNames.find(mDefaultProfileRegion) == mAllProfileProjectNames.end()) {
        allRegion.push_back(mDefaultProfileRegion);
    }
    for (std::unordered_map<std::string, std::string>::iterator iter = mAllProfileProjectNames.begin();
         iter != mAllProfileProjectNames.end();
         ++iter) {
        allRegion.push_back(iter->first);
    }
}

std::string ConfigManagerBase::GetDefaultProfileProjectName() {
    ScopedSpinLock lock(mProfileLock);
    return mDefaultProfileProjectName;
}

void ConfigManagerBase::SetDefaultProfileRegion(const string& profileRegion) {
    ScopedSpinLock lock(mProfileLock);
    mDefaultProfileRegion = profileRegion;
}

std::string ConfigManagerBase::GetDefaultProfileRegion() {
    ScopedSpinLock lock(mProfileLock);
    return mDefaultProfileRegion;
}

void ConfigManagerBase::ReloadLogtailSysConf() {
    string userDefinedId;
    std::vector<std::string> userDefinedIdVec;
    if (ReadFileContent(AppConfig::GetInstance()->GetLogtailSysConfDir() + STRING_FLAG(user_defined_id_file),
                        userDefinedId)) {
        mUserDefinedId = TrimString(TrimString(userDefinedId, '\n', '\n'), ' ', ' ');

        userDefinedIdVec = SplitString(userDefinedId, "\n");
    }
    const char* userDefinedIdEnv = getenv(STRING_FLAG(ilogtail_user_defined_id_env_name).c_str());
    if (userDefinedIdEnv != NULL && strlen(userDefinedIdEnv) > 0) {
        mEnvFlag = true;
        string userDefinedIdEnvStr(userDefinedIdEnv);
        userDefinedIdEnvStr = TrimString(TrimString(userDefinedIdEnvStr, ',', ','), ' ', ' ');
        static string s_userDefinedIdEnv;
        if (s_userDefinedIdEnv != userDefinedIdEnvStr) {
            LOG_INFO(sLogger, ("load user defined id from env", userDefinedIdEnvStr));
            s_userDefinedIdEnv = userDefinedIdEnvStr;
        }
        if (mUserDefinedId.empty()) {
            mUserDefinedId = userDefinedIdEnvStr;
        }

        std::vector<std::string> idVec = SplitString(userDefinedIdEnvStr, ",");
        userDefinedIdVec.insert(userDefinedIdVec.end(), idVec.begin(), idVec.end());
    }

    if (!userDefinedIdVec.empty()) {
        SetUserDefinedIdSet(userDefinedIdVec);
    }

    vector<string> aliuidList;
    ReadAliuidsFile(aliuidList);

    const char* aliuidEnv = getenv(STRING_FLAG(ilogtail_aliuid_env_name).c_str());
    if (aliuidEnv != NULL && strlen(aliuidEnv) > 0) {
        mEnvFlag = true;
        string aliuidEnvStr(aliuidEnv);
        static string s_lastAliuidEnv;
        if (s_lastAliuidEnv != aliuidEnvStr) {
            LOG_INFO(sLogger, ("load aliyun user id from env", aliuidEnv));
            s_lastAliuidEnv = aliuidEnvStr;
        }
        aliuidEnvStr = TrimString(TrimString(aliuidEnvStr, ' ', ' '), ',', ',');
        vector<string> aliuidEnvList = SplitString(aliuidEnvStr, ",");
        aliuidList.insert(aliuidList.end(), aliuidEnvList.begin(), aliuidEnvList.end());
    }

    if (!aliuidList.empty()) {
        SetAliuidSet(aliuidList);
    }
    string defaultPubAliuid = GetDefaultPubAliuid();
    if (defaultPubAliuid.size() > 0)
        InsertAliuidSet(defaultPubAliuid);
}

void ConfigManagerBase::CorrectionAliuidFile(const Json::Value& aliuidArray) {
    for (int idx = 0; idx < (int)aliuidArray.size(); ++idx) {
        if (aliuidArray[idx].isString()) {
            string aliuid = TrimString(aliuidArray[idx].asString());
            if (aliuid.empty())
                continue;
            string fileName = AppConfig::GetInstance()->GetLogtailSysConfDir() + STRING_FLAG(logtail_sys_conf_users_dir)
                + PATH_SEPARATOR + aliuid;
            int fd = open(fileName.c_str(), O_CREAT | O_EXCL, 0755);
            if (fd == -1) {
                int savedErrno = GetErrno();
                if (savedErrno != EEXIST)
                    LOG_ERROR(sLogger, ("correction aliuid file fail", fileName)("errno", ErrnoToString(savedErrno)));
            } else
                close(fd);
        }
    }
}

void ConfigManagerBase::CorrectionAliuidFile() {
    static std::set<string> sLastAliuidSet;

    {
        ScopedSpinLock lock(mAliuidSetLock);
        // correct aliuid file when set size change and aliuid count < 10
        if (sLastAliuidSet.size() < mAliuidSet.size() && mAliuidSet.size() < (size_t)10) {
            sLastAliuidSet = mAliuidSet;
        } else {
            return;
        }
    }

    for (auto iter = sLastAliuidSet.begin(); iter != sLastAliuidSet.end(); ++iter) {
        const std::string& aliuid = *iter;
        LOG_INFO(sLogger, ("save aliuid file to local file system, aliuid", aliuid));
        string fileName = AppConfig::GetInstance()->GetLogtailSysConfDir() + STRING_FLAG(logtail_sys_conf_users_dir)
            + PATH_SEPARATOR + aliuid;
        int fd = open(fileName.c_str(), O_CREAT | O_EXCL, 0755);
        if (fd == -1) {
            int savedErrno = errno;
            if (savedErrno != EEXIST)
                LOG_ERROR(sLogger, ("correction aliuid file fail", fileName)("errno", strerror(savedErrno)));
        } else
            close(fd);
    }
}

// TODO: Move to RuntimeUtil.
void ConfigManagerBase::CorrectionLogtailSysConfDir() {
    string rootDir = AppConfig::GetInstance()->GetLogtailSysConfDir();
    do {
        fsutil::Dir dir(rootDir);
        if (dir.Open())
            break;

        bool changeDir = false;
        int savedErrno = GetErrno();
        if (fsutil::Dir::IsEACCES(savedErrno) || fsutil::Dir::IsENOTDIR(savedErrno)) {
            changeDir = true;
            LOG_ERROR(sLogger, ("invalid operation on dir", rootDir)("Open dir error", ErrnoToString(savedErrno)));
        } else if (fsutil::Dir::IsENOENT(savedErrno)) {
            if (!Mkdir(rootDir)) {
                savedErrno = GetErrno();
                if (!IsEEXIST(savedErrno)) {
                    changeDir = true;
                    LOG_ERROR(sLogger, ("create user config dir fail", rootDir)("error", ErrnoToString(savedErrno)));
                }
            } else
                LOG_INFO(sLogger, ("create user config dir success", rootDir));
        }
        if (changeDir) {
            rootDir = GetProcessExecutionDir();
            LOG_WARNING(sLogger, ("use default user config dir instead", rootDir));
        }
    } while (0);

    string userDir = rootDir + STRING_FLAG(logtail_sys_conf_users_dir);
    do {
        fsutil::Dir dir(userDir);
        if (dir.Open())
            break;

        int savedErrno = GetErrno();
        if (fsutil::Dir::IsEACCES(savedErrno) || fsutil::Dir::IsENOTDIR(savedErrno)
            || fsutil::Dir::IsENOENT(savedErrno)) {
            LOG_INFO(sLogger, ("invalid aliuid conf dir", userDir)("error", ErrnoToString(savedErrno)));
            if (!Mkdir(userDir)) {
                savedErrno = GetErrno();
                if (!IsEEXIST(savedErrno)) {
                    LOG_ERROR(sLogger, ("recreate aliuid conf dir", userDir)("error", ErrnoToString(savedErrno)));
                }
            } else {
                LOG_INFO(sLogger, ("recreate aliuid conf dir success", userDir));
            }
        }
    } while (0);
}

void ConfigManagerBase::GetAllPluginConfig(std::vector<Config*>& configVec) {
    unordered_map<string, Config*>::iterator itr = mNameConfigMap.begin();
    for (; itr != mNameConfigMap.end(); ++itr) {
        if (itr->second->mLogType == PLUGIN_LOG || !itr->second->mPluginConfig.empty()) {
            configVec.push_back(itr->second);
        }
    }
}

void ConfigManagerBase::GetAllObserverConfig(std::vector<Config*>& configVec) {
    unordered_map<string, Config*>::iterator itr = mNameConfigMap.begin();
    for (; itr != mNameConfigMap.end(); ++itr) {
        if (itr->second->mObserverFlag && !itr->second->mObserverConfig.empty()) {
            configVec.push_back(itr->second);
        }
    }
}

std::vector<Config*> ConfigManagerBase::GetMatchedConfigs(const std::function<bool(Config*)>& condition) {
    std::vector<Config*> configs;
    for (auto& iter : mNameConfigMap) {
        if (condition(iter.second)) {
            configs.push_back(iter.second);
        }
    }
    return configs;
}

bool ConfigManagerBase::ParseTimeZoneOffsetSecond(const string& logTZ, int& logTZSecond) {
    if (logTZ.size() != strlen("GMT+08:00") || logTZ[6] != ':' || (logTZ[3] != '+' && logTZ[3] != '-')) {
        return false;
    }
    if (logTZ.find("GMT") != (size_t)0) {
        return false;
    }
    string hourStr = logTZ.substr(4, 2);
    string minitueStr = logTZ.substr(7, 2);
    logTZSecond = StringTo<int>(hourStr) * 3600 + StringTo<int>(minitueStr) * 60;
    if (logTZ[3] == '-') {
        logTZSecond = -logTZSecond;
    }
    return true;
}

void ConfigManagerBase::GetSensitiveKeys(const Json::Value& value, Config* pConfig) {
    for (Json::Value::const_iterator iter = value.begin(); iter != value.end(); ++iter) {
        const Json::Value& sensitiveItem = *iter;
        if (sensitiveItem.isMember("key") && sensitiveItem["key"].isString() && sensitiveItem.isMember("type")
            && sensitiveItem["type"].isString() && sensitiveItem.isMember("regex_begin")
            && sensitiveItem["regex_begin"].isString() && sensitiveItem.isMember("regex_content")
            && sensitiveItem["regex_content"].isString() && sensitiveItem.isMember("all")
            && sensitiveItem["all"].isBool()) {
            string key = sensitiveItem["key"].asString();
            string type = sensitiveItem["type"].asString();
            string regexBegin = sensitiveItem["regex_begin"].asString();
            string regexContent = sensitiveItem["regex_content"].asString();
            bool all = sensitiveItem["all"].asBool();
            int32_t opt = SensitiveWordCastOption::CONST_OPTION;
            if (type != "const" && type != "md5") {
                // do not throw when parse sensitive key error
                LOG_ERROR(sLogger, ("The sensitive key type is invalid, type", type));
                LogtailAlarm::GetInstance()->SendAlarm(CATEGORY_CONFIG_ALARM,
                                                       "The sensitive key type is invalid",
                                                       pConfig->GetProjectName(),
                                                       pConfig->GetCategory());
                break;
                // throw ExceptionBase(string("The sensitive key type is invalid : ") + type);
            }


            string constVal;
            if (type == "const") {
                opt = SensitiveWordCastOption::CONST_OPTION;
                if (sensitiveItem.isMember("const") && sensitiveItem["const"].isString()) {
                    constVal = sensitiveItem["const"].asString();
                } else {
                    // do not throw when parse sensitive key error
                    LOG_ERROR(sLogger, ("The sensitive key config is invalid, key", key));
                    LogtailAlarm::GetInstance()->SendAlarm(CATEGORY_CONFIG_ALARM,
                                                           "The sensitive key config is invalid",
                                                           pConfig->GetProjectName(),
                                                           pConfig->GetCategory());
                    break;
                    // throw ExceptionBase(string("The sensitive key config is invalid : ") + key);
                }
            } else {
                opt = SensitiveWordCastOption::MD5_OPTION;
            }
            constVal = string("\\1") + constVal;
            string regexStr = string("(") + regexBegin + ")" + regexContent;
            std::shared_ptr<re2::RE2> pRegex(new re2::RE2(regexStr));
            if (!pRegex->ok()) {
                string errorMsg = pRegex->error();
                errorMsg += string(", regex : ") + regexStr;
                // do not throw when parse sensitive key error
                LOG_ERROR(sLogger, ("The sensitive regex is invalid, error", errorMsg));
                LogtailAlarm::GetInstance()->SendAlarm(CATEGORY_CONFIG_ALARM,
                                                       string("The sensitive key regex is invalid, ") + errorMsg,
                                                       pConfig->GetProjectName(),
                                                       pConfig->GetCategory());
                break;
                // throw ExceptionBase(string("The sensitive regex is invalid, ") + errorMsg);
            }
            SensitiveWordCastOption sensOpt;
            sensOpt.key = key;
            sensOpt.constValue = constVal;
            sensOpt.option = opt;
            sensOpt.replaceAll = all;
            sensOpt.mRegex = pRegex;
            pConfig->mSensitiveWordCastOptions[key].push_back(sensOpt);
            LOG_DEBUG(sLogger,
                      ("add senstive cast option", pConfig->mConfigName)("key", key)("const val", constVal)(
                          "type", type)("regex", regexStr)("all flag", all));
        } else {
            // do not throw when parse sensitive key error
            LOG_ERROR(sLogger, ("The sensitive key config is invalid, config", pConfig->mConfigName));
            LogtailAlarm::GetInstance()->SendAlarm(CATEGORY_CONFIG_ALARM,
                                                   "The sensitive key config is invalid",
                                                   pConfig->GetProjectName(),
                                                   pConfig->GetCategory());
            // throw ExceptionBase(string("The sensitive key config is invalid, config : ") + pConfig->mConfigName);
        }
    }
}

bool ConfigManagerBase::GetLocalConfigUpdate() {
    bool fileUpdateFlag = GetLocalConfigFileUpdate();
    bool dirUpdateFlag = GetLocalConfigDirUpdate();
    bool yamlDirUpdateFlag = GetYamlConfigDirUpdate();
    return fileUpdateFlag || dirUpdateFlag || yamlDirUpdateFlag;
}

bool ConfigManagerBase::GetLocalConfigFileUpdate() {
    bool updateFlag = false;
    // read local config
    Json::Value localLogJson;
    std::string localConfigPath = AppConfig::GetInstance()->GetLocalUserConfigPath();
    ParseConfResult userLogRes = ParseConfig(localConfigPath, localLogJson);
    if (userLogRes != CONFIG_OK) {
        if (userLogRes == CONFIG_NOT_EXIST)
            LOG_DEBUG(sLogger, ("load user config fail, file not exist", localConfigPath));
        else if (userLogRes == CONFIG_INVALID_FORMAT) {
            LOG_ERROR(sLogger, ("load user config fail, file content is not valid json", localConfigPath));
            LogtailAlarm::GetInstance()->SendAlarm(USER_CONFIG_ALARM, string("local user config is not valid json"));
        }
    } else {
        if (localLogJson != mLocalConfigJson) {
            LOG_INFO(sLogger, ("local config update, old config", mLocalConfigJson.toStyledString()));
            mLocalConfigJson = localLogJson;
            LOG_INFO(sLogger, ("local config update, new config", mLocalConfigJson.toStyledString()));
            updateFlag = true;
        }
    }
    return updateFlag;
}

void ConfigManagerBase::UpdateFileTags() {
    if (STRING_FLAG(ALIYUN_LOG_FILE_TAGS).empty()) {
        return;
    }
    // read local config
    Json::Value localFileTagsJson;
    const char* file_tags_dir = STRING_FLAG(ALIYUN_LOG_FILE_TAGS).c_str();
    ParseConfResult userLogRes = ParseConfig(file_tags_dir, localFileTagsJson);
    if (userLogRes != CONFIG_OK) {
        if (userLogRes == CONFIG_NOT_EXIST)
            LOG_ERROR(sLogger, ("load file tags fail, file not exist", file_tags_dir));
        else if (userLogRes == CONFIG_INVALID_FORMAT) {
            LOG_ERROR(sLogger, ("load file tags fail, file content is not valid json", file_tags_dir));
        }
    } else {
        if (localFileTagsJson != mFileTagsJson) {
            int32_t i = 0;
            vector<sls_logs::LogTag>& sFileTags = mFileTags.getWriteBuffer();
            sFileTags.clear();
            sFileTags.resize(localFileTagsJson.size());
            for (auto it = localFileTagsJson.begin(); it != localFileTagsJson.end(); ++it) {
                if (it->isString()) {
                    sFileTags[i].set_key(it.key().asString());
                    sFileTags[i].set_value(it->asString());
                    ++i;
                }
            }
            mFileTags.swap();
            LOG_INFO(sLogger, ("local file tags update, old config", mFileTagsJson.toStyledString()));
            mFileTagsJson = localFileTagsJson;
            LOG_INFO(sLogger, ("local file tags update, new config", mFileTagsJson.toStyledString()));
        }
    }
    return;
}

bool ConfigManagerBase::GetLocalConfigDirUpdate() {
    bool updateFlag = false;
    // list dir
    static std::string localConfigDirPath = AppConfig::GetInstance()->GetLocalUserConfigDirPath();
    fsutil::Dir localConfigDir(localConfigDirPath);
    if (!localConfigDir.Open()) {
        int savedErrno = GetErrno();
        if (fsutil::Dir::IsEACCES(savedErrno) || fsutil::Dir::IsENOTDIR(savedErrno)
            || fsutil::Dir::IsENOENT(savedErrno)) {
            LOG_DEBUG(sLogger, ("invalid local conf dir", localConfigDirPath)("error", ErrnoToString(savedErrno)));
            if (!Mkdir(localConfigDirPath.c_str())) {
                savedErrno = errno;
                if (!IsEEXIST(savedErrno)) {
                    LOG_ERROR(sLogger,
                              ("create local conf dir failed", localConfigDirPath)("error", strerror(savedErrno)));
                }
            }
        }
    }
    if (!localConfigDir.Open()) {
        return updateFlag;
    }

    vector<string> v;
    fsutil::Entry ent;
    while (ent = localConfigDir.ReadNext()) {
        if (!ent.IsRegFile()) {
            continue;
        }

        string flName = ent.Name();
        if (!EndWith(flName, ".json")) {
            continue;
        }
        string fullPath = localConfigDirPath + flName;
        v.push_back(fullPath);
    }

    std::sort(v.begin(), v.end());
    std::unordered_map<std::string, Json::Value> localConfigDirMap;
    for (size_t i = 0; i < v.size(); i++) {
        Json::Value subConfJson;
        ParseConfResult res = ParseConfig(v[i], subConfJson);
        if (res == CONFIG_OK) {
            auto iter = mLocalConfigDirMap.find(v[i]);
            if (iter == mLocalConfigDirMap.end() || iter->second != subConfJson) {
                updateFlag = true;
                LOG_INFO(sLogger, ("local user config file loaded", v[i]));
            }
            localConfigDirMap[v[i]] = subConfJson;
        } else {
            LOG_INFO(sLogger, ("invalid local user config file", v[i]));
            continue;
        }
    }
    if (mLocalConfigDirMap.size() != localConfigDirMap.size()) {
        LOG_INFO(
            sLogger,
            ("local user config removed or added, last", mLocalConfigDirMap.size())("now", localConfigDirMap.size()));
        updateFlag = true;
        if (localConfigDirMap.size() < mLocalConfigDirMap.size()) {
            SetConfigRemoveFlag(true);
        }
    }
    mLocalConfigDirMap = localConfigDirMap;
    return updateFlag;
}

bool ConfigManagerBase::GetYamlConfigDirUpdate() {
    bool updateFlag = false;
    std::vector<std::string> filepathes;
    std::unordered_map<std::string, int64_t> yamlConfigMTimeMap;
    static std::string localConfigDirPath = AppConfig::GetInstance()->GetLocalUserYamlConfigDirPath();
    updateFlag |= CheckYamlDirConfigUpdate(localConfigDirPath, false, filepathes, yamlConfigMTimeMap, true);
    static std::string serverConfigDirPath = AppConfig::GetInstance()->GetRemoteUserYamlConfigDirPath();
    updateFlag |= CheckYamlDirConfigUpdate(serverConfigDirPath, true, filepathes, yamlConfigMTimeMap, false);

    if (mYamlConfigMTimeMap.size() != yamlConfigMTimeMap.size()) {
        updateFlag = true;
    }
    mYamlConfigMTimeMap = yamlConfigMTimeMap;

    if (updateFlag) {
        std::sort(filepathes.begin(), filepathes.end());
        std::unordered_map<std::string, YAML::Node> configDirMap;
        for (size_t i = 0; i < filepathes.size(); i++) {
            YAML::Node subConfYaml;
            ParseConfResult res = ParseConfig(filepathes[i], subConfYaml);
            if (res == CONFIG_OK) {
                LOG_INFO(sLogger, ("user yaml config file loaded", filepathes[i]));
                configDirMap[filepathes[i]] = subConfYaml;
            } else {
                LOG_INFO(sLogger, ("invalid user yaml config file", filepathes[i]));
                continue;
            }
        }
        if (mYamlConfigDirMap.size() != configDirMap.size()) {
            LOG_INFO(sLogger,
                     ("user yaml config removed or added, last", mYamlConfigDirMap.size())("now", configDirMap.size()));
            if (configDirMap.size() < mYamlConfigDirMap.size()) {
                SetConfigRemoveFlag(true);
            }
        }
        mYamlConfigDirMap = configDirMap;
    }

    return updateFlag;
}

bool ConfigManagerBase::CheckYamlDirConfigUpdate(const std::string& configDirPath,
                                                 bool isRemote,
                                                 std::vector<std::string>& filepathes,
                                                 std::unordered_map<std::string, int64_t>& yamlConfigMTimeMap,
                                                 bool createIfNotExist) {
    bool updateFlag = false;
    fsutil::Dir configDir(configDirPath);
    if (!configDir.Open()) {
        int savedErrno = GetErrno();
        if (fsutil::Dir::IsEACCES(savedErrno) || fsutil::Dir::IsENOTDIR(savedErrno)
            || fsutil::Dir::IsENOENT(savedErrno)) {
            LOG_DEBUG(sLogger, ("invalid yaml conf dir", configDirPath)("error", ErrnoToString(savedErrno)));
            if (createIfNotExist && !Mkdir(configDirPath.c_str())) {
                savedErrno = errno;
                if (!IsEEXIST(savedErrno)) {
                    LOG_ERROR(sLogger, ("create conf yaml dir failed", configDirPath)("error", strerror(savedErrno)));
                }
            }
        }
    }
    if (!configDir.Open()) {
        return updateFlag;
    }

    fsutil::Entry ent;
    std::unordered_map<std::string, int64_t> serverYamlConfigVersionMap;
    while (ent = configDir.ReadNext()) {
        if (!ent.IsRegFile()) {
            continue;
        }

        std::string flName = ent.Name();
        if (!EndWith(flName, ".yaml")) {
            continue;
        }

        if (isRemote) {
            // filename should be in the following pattern: <config_name>@<version>
            std::vector<std::string> tokens = SplitString(flName, "@");
            if (tokens.size() != 2) {
                LOG_INFO(sLogger, ("invalid server yaml config filename", flName));
                continue;
            }
            const std::string configName = tokens.at(0);
            const int version = stoi(tokens.at(1));
            if (serverYamlConfigVersionMap.find(configName) == serverYamlConfigVersionMap.end()
                || serverYamlConfigVersionMap[configName] < version) {
                serverYamlConfigVersionMap[configName] = version;
            }
        } else {
            std::string fullPath = configDirPath + flName;
            fsutil::PathStat buf;
            if (fsutil::PathStat::stat(fullPath, buf)) {
                auto iter = mYamlConfigMTimeMap.find(fullPath);
                if (iter == mYamlConfigMTimeMap.end() || buf.GetMtime() != iter->second) {
                    updateFlag = true;
                }
                filepathes.push_back(fullPath);
                yamlConfigMTimeMap[fullPath] = buf.GetMtime();
            }
        }
    }
    if (isRemote) {
        mServerYamlConfigVersionMap = serverYamlConfigVersionMap;
        for (auto it = serverYamlConfigVersionMap.begin(); it != serverYamlConfigVersionMap.end(); ++it) {
            std::string fullPath = configDirPath + it->first + "@" + to_string(it->second) + ".yaml";
            std::string fullConfigPath = configDirPath + it->first;
            fsutil::PathStat buf;
            if (fsutil::PathStat::stat(fullPath, buf)) {
                auto iter = mYamlConfigMTimeMap.find(fullConfigPath);
                if (iter == mYamlConfigMTimeMap.end() || buf.GetMtime() != iter->second) {
                    updateFlag = true;
                }
                filepathes.push_back(fullPath);
                yamlConfigMTimeMap[fullConfigPath] = buf.GetMtime();
            }
        }
    }
    return updateFlag;
}

// UpdateConfigJson deals with config (only user log config, @configJson) from runtime plugin.
// If @configJson is valid and something changed, update config.
int32_t ConfigManagerBase::UpdateConfigJson(const std::string& configJson) {
    if (IsUpdate() == true)
        return 1;

    if (!IsValidJson(configJson.c_str(), configJson.size())) {
        LOG_ERROR(sLogger, ("invalid config json", configJson));
        return 2;
    }

    Json::Value jsonRoot;
    Json::CharReaderBuilder builder;
    builder["collectComments"] = false;
    std::unique_ptr<Json::CharReader> jsonReader(builder.newCharReader());
    std::string jsonParseErrs;
    if (!jsonReader->parse(configJson.data(), configJson.data() + configJson.size(), &jsonRoot, &jsonParseErrs)) {
        LOG_WARNING(sLogger, ("invalid config json", configJson)("ParseConfig error", jsonParseErrs));
        return 2;
    }

    if (BOOL_FLAG(logtail_config_update_enable)) {
        if (jsonRoot == mConfigJson) {
            LOG_INFO(sLogger, ("same config", configJson));
            return 3;
        }
        mConfigJson = jsonRoot;
        DumpConfigToLocal(AppConfig::GetInstance()->GetUserConfigPath(), mConfigJson);
        SetConfigRemoveFlag(true);
        LOG_INFO(sLogger, ("Update logtail config", configJson));
        StartUpdateConfig();
        mConfigUpdateTotal++;
        mLastConfigUpdateTime = ((int32_t)time(NULL));
        return 0;
    }
    return 4;
}


// DumpConfigToLocal dumps @configJson to local file named @fileName.
// In general, Logtail will call this function when mConfigJson was changed.
bool ConfigManagerBase::DumpConfigToLocal(std::string fileName, const Json::Value& configJson) {
    if (fileName.size() == 0)
        return false;
    if (fileName[0] != '/')
        fileName = GetProcessExecutionDir() + fileName;
    std::ofstream fout(fileName.c_str());
    if (!fout) {
        LOG_ERROR(sLogger, ("open config file error", fileName));
        return false;
    }
    fout << configJson.toStyledString();
    fout.close();
    return true;
}

void ConfigManagerBase::InitUpdateConfig(bool configExistFlag) {
    mProcessStartTime = time(NULL);
}

bool ConfigManagerBase::TryGetUUID() {
    mUUIDthreadPtr = CreateThread([this]() { GetUUIDThread(); });
    // wait 1000 ms
    for (int i = 0; i < 100; ++i) {
        usleep(10 * 1000);
        if (!GetUUID().empty()) {
            return true;
        }
    }
    return false;
}

bool ConfigManagerBase::GetUUIDThread() {
    std::string uuid;
#if defined(__aarch64__) || defined(__sw_64__)
    // DMI can not work on such platforms but might crash Logtail, disable.
#else
    uuid = CalculateDmiUUID();
#endif
    SetUUID(uuid);
    return true;
}

void ConfigManagerBase::AddHandlerToDelete(EventHandler* handler) {
    mHandlersToDelete.push_back(handler);
}

void ConfigManagerBase::DeleteHandlers() {
    for (size_t i = 0; i < mHandlersToDelete.size(); ++i) {
        if (mHandlersToDelete[i] != mSharedHandler && mHandlersToDelete[i] != NULL)
            delete mHandlersToDelete[i];
    }
    mHandlersToDelete.clear();
}

// find config domain socket data, find postfix like "_category"
Config* ConfigManagerBase::FindDSConfigByCategory(const std::string& dsCtegory) {
    for (unordered_map<std::string, Config*>::iterator iter = mNameConfigMap.begin(); iter != mNameConfigMap.end();
         ++iter) {
        if (dsCtegory == iter->second->mCategory
            && (iter->second->mLogType != STREAM_LOG && iter->second->mLogType != PLUGIN_LOG)) {
            return iter->second;
        }
    }
    return NULL;
}

// ReloadMappingConfig reloads mapping config.
// **Nobody use this feature now...**
void ConfigManagerBase::ReloadMappingConfig() {
    Json::Value confJson;
    if (ParseConfig(AppConfig::GetInstance()->GetMappingConfigPath(), confJson) != CONFIG_OK)
        return;
    PTScopedLock lock(mMappingPathsLock);
    mMappingPaths.clear();
    if (confJson.isObject() && confJson.isMember("log_paths")) {
        const Json::Value& logPathJson = confJson["log_paths"];
        if (logPathJson.isObject()) {
            Json::Value::Members ids = logPathJson.getMemberNames();
            for (size_t i = 0; i < ids.size(); i++)
                mMappingPaths[ids[i]] = GetStringValue(logPathJson, ids[i], "");
        }
    }
}

std::string ConfigManagerBase::GetMappingPath(const std::string& id) {
    PTScopedLock lock(mMappingPathsLock);
    unordered_map<string, string>::iterator iter = mMappingPaths.find(id);
    return iter == mMappingPaths.end() ? "" : mMappingPaths[id];
}

// GetRelatedConfigs calculates related configs of @path.
// Two kind of relations:
// 1. No wildcard path: the base path of Config is the prefix of @path and within depth.
// 2. Wildcard path: @path matches and within depth.
void ConfigManagerBase::GetRelatedConfigs(const std::string& path, std::vector<Config*>& configs) {
    for (std::unordered_map<string, Config*>::iterator iter = mNameConfigMap.begin(); iter != mNameConfigMap.end();
         ++iter) {
        if (iter->second->mLogType == STREAM_LOG || iter->second->mLogType == PLUGIN_LOG)
            continue;
        if (iter->second->IsMatch(path, "")) {
            configs.push_back(iter->second);
        }
    }
}

SensitiveWordCastOption::~SensitiveWordCastOption() {
}

std::string ConfigManagerBase::GetAllProjectsSet() {
    string result;
    ScopedSpinLock lock(mProjectSetLock);
    for (std::set<string>::iterator iter = mProjectSet.begin(); iter != mProjectSet.end(); ++iter) {
        result.append(*iter).append(" ");
    }
    return result;
}

void ConfigManagerBase::InsertProject(const std::string& project) {
    ScopedSpinLock lock(mProjectSetLock);
    mProjectSet.insert(project);
}

void ConfigManagerBase::ClearProjects() {
    ScopedSpinLock lock(mProjectSetLock);
    mProjectSet.clear();
}

void ConfigManagerBase::InsertRegion(const std::string& region) {
    ScopedSpinLock lock(mRegionSetLock);
    mRegionSet.insert(region);
}

void ConfigManagerBase::ClearRegions() {
    ScopedSpinLock lock(mRegionSetLock);
    mRegionSet.clear();
}

bool ConfigManagerBase::CheckRegion(const std::string& region) const {
    ScopedSpinLock lock(mRegionSetLock);
    return mRegionSet.find(region) != mRegionSet.end();
}

bool ConfigManagerBase::UpdateContainerPath(DockerContainerPathCmd* cmd) {
    mDockerContainerPathCmdLock.lock();
    mDockerContainerPathCmdVec.push_back(cmd);
    mDockerContainerPathCmdLock.unlock();
    return true;
}

bool ConfigManagerBase::DoUpdateContainerPaths() {
    mDockerContainerPathCmdLock.lock();
    std::vector<DockerContainerPathCmd*> tmpPathCmdVec = mDockerContainerPathCmdVec;
    mDockerContainerPathCmdVec.clear();
    mDockerContainerPathCmdLock.unlock();
    LOG_INFO(sLogger, ("update container path", tmpPathCmdVec.size()));
    for (size_t i = 0; i < tmpPathCmdVec.size(); ++i) {
        Config* config = FindConfigByName(tmpPathCmdVec[i]->mConfigName);
        if (config == NULL) {
            LOG_ERROR(sLogger,
                      ("invalid container path update cmd", tmpPathCmdVec[i]->mConfigName)("params",
                                                                                           tmpPathCmdVec[i]->mParams));
            continue;
        }
        if (tmpPathCmdVec[i]->mDeleteFlag) {
            if (config->DeleteDockerContainerPath(tmpPathCmdVec[i]->mParams)) {
                LOG_DEBUG(sLogger,
                          ("container path delete cmd success",
                           tmpPathCmdVec[i]->mConfigName)("params", tmpPathCmdVec[i]->mParams));
            } else {
                LOG_ERROR(sLogger,
                          ("container path delete cmd fail", tmpPathCmdVec[i]->mConfigName)("params",
                                                                                            tmpPathCmdVec[i]->mParams));
            }
        } else {
            if (config->UpdateDockerContainerPath(tmpPathCmdVec[i]->mParams, tmpPathCmdVec[i]->mUpdateAllFlag)) {
                LOG_DEBUG(sLogger,
                          ("container path update cmd success", tmpPathCmdVec[i]->mConfigName)(
                              "params", tmpPathCmdVec[i]->mParams)("all", tmpPathCmdVec[i]->mUpdateAllFlag));
            } else {
                LOG_ERROR(sLogger,
                          ("container path update cmd fail", tmpPathCmdVec[i]->mConfigName)(
                              "params", tmpPathCmdVec[i]->mParams)("all", tmpPathCmdVec[i]->mUpdateAllFlag));
            }
        }
        delete tmpPathCmdVec[i];
    }
    return true;
}

bool ConfigManagerBase::IsUpdateContainerPaths() {
    mDockerContainerPathCmdLock.lock();
    bool rst = false;
    for (size_t i = 0; i < mDockerContainerPathCmdVec.size(); ++i) {
        DockerContainerPathCmd* pCmd = mDockerContainerPathCmdVec[i];
        if (pCmd->mDeleteFlag) {
            rst = true;
            break;
        }
        Config* pConfig = FindConfigByName(pCmd->mConfigName);
        if (pConfig == NULL) {
            continue;
        }
        if (!pConfig->IsSameDockerContainerPath(pCmd->mParams, pCmd->mUpdateAllFlag)) {
            rst = true;
            break;
        }
    }
    if (mDockerContainerPathCmdVec.size() > 0) {
        LOG_INFO(sLogger, ("check container path update flag", rst)("size", mDockerContainerPathCmdVec.size()));
    }
    if (rst == false) {
        for (size_t i = 0; i < mDockerContainerPathCmdVec.size(); ++i) {
            delete mDockerContainerPathCmdVec[i];
        }
        mDockerContainerPathCmdVec.clear();
    }
    mDockerContainerPathCmdLock.unlock();

    /********** qps limit : only update docker config INT32_FLAG(max_docker_config_update_times) times in 3 minutes
     * ********/
    static int32_t s_lastUpdateTime = 0;
    static int32_t s_lastUpdateCount = 0;
    if (!rst) {
        return rst;
    }
    int32_t nowTime = time(NULL);
    // not in 3 minutes window
    if (nowTime / 180 != s_lastUpdateTime / 180) {
        s_lastUpdateCount = 1;
        s_lastUpdateTime = nowTime;
        return rst;
    }
    // this window's update times < INT32_FLAG(max_docker_config_update_times)
    // min interval : 10 seconds
    // For case with frequent container update (eg. K8s short job), adjust this parameter.
    if (s_lastUpdateCount < INT32_FLAG(max_docker_config_update_times)
        && nowTime - s_lastUpdateTime >= INT32_FLAG(docker_config_update_interval)) {
        ++s_lastUpdateCount;
        s_lastUpdateTime = nowTime;
        return rst;
    }
    // return false if s_lastUpdateCount >= INT32_FLAG(max_docker_config_update_times) and last update time is in same
    // window
    return false;
    /************************************************************************************************************************/
}

bool ConfigManagerBase::UpdateContainerStopped(DockerContainerPathCmd* cmd) {
    PTScopedLock lock(mDockerContainerStoppedCmdLock);
    mDockerContainerStoppedCmdVec.push_back(cmd);
    return true;
}

void ConfigManagerBase::GetContainerStoppedEvents(std::vector<Event*>& eventVec) {
    std::vector<DockerContainerPathCmd*> cmdVec;
    {
        PTScopedLock lock(mDockerContainerStoppedCmdLock);
        cmdVec.swap(mDockerContainerStoppedCmdVec);
    }
    for (auto& cmd : cmdVec) {
        // find config and container's path, then emit stopped event
        Config* config = FindConfigByName(cmd->mConfigName);
        if (!config) {
            continue;
        }
        DockerContainerPath dockerContainerPath;
        if (!DockerContainerPath::ParseByJSONStr(cmd->mParams, dockerContainerPath)) {
            continue;
        }
        std::vector<DockerContainerPath>::iterator iter = config->mDockerContainerPaths->begin();
        std::vector<DockerContainerPath>::iterator iend = config->mDockerContainerPaths->end();
        for (; iter != iend; ++iter) {
            if (iter->mContainerID == dockerContainerPath.mContainerID) {
                break;
            }
        }
        if (iter == iend) {
            continue;
        }
        Event* pStoppedEvent = new Event(iter->mContainerPath, "", EVENT_ISDIR | EVENT_CONTAINER_STOPPED, -1, 0);
        LOG_DEBUG(
            sLogger,
            ("GetContainerStoppedEvent Type", pStoppedEvent->GetType())("Source", pStoppedEvent->GetSource())(
                "Object", pStoppedEvent->GetObject())("Config", pStoppedEvent->GetConfigName())(
                "IsDir", pStoppedEvent->IsDir())("IsCreate", pStoppedEvent->IsCreate())("IsModify",
                                                                                        pStoppedEvent->IsModify())(
                "IsDeleted", pStoppedEvent->IsDeleted())("IsMoveFrom", pStoppedEvent->IsMoveFrom())(
                "IsContainerStopped", pStoppedEvent->IsContainerStopped())("IsMoveTo", pStoppedEvent->IsMoveTo()));
        eventVec.push_back(pStoppedEvent);
    }
    for (auto cmd : cmdVec) {
        delete cmd;
    }
}

void ConfigManagerBase::SaveDockerConfig() {
    string dockerPathConfigName = AppConfig::GetInstance()->GetDockerFilePathConfig();
    Json::Value dockerPathValueRoot;
    dockerPathValueRoot["version"] = Json::Value(STRING_FLAG(ilogtail_docker_path_version));
    Json::Value dockerPathValueDetail;
    mDockerContainerPathCmdLock.lock();
    for (unordered_map<string, Config*>::iterator it = mNameConfigMap.begin(); it != mNameConfigMap.end(); ++it) {
        if (it->second->mDockerContainerPaths != NULL) {
            std::vector<DockerContainerPath>& containerPathVec = *(it->second->mDockerContainerPaths);
            for (size_t i = 0; i < containerPathVec.size(); ++i) {
                Json::Value dockerPathValue;
                dockerPathValue["config_name"] = Json::Value(it->first);
                dockerPathValue["container_id"] = Json::Value(containerPathVec[i].mContainerID);
                dockerPathValue["params"] = Json::Value(containerPathVec[i].mJsonStr);
                dockerPathValueDetail.append(dockerPathValue);
            }
        }
    }
    mDockerContainerPathCmdLock.unlock();
    dockerPathValueRoot["detail"] = dockerPathValueDetail;
    string dockerInfo = dockerPathValueRoot.toStyledString();
    OverwriteFile(dockerPathConfigName, dockerInfo);
    LOG_INFO(sLogger, ("dump docker path info", dockerPathConfigName));
}

void ConfigManagerBase::LoadDockerConfig() {
    string dockerPathConfigName = AppConfig::GetInstance()->GetDockerFilePathConfig();
    Json::Value dockerPathValueRoot;
    ParseConfResult rst = ParseConfig(dockerPathConfigName, dockerPathValueRoot);
    if (rst == CONFIG_INVALID_FORMAT) {
        LOG_ERROR(sLogger, ("invalid docker config json", rst)("file path", dockerPathConfigName));
    }
    if (rst != CONFIG_OK) {
        return;
    }
    if (!dockerPathValueRoot.isMember("detail")) {
        return;
    }
    Json::Value dockerPathValueDetail = dockerPathValueRoot["detail"];
    if (!dockerPathValueDetail.isArray()) {
        return;
    }
    std::vector<DockerContainerPathCmd*> localPaths;
    for (Json::Value::iterator iter = dockerPathValueDetail.begin(); iter != dockerPathValueDetail.end(); ++iter) {
        const Json::Value& dockerPathItem = *iter;
        string configName = dockerPathItem.isMember("config_name") && dockerPathItem["config_name"].isString()
            ? dockerPathItem["config_name"].asString()
            : string();
        string containerID = dockerPathItem.isMember("container_id") && dockerPathItem["container_id"].isString()
            ? dockerPathItem["container_id"].asString()
            : string();
        string params = dockerPathItem.isMember("params") && dockerPathItem["params"].isString()
            ? dockerPathItem["params"].asString()
            : string();
        LOG_INFO(sLogger, ("load docker path, config", configName)("container id", containerID)("params", params));
        if (configName.empty() || containerID.empty() || params.empty()) {
            continue;
        }

        DockerContainerPathCmd* cmd = new DockerContainerPathCmd(configName, false, params, false);
        localPaths.push_back(cmd);
    }
    mDockerContainerPathCmdLock.lock();
    localPaths.insert(localPaths.end(), mDockerContainerPathCmdVec.begin(), mDockerContainerPathCmdVec.end());
    mDockerContainerPathCmdVec = localPaths;
    mDockerContainerPathCmdLock.unlock();

    DoUpdateContainerPaths();
}

bool ConfigManagerBase::LoadMountPaths() {
    if (!AppConfig::GetInstance()->IsContainerMode())
        return false;
    std::ifstream is;
    is.open(AppConfig::GetInstance()->GetContainerMountConfigPath().c_str());
    if (!is.good()) {
        LOG_ERROR(sLogger,
                  ("container mount config path not exist", AppConfig::GetInstance()->GetContainerMountConfigPath()));
        return false;
    }

    is.seekg(0, ios::end);
    int len = is.tellg();
    is.seekg(0, ios::beg);
    char* buffer = new char[len + 1];
    memset(buffer, 0, len + 1);
    is.read(buffer, len);
    is.close();

    string jsonStr(buffer);
    delete[] buffer;

    PTScopedLock lock(mDockerMountPathsLock);
    if (jsonStr == mDockerMountPaths.mJsonStr) {
        return false;
    }
    bool parseResult = DockerMountPaths::ParseByJsonStr(jsonStr, mDockerMountPaths);
    return parseResult;
}

DockerMountPaths ConfigManagerBase::GetMountPaths() {
    PTScopedLock lock(mDockerMountPathsLock);
    return mDockerMountPaths;
}

#ifdef APSARA_UNIT_TEST_MAIN
void ConfigManagerBase::CleanEnviroments() {
    RemoveAllConfigs();
    for (std::unordered_map<std::string, EventHandler*>::iterator iter = mDirEventHandlerMap.begin();
         iter != mDirEventHandlerMap.end();
         ++iter) {
        if (iter->second != mSharedHandler && iter->second)
            delete iter->second;
    }
    mDirEventHandlerMap.clear();

    // set it to null
    mLocalConfigJson = Json::Value();
}
#endif

void ReplaceEnvVarRefInConf(Json::Value& value) {
    if (value.isString()) {
        Json::Value tempValue{replaceEnvVarRefInStr(value.asString())};
        value.swapPayload(tempValue);
    } else if (value.isArray()) {
        Json::ValueIterator it = value.begin();
        Json::ValueIterator end = value.end();
        for (; it != end; ++it) {
            ReplaceEnvVarRefInConf(*it);
        }
    } else if (value.isObject()) {
        Json::ValueIterator it = value.begin();
        Json::ValueIterator end = value.end();
        for (; it != end; ++it) {
            ReplaceEnvVarRefInConf(*it);
        }
    }
}

static std::string unescapeDollar(std::string::const_iterator beginIt, std::string::const_iterator endIt) {
    std::string outStr;
    std::string::const_iterator lastMatchEnd = beginIt;
    static boost::regex reg(R"(\$\$|\$})");
    boost::regex_iterator<std::string::const_iterator> it{beginIt, endIt, reg};
    boost::regex_iterator<std::string::const_iterator> end;
    for (; it != end; ++it) {
        outStr.append(lastMatchEnd, (*it)[0].first); // original part
        outStr.append((*it)[0].first + 1, (*it)[0].second); // skip $ char
        lastMatchEnd = (*it)[0].second;
    }
    outStr.append(lastMatchEnd, endIt); // original part
    return outStr;
}

std::string replaceEnvVarRefInStr(const std::string& inStr) {
    std::string outStr;
    std::string::const_iterator lastMatchEnd = inStr.begin();
    static boost::regex reg(R"((?<!\$)\${([\w]+)(:(.*?))?(?<!\$)})");
    boost::regex_iterator<std::string::const_iterator> it{inStr.begin(), inStr.end(), reg};
    boost::regex_iterator<std::string::const_iterator> end;
    for (; it != end; ++it) {
        outStr.append(unescapeDollar(lastMatchEnd, (*it)[0].first)); // original part
        char* env = getenv((*it)[1].str().c_str());
        if (env != NULL) // replace to enviroment variable
        {
            outStr.append(env);
        } else if ((*it).size() == 4) // replace to default value
        {
            outStr.append((*it)[3].first, (*it)[3].second);
        }
        // else replace to empty string (do nothing)
        lastMatchEnd = (*it)[0].second;
    }
    outStr.append(unescapeDollar(lastMatchEnd, inStr.end())); // original part
    return outStr;
}

const set<string>& ConfigManagerBase::GetRegionAliuids(const std::string& region) {
    PTScopedLock lock(mRegionAliuidMapLock);
    return mRegionAliuidMap[region];
}

void ConfigManagerBase::InsertRegionAliuidMap(const std::string& region, const std::string& aliuid) {
    PTScopedLock lock(mRegionAliuidMapLock);
    mRegionAliuidMap[region].insert(aliuid);
}

void ConfigManagerBase::ClearRegionAliuidMap() {
    PTScopedLock lock(mRegionAliuidMapLock);
    mRegionAliuidMap.clear();
}

} // namespace logtail<|MERGE_RESOLUTION|>--- conflicted
+++ resolved
@@ -538,13 +538,10 @@
             }
 
             if (logType == PLUGIN_LOG) {
-<<<<<<< HEAD
-                config = new Config(
-                    "", "", logType, telemetryType, logName, "","","", projectName, false, 0, 0, category, false, "", discardUnmatch);
-=======
                 config = new Config("",
                                     "",
                                     logType,
+                                    telemetryType,
                                     logName,
                                     "",
                                     "",
@@ -557,7 +554,6 @@
                                     false,
                                     "",
                                     discardUnmatch);
->>>>>>> 529a5c05
                 if (pluginConfig.empty()) {
                     throw ExceptionBase(std::string("The plugin log type is invalid"));
                 }
