--- conflicted
+++ resolved
@@ -304,22 +304,17 @@
         Json::Value::Members mem = config["plugin"].getMemberNames();
         for (auto it = mem.begin(); it != mem.end(); ++it) {
             if (*it == "inputs" || *it == "processors" || *it == "flushers") {
-<<<<<<< HEAD
                 for (int i = 0; i < config["plugin"][*it].size(); ++i) {
                     std::string type = config["plugin"][*it][i]["type"].asString();
                     stats[*it].insert(type);
                     if (type == "service_docker_stdout") {
-                        if (config["plugin"][*it][i].isMember("detail") && config["plugin"][*it][i]["detail"].isObject() 
-                            && config["plugin"][*it][i]["detail"].isMember("CollectContainersFlag") 
+                        if (config["plugin"][*it][i].isMember("detail") && config["plugin"][*it][i]["detail"].isObject()
+                            && config["plugin"][*it][i]["detail"].isMember("CollectContainersFlag")
                             && config["plugin"][*it][i]["detail"]["CollectContainersFlag"].isBool()
                             && config["plugin"][*it][i]["detail"]["CollectContainersFlag"].asBool()) {
-                                stats["inner_function"].insert("collect_containers_meta");
+                            stats["inner_function"].insert("collect_containers_meta");
                         }
                     }
-=======
-                for (size_t i = 0; i < config["plugin"][*it].size(); ++i) {
-                    stats[*it].insert(config["plugin"][*it][int(i)]["type"].asString());
->>>>>>> c3c5d510
                 }
             }
         }
@@ -346,8 +341,10 @@
         stats["processors"].insert(processor);
         stats["flushers"].insert("flusher_sls");
 
-        if (config.isMember("advanced") && config["advanced"].isObject() && config["advanced"].isMember("collect_containers_flag") 
-            && config["advanced"]["collect_containers_flag"].isBool() && config["advanced"]["collect_containers_flag"].asBool()) {
+        if (config.isMember("advanced") && config["advanced"].isObject()
+            && config["advanced"].isMember("collect_containers_flag")
+            && config["advanced"]["collect_containers_flag"].isBool()
+            && config["advanced"]["collect_containers_flag"].asBool()) {
             stats["inner_function"].insert("collect_containers_meta");
         }
     }
