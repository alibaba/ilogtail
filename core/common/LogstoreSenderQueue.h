/*
 * Copyright 2022 iLogtail Authors
 *
 * Licensed under the Apache License, Version 2.0 (the "License");
 * you may not use this file except in compliance with the License.
 * You may obtain a copy of the License at
 *
 *      http://www.apache.org/licenses/LICENSE-2.0
 *
 * Unless required by applicable law or agreed to in writing, software
 * distributed under the License is distributed on an "AS IS" BASIS,
 * WITHOUT WARRANTIES OR CONDITIONS OF ANY KIND, either express or implied.
 * See the License for the specific language governing permissions and
 * limitations under the License.
 */

#pragma once
#include <stdio.h>

#include <deque>
#include <string>
#include <unordered_map>

#include "Lock.h"
#include "common/FeedbackInterface.h"
#include "common/LogstoreFeedbackKey.h"
#include "common/LogstoreFeedbackQueue.h"
#include "logger/Logger.h"
#include "queue/SenderQueueItem.h"
#include "sender/SenderQueueParam.h"

namespace logtail {

struct LogstoreSenderStatistics {
    LogstoreSenderStatistics();
    void Reset();

    int32_t mMaxUnsendTime;
    int32_t mMinUnsendTime;
    int32_t mMaxSendSuccessTime;
    uint32_t mSendQueueSize;
    uint32_t mSendNetWorkErrorCount;
    uint32_t mSendQuotaErrorCount;
    uint32_t mSendDiscardErrorCount;
    uint32_t mSendSuccessCount;
    bool mSendBlockFlag;
    bool mValidToSendFlag;
};

struct LogstoreSenderInfo {
    enum SendResult {
        SendResult_OK,
        SendResult_Buffered, // move to file buffer
        SendResult_NetworkFail,
        SendResult_QuotaFail,
        SendResult_DiscardFail,
        SendResult_OtherFail
    };

    std::string mRegion;
    volatile int32_t mLastNetworkErrorCount;
    volatile int32_t mLastQuotaExceedCount;
    volatile int32_t mLastNetworkErrorTime;
    volatile int32_t mLastQuotaExceedTime;
    volatile double mNetworkRetryInterval;
    volatile double mQuotaRetryInterval;
    volatile bool mNetworkValidFlag;
    volatile bool mQuotaValidFlag;
    volatile int32_t mSendConcurrency;
    volatile int32_t mSendConcurrencyUpdateTime;

    LogstoreSenderInfo();

    void SetRegion(const std::string& region);

    bool ConcurrencyValid();
    void ConcurrencyDec() { --mSendConcurrency; }

    bool CanSend(int32_t curTime);
    // RecordSendResult
    // @return true if need to trigger.
    bool RecordSendResult(SendResult rst, LogstoreSenderStatistics& statisticsItem);
    // return value, recover sucess flag(if logstore is invalid before, return true, else return false)
    bool OnRegionRecover(const std::string& region);
};

template <class PARAM>
class SingleLogstoreSenderManager : public SingleLogstoreFeedbackQueue<SenderQueueItem*, PARAM> {
public:
    SingleLogstoreSenderManager()
        : mLastSendTimeSecond(0), mLastSecondTotalBytes(0), mMaxSendBytesPerSecond(-1), mFlowControlExpireTime(0) {}

    void SetMaxSendBytesPerSecond(int32_t maxBytes, int32_t expireTime) {
        mMaxSendBytesPerSecond = maxBytes;
        mFlowControlExpireTime = expireTime;
    }

    void GetAllIdleLoggroup(std::vector<SenderQueueItem*>& logGroupVec) {
        if (this->mSize == 0) {
            return;
        }

        uint64_t index = QueueType::ExactlyOnce == this->mType ? 0 : this->mRead;
        const uint64_t endIndex = QueueType::ExactlyOnce == this->mType ? this->SIZE : this->mWrite;
        for (; index < endIndex; ++index) {
            SenderQueueItem* item = this->mArray[index % this->SIZE];
            if (item == NULL) {
                continue;
            }
            if (item->mStatus == SendingStatus::IDLE) {
                item->mStatus = SendingStatus::SENDING;
                logGroupVec.push_back(item);
            }
        }
    }

    void GetAllIdleLoggroupWithLimit(std::vector<SenderQueueItem*>& logGroupVec,
                                     int32_t nowTime,
                                     std::unordered_map<std::string, int>& regionConcurrencyLimits) {
        bool expireFlag = (mFlowControlExpireTime > 0 && nowTime > mFlowControlExpireTime);
        if (this->mSize == 0 || (!expireFlag && mMaxSendBytesPerSecond == 0)) {
            return;
        }
        if (!expireFlag && mMaxSendBytesPerSecond > 0 && nowTime != mLastSendTimeSecond) {
            mLastSecondTotalBytes = 0;
            mLastSendTimeSecond = nowTime;
        }

        int regionConcurrency = -1;
        auto iter = regionConcurrencyLimits.find(mSenderInfo.mRegion);
        if (iter != regionConcurrencyLimits.end())
            regionConcurrency = iter->second;
        if (0 == regionConcurrency) {
            return;
        }

        uint64_t index = QueueType::ExactlyOnce == this->mType ? 0 : this->mRead;
        const uint64_t endIndex = QueueType::ExactlyOnce == this->mType ? this->SIZE : this->mWrite;
        for (; index < endIndex; ++index) {
            SenderQueueItem* item = this->mArray[index % this->SIZE];
            if (item == NULL) {
                continue;
            }
            if (item->mStatus == SendingStatus::IDLE) {
                // check consurrency
                // check first, when mMaxSendBytesPerSecond is 1000, and the packet size is 10K, we should send this
                // packet. if not, this logstore will block
                if ((!mSenderInfo.ConcurrencyValid())
                    || (!expireFlag && mMaxSendBytesPerSecond > 0 && mLastSecondTotalBytes > mMaxSendBytesPerSecond)) {
                    return;
                }
                mSenderInfo.ConcurrencyDec();
                mLastSecondTotalBytes += item->mRawSize;
                item->mStatus = SendingStatus::SENDING;
                logGroupVec.push_back(item);
                if (-1 != regionConcurrency) {
                    if (0 == --regionConcurrency) {
                        break;
                    }
                }
            }
        }
        if (iter != regionConcurrencyLimits.end()) {
            iter->second = regionConcurrency;
        }
    }

    bool insertExactlyOnceItem(SLSSenderQueueItem* item) {
        auto& eo = item->mExactlyOnceCheckpoint;
        if (eo->IsComplete()) {
            // Checkpoint is complete, which means it is a replayed checkpoint,
            //  use it directly.
            if (this->mArray[eo->index] != NULL) {
                APSARA_LOG_ERROR(sLogger,
                                 ("replay checkpoint has been used",
                                  "unexpected")("key", eo->key)("checkpoint", eo->data.DebugString()));
                return false;
            }
            this->mArray[eo->index] = item;
        } else {
            // Incomplete checkpoint, select an available checkpoint for it.
            // Use mWrite to record last selected index, iterate from it for balance.
            this->mWrite++;
            for (size_t idx = 0; idx < this->SIZE; ++idx, this->mWrite++) {
                auto index = this->mWrite % this->SIZE;
                if (this->mArray[index] != NULL) {
                    continue;
                }
                this->mArray[index] = item;
                auto& newCpt = mRangeCheckpoints[index];
                newCpt->data.set_read_offset(eo->data.read_offset());
                newCpt->data.set_read_length(eo->data.read_length());
                eo = newCpt;
                break;
            }
            if (!eo->IsComplete()) {
                this->mValid = false;
                mExtraBuffers.push_back(item);
                APSARA_LOG_DEBUG(sLogger,
                                 ("can not find any checkpoint for data",
                                  "add to extra buffer")("fb key", eo->fbKey)("checkpoint", eo->data.DebugString())(
                                     "queue size", this->mSize)("buffer size", mExtraBuffers.size()));
                return true;
            }
        }

        this->mSize++;
        if (this->IsFull()) {
            this->mValid = false;
        }
        eo->Prepare();
        APSARA_LOG_DEBUG(
            sLogger,
            ("bind data with checkpoint", eo->index)("checkpoint", eo->data.DebugString())("queue size", this->mSize));
        return true;
    }

    // with empty item
    bool InsertItem(SenderQueueItem* item, const std::string& region) {
        if (!region.empty()) {
            mSenderInfo.SetRegion(region);
        }
        if (QueueType::ExactlyOnce == this->mType) {
            return insertExactlyOnceItem(static_cast<SLSSenderQueueItem*>(item));
        }

        if (this->IsFull()) {
            return false;
        }
        auto index = this->mRead;
        for (; index < this->mWrite; ++index) {
            if (this->mArray[index % this->SIZE] == NULL) {
                break;
            }
        }
#ifdef LOGTAIL_DEBUG_FLAG
        APSARA_LOG_DEBUG(sLogger,
                         ("Insert send item",
                          item)("size", this->mSize)("read", this->mRead)("write", this->mWrite)("index", index));
#endif
        this->mArray[index % this->SIZE] = item;
        if (index == this->mWrite) {
            ++this->mWrite;
        }
        ++this->mSize;
        if (this->mSize == this->HIGH_SIZE) {
            this->mValid = false;
        }
        return true;
    }

    int32_t removeExactlyOnceItem(SLSSenderQueueItem* item) {
        auto& checkpoint = item->mExactlyOnceCheckpoint;
        this->mArray[checkpoint->index] = NULL;
        this->mSize--;
        delete item;
        if (!mExtraBuffers.empty()) {
            auto extraItem = mExtraBuffers.front();
            mExtraBuffers.pop_front();
            auto& eo = extraItem->mExactlyOnceCheckpoint;
            APSARA_LOG_DEBUG(sLogger,
                             ("process extra item at first",
                              "after item removed")("fb key", eo->fbKey)("checkpoint", eo->data.DebugString()));
            insertExactlyOnceItem(extraItem);
            return 1;
        }
        this->mValid = true;
        return 2;
    }

    // with empty item
    int32_t RemoveItem(SenderQueueItem* item, bool deleteFlag) {
        if (this->IsEmpty()) {
            return 0;
        }

        if (QueueType::ExactlyOnce == this->mType) {
            return removeExactlyOnceItem(static_cast<SLSSenderQueueItem*>(item));
        }

        auto index = this->mRead;
        for (; index < this->mWrite; ++index) {
            auto dataItem = this->mArray[index % this->SIZE];
            if (dataItem == item) {
                if (deleteFlag) {
                    delete dataItem;
                }
#ifdef LOGTAIL_DEBUG_FLAG
                APSARA_LOG_DEBUG(sLogger,
                                 ("Remove send item", dataItem)("size", this->mSize)("read", this->mRead)(
                                     "write", this->mWrite)("index", index));
#endif
                this->mArray[index % this->SIZE] = NULL;
                break;
            }
        }
        if (index == this->mWrite) {
            APSARA_LOG_ERROR(
                sLogger, ("find no sender item", "")("read", this->mRead)("write", this->mWrite)("size", this->mSize));
            return 0;
        }
        // need to check mWrite to avoid dead while
        while (this->mRead < this->mWrite && this->mArray[this->mRead % this->SIZE] == NULL) {
            ++this->mRead;
        }
        int rst = 1;
        if (--this->mSize == this->LOW_SIZE && !this->mValid) {
            this->mValid = true;
            rst = 2;
        }
        return rst;
    }

    LogstoreSenderStatistics GetSenderStatistics() {
        LogstoreSenderStatistics statisticsItem = mSenderStatistics;
        mSenderStatistics.Reset();

        statisticsItem.mSendBlockFlag = !this->IsValid();
        statisticsItem.mValidToSendFlag = IsValidToSend(time(NULL));
        if (this->IsEmpty()) {
            return statisticsItem;
        }

        uint64_t index = QueueType::ExactlyOnce == this->mType ? 0 : this->mRead;
        int32_t minSendTime = INT32_MAX;
        int32_t maxSendTime = 0;
        for (size_t i = 0; i < this->mSize; ++i, ++index) {
            SenderQueueItem* item = this->mArray[index % this->SIZE];
            if (item == NULL) {
                continue;
            }

            if (item->mEnqueTime < minSendTime) {
                minSendTime = item->mEnqueTime;
            }
            if (item->mEnqueTime > maxSendTime) {
                maxSendTime = item->mEnqueTime;
            }
            ++statisticsItem.mSendQueueSize;
        }
        if (statisticsItem.mSendQueueSize > 0) {
            statisticsItem.mMinUnsendTime = minSendTime;
            statisticsItem.mMaxUnsendTime = maxSendTime;
        }
        return statisticsItem;
    }

    int32_t OnSendDone(SenderQueueItem* item, LogstoreSenderInfo::SendResult sendRst, bool& needTrigger) {
        needTrigger = mSenderInfo.RecordSendResult(sendRst, mSenderStatistics);
        // if (!mSenderInfo.mNetworkValidFlag) {
        //     LOG_WARNING(sLogger,
        //                 ("Network fail, pause logstore", flusher->mLogstore)("project", flusher->mProject)(
        //                     "region", mSenderInfo.mRegion)("retry interval", mSenderInfo.mNetworkRetryInterval));
        // }
        // if (!mSenderInfo.mQuotaValidFlag) {
        //     LOG_WARNING(sLogger,
        //                 ("Quota fail, pause logstore", flusher->mLogstore)("project", flusher->mProject)(
        //                     "region", mSenderInfo.mRegion)("retry interval", mSenderInfo.mQuotaRetryInterval));
        // }

        // if send error, reset status to idle, and wait to send again
        // network fail or quota fail
        if (sendRst != LogstoreSenderInfo::SendResult_OK && sendRst != LogstoreSenderInfo::SendResult_Buffered
            && sendRst != LogstoreSenderInfo::SendResult_DiscardFail) {
            item->mStatus = SendingStatus::IDLE;
            return 0;
        }
        if (mSenderStatistics.mMaxSendSuccessTime < item->mEnqueTime) {
            mSenderStatistics.mMaxSendSuccessTime = item->mEnqueTime;
        }
        // else remove item except buffered
        return RemoveItem(item, sendRst != LogstoreSenderInfo::SendResult_Buffered);
    }

    bool IsValidToSend(int32_t curTime) { return mSenderInfo.CanSend(curTime); }

    LogstoreSenderInfo mSenderInfo;
    LogstoreSenderStatistics mSenderStatistics;

    // add for flow control
    volatile int32_t mLastSendTimeSecond;
    volatile int32_t mLastSecondTotalBytes;

    volatile int32_t mMaxSendBytesPerSecond; // <0, no flowControl, 0 pause sending,
    volatile int32_t mFlowControlExpireTime; // <=0 no expire

    std::vector<RangeCheckpointPtr> mRangeCheckpoints;
    std::deque<SLSSenderQueueItem*> mExtraBuffers;
};

template <class PARAM>
class LogstoreSenderQueue : public FeedbackInterface {
protected:
    typedef SingleLogstoreSenderManager<PARAM> SingleLogStoreManager;
    typedef std::unordered_map<LogstoreFeedBackKey, SingleLogStoreManager> LogstoreFeedBackQueueMap;
    typedef typename std::unordered_map<LogstoreFeedBackKey, SingleLogStoreManager>::iterator
        LogstoreFeedBackQueueMapIterator;

public:
    LogstoreSenderQueue() : mFeedBackObj(NULL), mUrgentFlag(false), mSenderQueueBeginIndex(0) {}

    void SetParam(const size_t lowSize, const size_t highSize, const size_t maxSize) {
        PARAM* pParam = PARAM::GetInstance();
        pParam->SetLowSize(lowSize);
        pParam->SetHighSize(highSize);
        pParam->SetMaxSize(maxSize);
    }

    void SetFeedBackObject(FeedbackInterface* pFeedbackObj) {
        PTScopedLock dataLock(mLock);
        mFeedBackObj = pFeedbackObj;
    }

    void Signal() { mTrigger.Trigger(); }

    void Feedback(int64_t key) override { mTrigger.Trigger(); }

    bool IsValidToPush(int64_t key) const override {
        PTScopedLock dataLock(mLock);
<<<<<<< HEAD
        
        // fix crash caused by unexpected key like flusher_sls for go plugin statistics metrics
        if (mLogstoreSenderQueueMap.find(key) == mLogstoreSenderQueueMap.end()) {
            return true; 
        }
        const auto& singleQueue = mLogstoreSenderQueueMap.at(key);
=======
        auto iter = mLogstoreSenderQueueMap.find(key);
        if (iter == mLogstoreSenderQueueMap.end()) {
            // this only happens when go self telemetry is sent to sls
            return true;
        }
>>>>>>> 41efd3d1

        // For correctness, exactly once queue should ignore mUrgentFlag.
        if (iter->second.GetQueueType() == QueueType::ExactlyOnce) {
            return iter->second.IsValid();
        }

        if (mUrgentFlag) {
            return true;
        }
        return iter->second.IsValid();
    }

    void SetLogstoreFlowControl(const LogstoreFeedBackKey& key, int32_t maxBytes, int32_t expireTime) {
        PTScopedLock dataLock(mLock);
        SingleLogStoreManager& singleQueue = mLogstoreSenderQueueMap[key];
        singleQueue.SetMaxSendBytesPerSecond(maxBytes, expireTime);
    }

    void ConvertToExactlyOnceQueue(const LogstoreFeedBackKey& key, const std::vector<RangeCheckpointPtr>& checkpoints) {
        PTScopedLock dataLock(mLock);
        auto& queue = mLogstoreSenderQueueMap[key];
        queue.mRangeCheckpoints = checkpoints;
        queue.ConvertToExactlyOnceQueue(0, checkpoints.size(), checkpoints.size());
    }

    bool Wait(int32_t waitMs) { return mTrigger.Wait(waitMs); }

    bool IsValid(const LogstoreFeedBackKey& key) {
        PTScopedLock dataLock(mLock);
        SingleLogStoreManager& singleQueue = mLogstoreSenderQueueMap[key];
        return singleQueue.IsValid();
    }

    bool PushItem(const LogstoreFeedBackKey& key, SenderQueueItem* const& item, const std::string& region = "") {
        {
            PTScopedLock dataLock(mLock);
            SingleLogStoreManager& singleQueue = mLogstoreSenderQueueMap[key];
            if (!singleQueue.InsertItem(item, region)) {
                return false;
            }
        }
        Signal();
        return true;
    }

    void CheckAndPopAllItem(std::vector<SenderQueueItem*>& itemVec,
                            int32_t curTime,
                            bool& singleQueueFullFlag,
                            std::unordered_map<std::string, int>& regionConcurrencyLimits) {
        singleQueueFullFlag = false;
        PTScopedLock dataLock(mLock);
        if (mLogstoreSenderQueueMap.empty()) {
            return;
        }

        // must check index before moving iterator
        mSenderQueueBeginIndex = mSenderQueueBeginIndex % mLogstoreSenderQueueMap.size();

        // here we set sender queue begin index, let the sender order be different each time
        LogstoreFeedBackQueueMapIterator beginIter = mLogstoreSenderQueueMap.begin();
        std::advance(beginIter, mSenderQueueBeginIndex++);

        PopItem(
            beginIter, mLogstoreSenderQueueMap.end(), itemVec, curTime, regionConcurrencyLimits, singleQueueFullFlag);
        PopItem(
            mLogstoreSenderQueueMap.begin(), beginIter, itemVec, curTime, regionConcurrencyLimits, singleQueueFullFlag);
    }

    static void PopItem(LogstoreFeedBackQueueMapIterator beginIter,
                        LogstoreFeedBackQueueMapIterator endIter,
                        std::vector<SenderQueueItem*>& itemVec,
                        int32_t curTime,
                        std::unordered_map<std::string, int>& regionConcurrencyLimits,
                        bool& singleQueueFullFlag) {
        for (LogstoreFeedBackQueueMapIterator iter = beginIter; iter != endIter; ++iter) {
            SingleLogStoreManager& singleQueue = iter->second;
            if (!singleQueue.IsValidToSend(curTime)) {
                continue;
            }
            singleQueue.GetAllIdleLoggroupWithLimit(itemVec, curTime, regionConcurrencyLimits);
            singleQueueFullFlag |= !singleQueue.IsValid();
        }
    }

    void PopAllItem(std::vector<SenderQueueItem*>& itemVec, int32_t curTime, bool& singleQueueFullFlag) {
        singleQueueFullFlag = false;
        PTScopedLock dataLock(mLock);
        for (LogstoreFeedBackQueueMapIterator iter = mLogstoreSenderQueueMap.begin();
             iter != mLogstoreSenderQueueMap.end();
             ++iter) {
            iter->second.GetAllIdleLoggroup(itemVec);
            singleQueueFullFlag |= !iter->second.IsValid();
        }
    }

    void OnLoggroupSendDone(SenderQueueItem* item, LogstoreSenderInfo::SendResult sendRst) {
        if (item == NULL) {
            return;
        }

        LogstoreFeedBackKey key = item->mQueueKey;
        int rst = 0;
        bool needTrigger = false;
        {
            PTScopedLock dataLock(mLock);
            SingleLogStoreManager& singleQueue = mLogstoreSenderQueueMap[key];
            rst = singleQueue.OnSendDone(item, sendRst, needTrigger);
        }
        if (rst == 2 && mFeedBackObj != NULL) {
            APSARA_LOG_DEBUG(sLogger, ("OnLoggroupSendDone feedback", ""));
            mFeedBackObj->Feedback(key);
        }
        if (needTrigger) {
            // trigger deamon sender
            Signal();
        }
    }

    void OnRegionRecover(const std::string& region) {
        APSARA_LOG_DEBUG(sLogger, ("Recover region", region));
        bool recoverFlag = false;
        PTScopedLock dataLock(mLock);
        for (LogstoreFeedBackQueueMapIterator iter = mLogstoreSenderQueueMap.begin();
             iter != mLogstoreSenderQueueMap.end();
             ++iter) {
            recoverFlag |= iter->second.mSenderInfo.OnRegionRecover(region);
        }
        if (recoverFlag) {
            Signal();
        }
    }

    bool IsEmpty() {
        PTScopedLock dataLock(mLock);
        for (LogstoreFeedBackQueueMapIterator iter = mLogstoreSenderQueueMap.begin();
             iter != mLogstoreSenderQueueMap.end();
             ++iter) {
            if (!iter->second.IsEmpty()) {
                return false;
            }
        }
        return true;
    }

    bool IsEmpty(const LogstoreFeedBackKey& key) {
        PTScopedLock dataLock(mLock);
        auto iter = mLogstoreSenderQueueMap.find(key);
        return iter == mLogstoreSenderQueueMap.end() || iter->second.IsEmpty();
    }

    void Delete(const LogstoreFeedBackKey& key) {
        PTScopedLock dataLock(mLock);
        auto iter = mLogstoreSenderQueueMap.find(key);
        if (iter != mLogstoreSenderQueueMap.end()) {
            mLogstoreSenderQueueMap.erase(iter);
        }
    }

    // do not clear real data, just for unit test
    void RemoveAll() {
        PTScopedLock dataLock(mLock);
        mLogstoreSenderQueueMap.clear();
        mSenderQueueBeginIndex = 0;
    }

    void Lock() { mLock.lock(); }

    void Unlock() { mLock.unlock(); }

    void SetUrgent() { mUrgentFlag = true; }

    void ResetUrgent() { mUrgentFlag = false; }

    LogstoreSenderStatistics GetSenderStatistics(const LogstoreFeedBackKey& key) {
        PTScopedLock dataLock(mLock);
        LogstoreFeedBackQueueMapIterator iter = mLogstoreSenderQueueMap.find(key);
        if (iter == mLogstoreSenderQueueMap.end()) {
            return LogstoreSenderStatistics();
        }
        return iter->second.GetSenderStatistics();
    }

    void GetStatus(int32_t& normalInvalidCount,
                   int32_t& normalInvalidSenderCount,
                   int32_t& normalTotalCount,
                   int32_t& eoInvalidCount,
                   int32_t& eoInvalidSenderCount,
                   int32_t& eoTotalCount) {
        int32_t curTime = time(NULL);
        PTScopedLock dataLock(mLock);
        for (LogstoreFeedBackQueueMapIterator iter = mLogstoreSenderQueueMap.begin();
             iter != mLogstoreSenderQueueMap.end();
             ++iter) {
            bool isExactlyOnceQueue = iter->second.GetQueueType() == QueueType::ExactlyOnce;
            auto& invalidCount = isExactlyOnceQueue ? eoInvalidCount : normalInvalidCount;
            auto& invalidSenderCount = isExactlyOnceQueue ? eoInvalidSenderCount : normalInvalidSenderCount;
            auto& totalCount = isExactlyOnceQueue ? eoTotalCount : normalTotalCount;

            ++totalCount;
            if (!iter->second.IsValid()) {
                ++invalidCount;
            }
            if (!iter->second.IsValidToSend(curTime)) {
                ++invalidSenderCount;
            }
        }
    }

    SingleLogstoreSenderManager<SenderQueueParam>* GetQueue(QueueKey key) {
        PTScopedLock dataLock(mLock);
        return &mLogstoreSenderQueueMap[key];
    }

protected:
    LogstoreFeedBackQueueMap mLogstoreSenderQueueMap;
    mutable PTMutex mLock;
    mutable TriggerEvent mTrigger;
    FeedbackInterface* mFeedBackObj;
    bool mUrgentFlag;
    size_t mSenderQueueBeginIndex;

private:
#ifdef APSARA_UNIT_TEST_MAIN
    friend class SenderUnittest;
    friend class ExactlyOnceReaderUnittest;

    void PrintStatus() {
        printf("================================\n");
        PTScopedLock dataLock(mLock);
        for (LogstoreFeedBackQueueMapIterator iter = mLogstoreSenderQueueMap.begin();
             iter != mLogstoreSenderQueueMap.end();
             ++iter) {
            SingleLogStoreManager& logstoreManager = iter->second;

            printf(" %d   %d   %s \n ",
                   (int32_t)iter->first,
                   (int32_t)logstoreManager.GetSize(),
                   logstoreManager.mSenderInfo.mRegion.c_str());
        }
        printf("================================\n");
    }

    LogstoreSenderInfo* GetSenderInfo(LogstoreFeedBackKey key) {
        PTScopedLock dataLock(mLock);
        LogstoreFeedBackQueueMapIterator iter = mLogstoreSenderQueueMap.find(key);
        if (iter == mLogstoreSenderQueueMap.end()) {
            return NULL;
        }
        return &(iter->second.mSenderInfo);
    }
#endif
};

} // namespace logtail<|MERGE_RESOLUTION|>--- conflicted
+++ resolved
@@ -417,20 +417,11 @@
 
     bool IsValidToPush(int64_t key) const override {
         PTScopedLock dataLock(mLock);
-<<<<<<< HEAD
-        
-        // fix crash caused by unexpected key like flusher_sls for go plugin statistics metrics
-        if (mLogstoreSenderQueueMap.find(key) == mLogstoreSenderQueueMap.end()) {
-            return true; 
-        }
-        const auto& singleQueue = mLogstoreSenderQueueMap.at(key);
-=======
         auto iter = mLogstoreSenderQueueMap.find(key);
         if (iter == mLogstoreSenderQueueMap.end()) {
             // this only happens when go self telemetry is sent to sls
             return true;
         }
->>>>>>> 41efd3d1
 
         // For correctness, exactly once queue should ignore mUrgentFlag.
         if (iter->second.GetQueueType() == QueueType::ExactlyOnce) {
