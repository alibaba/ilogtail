/*
 * Copyright 2022 iLogtail Authors
 *
 * Licensed under the Apache License, Version 2.0 (the "License");
 * you may not use this file except in compliance with the License.
 * You may obtain a copy of the License at
 *
 *      http://www.apache.org/licenses/LICENSE-2.0
 *
 * Unless required by applicable law or agreed to in writing, software
 * distributed under the License is distributed on an "AS IS" BASIS,
 * WITHOUT WARRANTIES OR CONDITIONS OF ANY KIND, either express or implied.
 * See the License for the specific language governing permissions and
 * limitations under the License.
 */

#pragma once
#include <stdio.h>

#include <deque>
#include <string>
#include <unordered_map>

#include "Lock.h"
#include "LogGroupContext.h"
#include "common/FeedbackInterface.h"
#include "common/LogstoreFeedbackKey.h"
#include "logger/Logger.h"
#include "common/LogstoreFeedbackQueue.h"
#include "sender/SenderQueueParam.h"

namespace logtail {

enum LoggroupSendStatus { LoggroupSendStatus_Idle, LoggroupSendStatus_Sending, LoggroupSendStatus_Ok };

enum SEND_DATA_TYPE { LOG_PACKAGE_LIST, LOGGROUP_COMPRESSED };

struct LogstoreSenderStatistics {
    LogstoreSenderStatistics();
    void Reset();

    int32_t mMaxUnsendTime;
    int32_t mMinUnsendTime;
    int32_t mMaxSendSuccessTime;
    uint32_t mSendQueueSize;
    uint32_t mSendNetWorkErrorCount;
    uint32_t mSendQuotaErrorCount;
    uint32_t mSendDiscardErrorCount;
    uint32_t mSendSuccessCount;
    bool mSendBlockFlag;
    bool mValidToSendFlag;
};

struct LoggroupTimeValue {
    int32_t mEnqueueTime;
    SEND_DATA_TYPE mDataType;
    std::string mLogData;
    int32_t mRawSize;
    int32_t mLogLines;
    bool mBufferOrNot; // false only when use exactly once
    std::string mProjectName;
    std::string mLogstore;
    std::string mConfigName;
    std::string mFilename;

    // truncate info
    std::string mTruncateInfo;

    int32_t mSendRetryTimes;
    int32_t mLastSendTime;
    int32_t mLastLogWarningTime;
    std::string mAliuid;
    std::string mRegion;
    std::string mShardHashKey;
    std::string mCurrentEndpoint;
    LoggroupSendStatus mStatus;
    LogstoreFeedBackKey mLogstoreKey;
    bool mRealIpFlag;

    // each succeeded sending log group only contains logs in the same minute
    int32_t mLogTimeInMinute;
    LogGroupContext mLogGroupContext;

    LoggroupTimeValue(const std::string& projectName,
                      const std::string& logstore,
                      const std::string& configName,
                      const std::string& filename,
                      bool bufferOrNot,
                      const std::string& aliuid,
                      const std::string& region,
                      SEND_DATA_TYPE dataType,
                      int32_t lines,
                      int32_t rawSize,
                      int32_t lastUpdateTime,
                      const std::string& shardHashKey,
                      const LogstoreFeedBackKey& logstoreKey,
                      const LogGroupContext& context = LogGroupContext()) {
        mProjectName = projectName;
        mLogstore = logstore;
        mConfigName = configName;
        mFilename = filename;
        mBufferOrNot = bufferOrNot;
        mAliuid = aliuid;
        mRegion = region;
        mDataType = dataType;
        mLogLines = lines;
        mRawSize = rawSize;
        mEnqueueTime = lastUpdateTime;
        mSendRetryTimes = 0;
        mLastSendTime = 0;
        mLastLogWarningTime = 0;
        mLogData.clear();
        mShardHashKey = shardHashKey;
        mStatus = LoggroupSendStatus_Idle;
        mLogstoreKey = logstoreKey;
        mRealIpFlag = false;
        mLogTimeInMinute = -1;
        mLogGroupContext = context;
    }

#ifdef APSARA_UNIT_TEST_MAIN
    LoggroupTimeValue() {}
#endif
};

struct LogstoreSenderInfo {
    enum SendResult {
        SendResult_OK,
        SendResult_Buffered, // move to file buffer
        SendResult_NetworkFail,
        SendResult_QuotaFail,
        SendResult_DiscardFail,
        SendResult_OtherFail
    };

    std::string mRegion;
    volatile int32_t mLastNetworkErrorCount;
    volatile int32_t mLastQuotaExceedCount;
    volatile int32_t mLastNetworkErrorTime;
    volatile int32_t mLastQuotaExceedTime;
    volatile double mNetworkRetryInterval;
    volatile double mQuotaRetryInterval;
    volatile bool mNetworkValidFlag;
    volatile bool mQuotaValidFlag;
    volatile int32_t mSendConcurrency;
    volatile int32_t mSendConcurrencyUpdateTime;

    LogstoreSenderInfo();

    void SetRegion(const std::string& region);

    bool ConcurrencyValid();
    void ConcurrencyDec() { --mSendConcurrency; }

    bool CanSend(int32_t curTime);
    // RecordSendResult
    // @return true if need to trigger.
    bool RecordSendResult(SendResult rst, LogstoreSenderStatistics& statisticsItem);
    // return value, recover sucess flag(if logstore is invalid before, return true, else return false)
    bool OnRegionRecover(const std::string& region);
};

template <class PARAM>
class SingleLogstoreSenderManager : public SingleLogstoreFeedbackQueue<LoggroupTimeValue*, PARAM> {
public:
    SingleLogstoreSenderManager()
        : mLastSendTimeSecond(0), mLastSecondTotalBytes(0), mMaxSendBytesPerSecond(-1), mFlowControlExpireTime(0) {}

    void SetMaxSendBytesPerSecond(int32_t maxBytes, int32_t expireTime) {
        mMaxSendBytesPerSecond = maxBytes;
        mFlowControlExpireTime = expireTime;
    }

    void GetAllIdleLoggroup(std::vector<LoggroupTimeValue*>& logGroupVec) {
        if (this->mSize == 0) {
            return;
        }

        uint64_t index = QueueType::ExactlyOnce == this->mType ? 0 : this->mRead;
        const uint64_t endIndex = QueueType::ExactlyOnce == this->mType ? this->SIZE : this->mWrite;
        for (; index < endIndex; ++index) {
            LoggroupTimeValue* item = this->mArray[index % this->SIZE];
            if (item == NULL) {
                continue;
            }
            if (item->mStatus == LoggroupSendStatus_Idle) {
                item->mStatus = LoggroupSendStatus_Sending;
                logGroupVec.push_back(item);
            }
        }
    }

    void GetAllIdleLoggroupWithLimit(std::vector<LoggroupTimeValue*>& logGroupVec,
                                     int32_t nowTime,
                                     std::unordered_map<std::string, int>& regionConcurrencyLimits) {
        bool expireFlag = (mFlowControlExpireTime > 0 && nowTime > mFlowControlExpireTime);
        if (this->mSize == 0 || (!expireFlag && mMaxSendBytesPerSecond == 0)) {
            return;
        }
        if (!expireFlag && mMaxSendBytesPerSecond > 0 && nowTime != mLastSendTimeSecond) {
            mLastSecondTotalBytes = 0;
            mLastSendTimeSecond = nowTime;
        }

        int regionConcurrency = -1;
        auto iter = regionConcurrencyLimits.find(mSenderInfo.mRegion);
        if (iter != regionConcurrencyLimits.end())
            regionConcurrency = iter->second;
        if (0 == regionConcurrency) {
            return;
        }

        uint64_t index = QueueType::ExactlyOnce == this->mType ? 0 : this->mRead;
        const uint64_t endIndex = QueueType::ExactlyOnce == this->mType ? this->SIZE : this->mWrite;
        for (; index < endIndex; ++index) {
            LoggroupTimeValue* item = this->mArray[index % this->SIZE];
            if (item == NULL) {
                continue;
            }
            if (item->mStatus == LoggroupSendStatus_Idle) {
                // check consurrency
                // check first, when mMaxSendBytesPerSecond is 1000, and the packet size is 10K, we should send this
                // packet. if not, this logstore will block
                if ((!mSenderInfo.ConcurrencyValid())
                    || (!expireFlag && mMaxSendBytesPerSecond > 0 && mLastSecondTotalBytes > mMaxSendBytesPerSecond)) {
                    return;
                }
                mSenderInfo.ConcurrencyDec();
                mLastSecondTotalBytes += item->mRawSize;
                item->mStatus = LoggroupSendStatus_Sending;
                logGroupVec.push_back(item);
                if (-1 != regionConcurrency) {
                    if (0 == --regionConcurrency) {
                        break;
                    }
                }
            }
        }
        if (iter != regionConcurrencyLimits.end()) {
            iter->second = regionConcurrency;
        }
    }

    bool insertExactlyOnceItem(LoggroupTimeValue* item) {
        auto& eo = item->mLogGroupContext.mExactlyOnceCheckpoint;
        if (eo->IsComplete()) {
            // Checkpoint is complete, which means it is a replayed checkpoint,
            //  use it directly.
            if (this->mArray[eo->index] != NULL) {
                APSARA_LOG_ERROR(sLogger,
                                 ("replay checkpoint has been used",
                                  "unexpected")("key", eo->key)("checkpoint", eo->data.DebugString()));
                return false;
            }
            this->mArray[eo->index] = item;
        } else {
            // Incomplete checkpoint, select an available checkpoint for it.
            // Use mWrite to record last selected index, iterate from it for balance.
            this->mWrite++;
            for (size_t idx = 0; idx < this->SIZE; ++idx, this->mWrite++) {
                auto index = this->mWrite % this->SIZE;
                if (this->mArray[index] != NULL) {
                    continue;
                }
                this->mArray[index] = item;
                auto& newCpt = mRangeCheckpoints[index];
                newCpt->data.set_read_offset(eo->data.read_offset());
                newCpt->data.set_read_length(eo->data.read_length());
                eo = newCpt;
                break;
            }
            if (!eo->IsComplete()) {
                this->mValid = false;
                mExtraBuffers.push_back(item);
                APSARA_LOG_DEBUG(sLogger,
                                 ("can not find any checkpoint for data",
                                  "add to extra buffer")("fb key", eo->fbKey)("checkpoint", eo->data.DebugString())(
                                     "queue size", this->mSize)("buffer size", mExtraBuffers.size()));
                return true;
            }
        }

        this->mSize++;
        if (this->IsFull()) {
            this->mValid = false;
        }
        eo->Prepare();
        APSARA_LOG_DEBUG(
            sLogger,
            ("bind data with checkpoint", eo->index)("checkpoint", eo->data.DebugString())("queue size", this->mSize));
        return true;
    }

    // with empty item
    bool InsertItem(LoggroupTimeValue* item) {
        mSenderInfo.SetRegion(item->mRegion);
        if (QueueType::ExactlyOnce == this->mType) {
            return insertExactlyOnceItem(item);
        }

        if (this->IsFull()) {
            return false;
        }
        auto index = this->mRead;
        for (; index < this->mWrite; ++index) {
            if (this->mArray[index % this->SIZE] == NULL) {
                break;
            }
        }
#ifdef LOGTAIL_DEBUG_FLAG
        APSARA_LOG_DEBUG(sLogger,
                         ("Insert send item",
                          item)("size", this->mSize)("read", this->mRead)("write", this->mWrite)("index", index));
#endif
        this->mArray[index % this->SIZE] = item;
        if (index == this->mWrite) {
            ++this->mWrite;
        }
        ++this->mSize;
        if (this->mSize == this->HIGH_SIZE) {
            this->mValid = false;
        }
        return true;
    }

    int32_t removeExactlyOnceItem(LoggroupTimeValue* item) {
        auto& checkpoint = item->mLogGroupContext.mExactlyOnceCheckpoint;
        this->mArray[checkpoint->index] = NULL;
        this->mSize--;
        delete item;
        if (!mExtraBuffers.empty()) {
            auto extraItem = mExtraBuffers.front();
            mExtraBuffers.pop_front();
            auto& eo = extraItem->mLogGroupContext.mExactlyOnceCheckpoint;
            APSARA_LOG_DEBUG(sLogger,
                             ("process extra item at first",
                              "after item removed")("fb key", eo->fbKey)("checkpoint", eo->data.DebugString()));
            insertExactlyOnceItem(extraItem);
            return 1;
        }
        this->mValid = true;
        return 2;
    }

    // with empty item
    int32_t RemoveItem(LoggroupTimeValue* item, bool deleteFlag) {
        if (this->IsEmpty()) {
            return 0;
        }

        if (QueueType::ExactlyOnce == this->mType) {
            return removeExactlyOnceItem(item);
        }

        auto index = this->mRead;
        for (; index < this->mWrite; ++index) {
            auto dataItem = this->mArray[index % this->SIZE];
            if (dataItem == item) {
                if (deleteFlag) {
                    delete dataItem;
                }
#ifdef LOGTAIL_DEBUG_FLAG
                APSARA_LOG_DEBUG(sLogger,
                                 ("Remove send item", dataItem)("size", this->mSize)("read", this->mRead)(
                                     "write", this->mWrite)("index", index));
#endif
                this->mArray[index % this->SIZE] = NULL;
                break;
            }
        }
        if (index == this->mWrite) {
            APSARA_LOG_ERROR(
                sLogger,
                ("find no sender item, project", item->mProjectName)("logstore", item->mLogstore)(
                    "lines", item->mLogLines)("read", this->mRead)("write", this->mWrite)("size", this->mSize));
            return 0;
        }
        // need to check mWrite to avoid dead while
        while (this->mRead < this->mWrite && this->mArray[this->mRead % this->SIZE] == NULL) {
            ++this->mRead;
        }
        int rst = 1;
        if (--this->mSize == this->LOW_SIZE && !this->mValid) {
            this->mValid = true;
            rst = 2;
        }
        return rst;
    }

    LogstoreSenderStatistics GetSenderStatistics() {
        LogstoreSenderStatistics statisticsItem = mSenderStatistics;
        mSenderStatistics.Reset();

        statisticsItem.mSendBlockFlag = !this->IsValid();
        statisticsItem.mValidToSendFlag = IsValidToSend(time(NULL));
        if (this->IsEmpty()) {
            return statisticsItem;
        }

        uint64_t index = QueueType::ExactlyOnce == this->mType ? 0 : this->mRead;
        int32_t minSendTime = INT32_MAX;
        int32_t maxSendTime = 0;
        for (size_t i = 0; i < this->mSize; ++i, ++index) {
            LoggroupTimeValue* item = this->mArray[index % this->SIZE];
            if (item == NULL) {
                continue;
            }

            if (item->mEnqueueTime < minSendTime) {
                minSendTime = item->mEnqueueTime;
            }
            if (item->mEnqueueTime > maxSendTime) {
                maxSendTime = item->mEnqueueTime;
            }
            ++statisticsItem.mSendQueueSize;
        }
        if (statisticsItem.mSendQueueSize > 0) {
            statisticsItem.mMinUnsendTime = minSendTime;
            statisticsItem.mMaxUnsendTime = maxSendTime;
        }
        return statisticsItem;
    }

    int32_t OnSendDone(LoggroupTimeValue* item, LogstoreSenderInfo::SendResult sendRst, bool& needTrigger) {
        needTrigger = mSenderInfo.RecordSendResult(sendRst, mSenderStatistics);
        if (!mSenderInfo.mNetworkValidFlag) {
            LOG_WARNING(sLogger,
                        ("Network fail, pause logstore", item->mLogstore)("project", item->mProjectName)(
                            "region", mSenderInfo.mRegion)("retry interval", mSenderInfo.mNetworkRetryInterval));
        }
        if (!mSenderInfo.mQuotaValidFlag) {
            LOG_WARNING(sLogger,
                        ("Quota fail, pause logstore", item->mLogstore)("project", item->mProjectName)(
                            "region", mSenderInfo.mRegion)("retry interval", mSenderInfo.mQuotaRetryInterval));
        }
        // if send error, reset status to idle, and wait to send again
        // network fail or quota fail
        if (sendRst != LogstoreSenderInfo::SendResult_OK && sendRst != LogstoreSenderInfo::SendResult_Buffered
            && sendRst != LogstoreSenderInfo::SendResult_DiscardFail) {
            item->mStatus = LoggroupSendStatus_Idle;
            return 0;
        }
        if (mSenderStatistics.mMaxSendSuccessTime < item->mEnqueueTime) {
            mSenderStatistics.mMaxSendSuccessTime = item->mEnqueueTime;
        }
        // else remove item except buffered
        return RemoveItem(item, sendRst != LogstoreSenderInfo::SendResult_Buffered);
    }

    bool IsValidToSend(int32_t curTime) { return mSenderInfo.CanSend(curTime); }

    LogstoreSenderInfo mSenderInfo;
    LogstoreSenderStatistics mSenderStatistics;

    // add for flow control
    volatile int32_t mLastSendTimeSecond;
    volatile int32_t mLastSecondTotalBytes;

    volatile int32_t mMaxSendBytesPerSecond; // <0, no flowControl, 0 pause sending,
    volatile int32_t mFlowControlExpireTime; // <=0 no expire

    std::vector<RangeCheckpointPtr> mRangeCheckpoints;
    std::deque<LoggroupTimeValue*> mExtraBuffers;
};

template <class PARAM>
class LogstoreSenderQueue : public FeedbackInterface {
protected:
    typedef SingleLogstoreSenderManager<PARAM> SingleLogStoreManager;
    typedef std::unordered_map<LogstoreFeedBackKey, SingleLogStoreManager> LogstoreFeedBackQueueMap;
    typedef typename std::unordered_map<LogstoreFeedBackKey, SingleLogStoreManager>::iterator
        LogstoreFeedBackQueueMapIterator;

public:
    LogstoreSenderQueue() : mFeedBackObj(NULL), mUrgentFlag(false), mSenderQueueBeginIndex(0) {}

    void SetParam(const size_t lowSize, const size_t highSize, const size_t maxSize) {
        PARAM* pParam = PARAM::GetInstance();
        pParam->SetLowSize(lowSize);
        pParam->SetHighSize(highSize);
        pParam->SetMaxSize(maxSize);
    }

    void SetFeedBackObject(FeedbackInterface* pFeedbackObj) {
        PTScopedLock dataLock(mLock);
        mFeedBackObj = pFeedbackObj;
    }

    void Signal() { mTrigger.Trigger(); }

    void Feedback(int64_t key) override { mTrigger.Trigger(); }

    bool IsValidToPush(int64_t key) const override {
        PTScopedLock dataLock(mLock);
<<<<<<< HEAD
        if (mLogstoreSenderQueueMap.find(key) == mLogstoreSenderQueueMap.end()) {
                return false;
=======
        if (mLogstoreSenderQueueMap.find(key) == mLogstoreSenderQueueMap.end()) { // fix crash caused by invalid key.
            return false; 
>>>>>>> f7b83995
        }
        const auto& singleQueue = mLogstoreSenderQueueMap.at(key);

        // For correctness, exactly once queue should ignore mUrgentFlag.
        if (singleQueue.GetQueueType() == QueueType::ExactlyOnce) {
            return singleQueue.IsValid();
        }

        if (mUrgentFlag) {
            return true;
        }
        return singleQueue.IsValid();
    }

    void SetLogstoreFlowControl(const LogstoreFeedBackKey& key, int32_t maxBytes, int32_t expireTime) {
        PTScopedLock dataLock(mLock);
        SingleLogStoreManager& singleQueue = mLogstoreSenderQueueMap[key];
        singleQueue.SetMaxSendBytesPerSecond(maxBytes, expireTime);
    }

    void ConvertToExactlyOnceQueue(const LogstoreFeedBackKey& key, const std::vector<RangeCheckpointPtr>& checkpoints) {
        PTScopedLock dataLock(mLock);
        auto& queue = mLogstoreSenderQueueMap[key];
        queue.mRangeCheckpoints = checkpoints;
        queue.ConvertToExactlyOnceQueue(0, checkpoints.size(), checkpoints.size());
    }

    bool Wait(int32_t waitMs) { return mTrigger.Wait(waitMs); }

    bool IsValid(const LogstoreFeedBackKey& key) {
        PTScopedLock dataLock(mLock);
        SingleLogStoreManager& singleQueue = mLogstoreSenderQueueMap[key];
        return singleQueue.IsValid();
    }

    bool PushItem(const LogstoreFeedBackKey& key, LoggroupTimeValue* const& item) {
        {
            PTScopedLock dataLock(mLock);
            SingleLogStoreManager& singleQueue = mLogstoreSenderQueueMap[key];
            if (!singleQueue.InsertItem(item)) {
                return false;
            }
        }
        Signal();
        return true;
    }

    void CheckAndPopAllItem(std::vector<LoggroupTimeValue*>& itemVec,
                            int32_t curTime,
                            bool& singleQueueFullFlag,
                            std::unordered_map<std::string, int>& regionConcurrencyLimits) {
        singleQueueFullFlag = false;
        PTScopedLock dataLock(mLock);
        if (mLogstoreSenderQueueMap.empty()) {
            return;
        }

        // must check index before moving iterator
        mSenderQueueBeginIndex = mSenderQueueBeginIndex % mLogstoreSenderQueueMap.size();

        // here we set sender queue begin index, let the sender order be different each time
        LogstoreFeedBackQueueMapIterator beginIter = mLogstoreSenderQueueMap.begin();
        std::advance(beginIter, mSenderQueueBeginIndex++);

        PopItem(
            beginIter, mLogstoreSenderQueueMap.end(), itemVec, curTime, regionConcurrencyLimits, singleQueueFullFlag);
        PopItem(
            mLogstoreSenderQueueMap.begin(), beginIter, itemVec, curTime, regionConcurrencyLimits, singleQueueFullFlag);
    }

    static void PopItem(LogstoreFeedBackQueueMapIterator beginIter,
                        LogstoreFeedBackQueueMapIterator endIter,
                        std::vector<LoggroupTimeValue*>& itemVec,
                        int32_t curTime,
                        std::unordered_map<std::string, int>& regionConcurrencyLimits,
                        bool& singleQueueFullFlag) {
        for (LogstoreFeedBackQueueMapIterator iter = beginIter; iter != endIter; ++iter) {
            SingleLogStoreManager& singleQueue = iter->second;
            if (!singleQueue.IsValidToSend(curTime)) {
                continue;
            }
            singleQueue.GetAllIdleLoggroupWithLimit(itemVec, curTime, regionConcurrencyLimits);
            singleQueueFullFlag |= !singleQueue.IsValid();
        }
    }

    void PopAllItem(std::vector<LoggroupTimeValue*>& itemVec, int32_t curTime, bool& singleQueueFullFlag) {
        singleQueueFullFlag = false;
        PTScopedLock dataLock(mLock);
        for (LogstoreFeedBackQueueMapIterator iter = mLogstoreSenderQueueMap.begin();
             iter != mLogstoreSenderQueueMap.end();
             ++iter) {
            iter->second.GetAllIdleLoggroup(itemVec);
            singleQueueFullFlag |= !iter->second.IsValid();
        }
    }

    void OnLoggroupSendDone(LoggroupTimeValue* item, LogstoreSenderInfo::SendResult sendRst) {
        if (item == NULL) {
            return;
        }

        LogstoreFeedBackKey key = item->mLogstoreKey;
        int rst = 0;
        bool needTrigger = false;
        {
            PTScopedLock dataLock(mLock);
            SingleLogStoreManager& singleQueue = mLogstoreSenderQueueMap[key];
            rst = singleQueue.OnSendDone(item, sendRst, needTrigger);
        }
        if (rst == 2 && mFeedBackObj != NULL) {
            APSARA_LOG_DEBUG(sLogger, ("OnLoggroupSendDone feedback", ""));
            mFeedBackObj->Feedback(key);
        }
        if (needTrigger) {
            // trigger deamon sender
            Signal();
        }
    }

    void OnRegionRecover(const std::string& region) {
        APSARA_LOG_DEBUG(sLogger, ("Recover region", region));
        bool recoverFlag = false;
        PTScopedLock dataLock(mLock);
        for (LogstoreFeedBackQueueMapIterator iter = mLogstoreSenderQueueMap.begin();
             iter != mLogstoreSenderQueueMap.end();
             ++iter) {
            recoverFlag |= iter->second.mSenderInfo.OnRegionRecover(region);
        }
        if (recoverFlag) {
            Signal();
        }
    }

    bool IsEmpty() {
        PTScopedLock dataLock(mLock);
        for (LogstoreFeedBackQueueMapIterator iter = mLogstoreSenderQueueMap.begin();
             iter != mLogstoreSenderQueueMap.end();
             ++iter) {
            if (!iter->second.IsEmpty()) {
                return false;
            }
        }
        return true;
    }

    bool IsEmpty(const LogstoreFeedBackKey& key) {
        PTScopedLock dataLock(mLock);
        auto iter = mLogstoreSenderQueueMap.find(key);
        return iter == mLogstoreSenderQueueMap.end() || iter->second.IsEmpty();
    }

    void Delete(const LogstoreFeedBackKey& key) {
        PTScopedLock dataLock(mLock);
        auto iter = mLogstoreSenderQueueMap.find(key);
        if (iter != mLogstoreSenderQueueMap.end()) {
            mLogstoreSenderQueueMap.erase(iter);
        }
    }

    // do not clear real data, just for unit test
    void RemoveAll() {
        PTScopedLock dataLock(mLock);
        mLogstoreSenderQueueMap.clear();
        mSenderQueueBeginIndex = 0;
    }

    void Lock() { mLock.lock(); }

    void Unlock() { mLock.unlock(); }

    void SetUrgent() { mUrgentFlag = true; }

    void ResetUrgent() { mUrgentFlag = false; }

    LogstoreSenderStatistics GetSenderStatistics(const LogstoreFeedBackKey& key) {
        PTScopedLock dataLock(mLock);
        LogstoreFeedBackQueueMapIterator iter = mLogstoreSenderQueueMap.find(key);
        if (iter == mLogstoreSenderQueueMap.end()) {
            return LogstoreSenderStatistics();
        }
        return iter->second.GetSenderStatistics();
    }

    void GetStatus(int32_t& normalInvalidCount,
                   int32_t& normalInvalidSenderCount,
                   int32_t& normalTotalCount,
                   int32_t& eoInvalidCount,
                   int32_t& eoInvalidSenderCount,
                   int32_t& eoTotalCount) {
        int32_t curTime = time(NULL);
        PTScopedLock dataLock(mLock);
        for (LogstoreFeedBackQueueMapIterator iter = mLogstoreSenderQueueMap.begin();
             iter != mLogstoreSenderQueueMap.end();
             ++iter) {
            bool isExactlyOnceQueue = iter->second.GetQueueType() == QueueType::ExactlyOnce;
            auto& invalidCount = isExactlyOnceQueue ? eoInvalidCount : normalInvalidCount;
            auto& invalidSenderCount = isExactlyOnceQueue ? eoInvalidSenderCount : normalInvalidSenderCount;
            auto& totalCount = isExactlyOnceQueue ? eoTotalCount : normalTotalCount;

            ++totalCount;
            if (!iter->second.IsValid()) {
                ++invalidCount;
            }
            if (!iter->second.IsValidToSend(curTime)) {
                ++invalidSenderCount;
            }
        }
    }

    SingleLogstoreSenderManager<SenderQueueParam>* GetQueue(QueueKey key) {
        PTScopedLock dataLock(mLock);
        return &mLogstoreSenderQueueMap[key];
    }

protected:
    LogstoreFeedBackQueueMap mLogstoreSenderQueueMap;
    mutable PTMutex mLock;
    mutable TriggerEvent mTrigger;
    FeedbackInterface* mFeedBackObj;
    bool mUrgentFlag;
    size_t mSenderQueueBeginIndex;

private:
#ifdef APSARA_UNIT_TEST_MAIN
    friend class SenderUnittest;
    friend class ExactlyOnceReaderUnittest;

    void PrintStatus() {
        printf("================================\n");
        PTScopedLock dataLock(mLock);
        for (LogstoreFeedBackQueueMapIterator iter = mLogstoreSenderQueueMap.begin();
             iter != mLogstoreSenderQueueMap.end();
             ++iter) {
            SingleLogStoreManager& logstoreManager = iter->second;

            printf(" %d   %d   %s \n ",
                   (int32_t)iter->first,
                   (int32_t)logstoreManager.GetSize(),
                   logstoreManager.mSenderInfo.mRegion.c_str());
        }
        printf("================================\n");
    }

    LogstoreSenderInfo* GetSenderInfo(LogstoreFeedBackKey key) {
        PTScopedLock dataLock(mLock);
        LogstoreFeedBackQueueMapIterator iter = mLogstoreSenderQueueMap.find(key);
        if (iter == mLogstoreSenderQueueMap.end()) {
            return NULL;
        }
        return &(iter->second.mSenderInfo);
    }
#endif
};

} // namespace logtail<|MERGE_RESOLUTION|>--- conflicted
+++ resolved
@@ -492,15 +492,7 @@
 
     bool IsValidToPush(int64_t key) const override {
         PTScopedLock dataLock(mLock);
-<<<<<<< HEAD
-        if (mLogstoreSenderQueueMap.find(key) == mLogstoreSenderQueueMap.end()) {
-                return false;
-=======
-        if (mLogstoreSenderQueueMap.find(key) == mLogstoreSenderQueueMap.end()) { // fix crash caused by invalid key.
-            return false; 
->>>>>>> f7b83995
-        }
-        const auto& singleQueue = mLogstoreSenderQueueMap.at(key);
+        const auto& singleQueue = mLogstoreSenderQueueMap[key]; // avoid crash for unexpected key.
 
         // For correctness, exactly once queue should ignore mUrgentFlag.
         if (singleQueue.GetQueueType() == QueueType::ExactlyOnce) {
