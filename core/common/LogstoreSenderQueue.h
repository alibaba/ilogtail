--- conflicted
+++ resolved
@@ -492,11 +492,6 @@
 
     bool IsValidToPush(int64_t key) const override {
         PTScopedLock dataLock(mLock);
-<<<<<<< HEAD
-
-=======
-        
->>>>>>> 033f0cb4
         // fix crash caused by unexpected key like flusher_sls for go plugin statistics metrics
         if (mLogstoreSenderQueueMap.find(key) == mLogstoreSenderQueueMap.end()) {
             return true; 
