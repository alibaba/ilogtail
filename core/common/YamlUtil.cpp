// Copyright 2023 iLogtail Authors
//
// Licensed under the Apache License, Version 2.0 (the "License");
// you may not use this file except in compliance with the License.
// You may obtain a copy of the License at
//
//     http://www.apache.org/licenses/LICENSE-2.0
//
// Unless required by applicable law or agreed to in writing, software
// distributed under the License is distributed on an "AS IS" BASIS,
// WITHOUT WARRANTIES OR CONDITIONS OF ANY KIND, either express or implied.
// See the License for the specific language governing permissions and
// limitations under the License.

#include "common/YamlUtil.h"
#include "common/ExceptionBase.h"
<<<<<<< HEAD
#include <filesystem>
=======
#include <vector>
#include <algorithm>
#include <string>
>>>>>>> 68fa65b9

using namespace std;

namespace logtail {

bool ParseYamlTable(const string& config, YAML::Node& yamlRoot, string& errorMsg) {
    try {
        yamlRoot = YAML::Load(config);
        if (CheckYamlCycle(yamlRoot)) {
            errorMsg = "yaml file contains cycle dependencies.";
            return false;
        }
    } catch (const YAML::ParserException& e) {
        errorMsg = "parse yaml failed: " + string(e.what());
        return false;
    } catch (const exception& e) {
        errorMsg = "unknown exception: " + string(e.what());
        return false;
    } catch (...) {
        errorMsg = "unknown error";
        return false;
    }
    return true;
}

bool VisitNode(const YAML::Node &node, std::vector<YAML::Node>& visited) {
    visited.push_back(node);
    if (node.IsMap()) {
        for (const auto &child : node) {
            if (std::find(visited.begin(), visited.end(), child.second) != visited.end()) {
                return true;  // Cycle detected
            }
            if (VisitNode(child.second, visited)) {
                return true;  // Propagate the failure up the call stack
            }
        }
    } else if (node.IsSequence()) {
        for (const auto &child : node) {
            if (std::find(visited.begin(), visited.end(), child) != visited.end()) {
                return true;  // Cycle detected
            }
            if (VisitNode(child, visited)) {
                return true;  // Propagate the failure up the call stack
            }
        }
    }
    // If the node is a scalar, we don't need to do anything special.
    visited.pop_back();
    return false;  // No cycle detected, continue recursion
}

bool CheckYamlCycle(const YAML::Node& root) {
    std::vector<YAML::Node> visited;
    return VisitNode(root, visited);
}

Json::Value ParseScalar(const YAML::Node& node) {
    // yaml-cpp automatically discards quotes in quoted values,
    // so to differentiate strings and integer for purely-digits value,
    // we can tell from node.Tag(), which will return "!" for quoted values and "?" for others
    if (node.Tag() == "!") {
        return node.as<string>();
    }

    int i;
    if (YAML::convert<int>::decode(node, i))
        return Json::Value(i);

    double d;
    if (YAML::convert<double>::decode(node, d))
        return Json::Value(d);

    bool b;
    if (YAML::convert<bool>::decode(node, b))
        return Json::Value(b);

    string s;
    if (YAML::convert<string>::decode(node, s))
        return Json::Value(s);

    return Json::Value();
}

Json::Value ConvertYamlToJson(const YAML::Node& rootNode) {
    Json::Value result;
    switch (rootNode.Type()) {
        case YAML::NodeType::Scalar:
            return ParseScalar(rootNode);
        case YAML::NodeType::Sequence: {
            result = Json::Value(Json::arrayValue); // create an empty array
            for (const auto& node : rootNode) {
                result.append(ConvertYamlToJson(node));
            }
            break;
        }
        case YAML::NodeType::Map: {
            result = Json::Value(Json::objectValue); // create an empty object
            for (const auto& node : rootNode) {
                result[node.first.as<string>()] = ConvertYamlToJson(node.second);
            }
            break;
        }
        default:
            break;
    }
    return result;
}

bool UpdateLegacyConfigYaml(YAML::Node& yamlContent, string& errorMsg) {
    // Check if 'version' field exists, then update it to 'global.StructuctureType'
    if (yamlContent["version"]) {
        yamlContent["global"]["StructureType"] = yamlContent["version"];
        yamlContent.remove("version"); // Remove the old 'version' field
    }

    // rename "file_log" to "input_file"
    // combine LogPath and FilePattern to FilePaths
    if (yamlContent["inputs"]) {
        YAML::Node inputsNode = yamlContent["inputs"];
        for (std::size_t i = 0; i < inputsNode.size(); ++i) {
            YAML::Node input = inputsNode[i]; // Make a copy of the YAML::Node object
            if (input["Type"] && input["Type"].as<string>() == "file_log") {
                // Change type file_log to input_file
                input["Type"] = "input_file";
                
                // Update the 'FilePaths' field
                if (input["LogPath"] && input["FilePattern"]) {
                    string dirPath = input["LogPath"].as<string>();
                    string filePattern =  input["FilePattern"].as<string>();

                    filesystem::path filePath = dirPath;
                    // Append directory search depth if MaxDepth is specified
                    if (input["MaxDepth"] && input["MaxDepth"].as<int>() > 0) {
                        filePath /= "**";
                        input["MaxDirSearchDepth"] = input["MaxDepth"];
                    }

                    filePath /= filePattern;
                    string finalPath = filePath.string();
                    input["FilePaths"] = std::vector<std::string>{finalPath};
                } else {
                    errorMsg = "LogPath or FilePattern not found in file_log input";
                    return false;
                }
                
                // delete LogPath, FilePattern, and MaxDepth
                input.remove("LogPath");
                input.remove("FilePattern");
                input.remove("MaxDepth");

                if (input["TopicFormat"]) {
                    yamlContent["global"]["TopicType"] = input["TopicFormat"]; 
                }
            }
            inputsNode[i] = input;            
        }
        // Update the 'inputs' section in the YAML content
        yamlContent["inputs"] = inputsNode;
    }


    // rename processor_regex_accelerate to processor_parse_regex_native
    // rename processor_json_accelerate to processor_parse_json_native
    if (yamlContent["processors"]) {
        YAML::Node processorsNode = yamlContent["processors"];
        for (std::size_t i = 0; i < processorsNode.size(); ++i) {
            YAML::Node processor = processorsNode[i]; // Make a copy of the YAML::Node object
            if (processor["Type"] && processor["Type"].as<string>() == "processor_regex_accelerate") {
                // Change type processor_regex_accelerate to processor_parse_regex_native
                processor["Type"] = "processor_parse_regex_native";
            } else if (processor["Type"] && processor["Type"].as<string>() == "processor_json_accelerate") {
                // Change type processor_json_accelerate to processor_parse_json_native
                processor["Type"] = "processor_parse_json_native";
            }
            processorsNode[i] = processor;
        }
        // Update the 'processors' section in the YAML content
        yamlContent["processors"] = processorsNode;
    }

    return true;
}

} // namespace logtail<|MERGE_RESOLUTION|>--- conflicted
+++ resolved
@@ -14,13 +14,11 @@
 
 #include "common/YamlUtil.h"
 #include "common/ExceptionBase.h"
-<<<<<<< HEAD
+
+#include <algorithm>
 #include <filesystem>
-=======
+#include <string>
 #include <vector>
-#include <algorithm>
-#include <string>
->>>>>>> 68fa65b9
 
 using namespace std;
 
@@ -187,12 +185,10 @@
     if (yamlContent["processors"]) {
         YAML::Node processorsNode = yamlContent["processors"];
         for (std::size_t i = 0; i < processorsNode.size(); ++i) {
-            YAML::Node processor = processorsNode[i]; // Make a copy of the YAML::Node object
+            YAML::Node processor = processorsNode[i];
             if (processor["Type"] && processor["Type"].as<string>() == "processor_regex_accelerate") {
-                // Change type processor_regex_accelerate to processor_parse_regex_native
                 processor["Type"] = "processor_parse_regex_native";
             } else if (processor["Type"] && processor["Type"].as<string>() == "processor_json_accelerate") {
-                // Change type processor_json_accelerate to processor_parse_json_native
                 processor["Type"] = "processor_parse_json_native";
             }
             processorsNode[i] = processor;
