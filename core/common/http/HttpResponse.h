--- conflicted
+++ resolved
@@ -16,12 +16,11 @@
 
 #pragma once
 
-<<<<<<< HEAD
-#include <chrono>
-=======
 #include <curl/curl.h>
 
->>>>>>> 08a6bc40
+#include <curl/curl.h>
+
+#include <chrono>
 #include <cstdint>
 #include <functional>
 #include <map>
@@ -164,6 +163,8 @@
 
     const NetworkStatus& GetNetworkStatus() { return mNetworkStatus; }
 
+    
+
 private:
     int32_t mStatusCode = 0; // 0 means no response from server
     NetworkStatus mNetworkStatus; // 0 means no error
