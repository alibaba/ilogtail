--- conflicted
+++ resolved
@@ -14,10 +14,13 @@
 
 #include <cstdlib>
 
+
 #include "Aggregator.h"
 #include "app_config/AppConfig.h"
 #include "flusher/FlusherSLS.h"
 #include "unittest/Unittest.h"
+#include "flusher/FlusherSLS.h"
+#include "unittest/Unittest.h"
 
 
 DECLARE_FLAG_INT32(batch_send_interval);
@@ -27,6 +30,7 @@
 namespace logtail {
 class AggregatorUnittest : public ::testing::Test {
 public:
+    void SetUp() override { AppConfig::GetInstance()->mMaxHoldedDataSize = 20 * 1024 * 1024; }
     void SetUp() override { AppConfig::GetInstance()->mMaxHoldedDataSize = 20 * 1024 * 1024; }
 
     void TearDown() override {
@@ -39,6 +43,7 @@
     void TestLogstoreMergeTypeAddLargeGroup();
     void TestTopicMergeTypeAdd();
 
+
 private:
 };
 
@@ -52,21 +57,19 @@
     std::string sourceId = "test";
     std::string logstore = "testLogstore";
 
+
     INT32_FLAG(batch_send_interval) = 2;
     DOUBLE_FLAG(loggroup_bytes_inflation) = 1.2;
 
     int64_t logGroupKey = 123;
+
 
     std::unique_ptr<FlusherSLS> flusher;
     PipelineContext ctx;
     ctx.SetConfigName("test_config");
     flusher.reset(new FlusherSLS());
     flusher->SetContext(ctx);
-<<<<<<< HEAD
     flusher->SetMetricsRecordRef(FlusherSLS::sName, "1", "1", "1");
-=======
-    flusher->SetMetricsRecordRef(FlusherSLS::sName, "1");
->>>>>>> aaa462f0
 
     FlusherSLS::Batch::MergeType mergeType = FlusherSLS::Batch::MergeType::LOGSTORE;
     std::string defaultRegion = "testRegion";
@@ -76,8 +79,10 @@
     Aggregator* aggregator = Aggregator::GetInstance();
     int count = 10;
     for (int i = 0; i < count; i++) {
-        sls_logs::LogGroup logGroup;
-        logGroup.set_category(logstore);
+    for (int i = 0; i < count; i++) {
+        sls_logs::LogGroup logGroup;
+        logGroup.set_category(logstore);
+
 
         sls_logs::LogTag* logTag = logGroup.add_logtags();
         logTag->set_key("testKey");
@@ -91,7 +96,18 @@
         content->set_key(key);
         content->set_value(value);
         uint32_t logGroupSize = (key.size() + value.size() + 5) * DOUBLE_FLAG(loggroup_bytes_inflation);
-
+        uint32_t logGroupSize = (key.size() + value.size() + 5) * DOUBLE_FLAG(loggroup_bytes_inflation);
+
+        aggregator->Add(projectName,
+                        sourceId,
+                        logGroup,
+                        logGroupKey,
+                        flusher.get(),
+                        mergeType,
+                        logGroupSize,
+                        defaultRegion,
+                        filename,
+                        context);
         aggregator->Add(projectName,
                         sourceId,
                         logGroup,
@@ -111,6 +127,7 @@
     int64_t logstoreKey = HashString(projectName + "_" + logstore);
     std::unordered_map<int64_t, PackageListMergeBuffer*>::iterator pIter;
     pIter = aggregator->mPackageListMergeMap.find(logstoreKey);
+    pIter = aggregator->mPackageListMergeMap.find(logstoreKey);
     APSARA_TEST_NOT_EQUAL(pIter, aggregator->mPackageListMergeMap.end());
     if (pIter != aggregator->mPackageListMergeMap.end()) {
         APSARA_TEST_EQUAL((pIter->second)->mMergeItems.size(), 10);
@@ -125,6 +142,7 @@
     {
         sls_logs::LogGroup logGroup;
         logGroup.set_category(logstore);
+
 
         sls_logs::LogTag* logTag = logGroup.add_logtags();
         logTag->set_key("testKey");
@@ -149,6 +167,18 @@
                         defaultRegion,
                         filename,
                         context);
+        uint32_t logGroupSize = (key.size() + value.size() + 5) * DOUBLE_FLAG(loggroup_bytes_inflation);
+
+        aggregator->Add(projectName,
+                        sourceId,
+                        logGroup,
+                        logGroupKey,
+                        flusher.get(),
+                        mergeType,
+                        logGroupSize,
+                        defaultRegion,
+                        filename,
+                        context);
     }
     // the 10 old logs and 1 new log will be added to sendDataVec
     APSARA_TEST_EQUAL(aggregator->mSendVectorSize, 11);
@@ -156,8 +186,10 @@
     APSARA_TEST_EQUAL(aggregator->mMergeMap.size(), 0);
 
     for (int i = 0; i < count; i++) {
-        sls_logs::LogGroup logGroup;
-        logGroup.set_category(logstore);
+    for (int i = 0; i < count; i++) {
+        sls_logs::LogGroup logGroup;
+        logGroup.set_category(logstore);
+
 
         sls_logs::LogTag* logTag = logGroup.add_logtags();
         logTag->set_key("testKey");
@@ -182,6 +214,18 @@
                         defaultRegion,
                         filename,
                         context);
+        uint32_t logGroupSize = (key.size() + value.size() + 5) * DOUBLE_FLAG(loggroup_bytes_inflation);
+
+        aggregator->Add(projectName,
+                        sourceId,
+                        logGroup,
+                        logGroupKey,
+                        flusher.get(),
+                        mergeType,
+                        logGroupSize,
+                        defaultRegion,
+                        filename,
+                        context);
         APSARA_TEST_EQUAL(aggregator->mSendVectorSize, 0);
         APSARA_TEST_EQUAL(aggregator->mPackageListMergeMap.size(), 1);
         APSARA_TEST_EQUAL(aggregator->mMergeMap.size(), 0);
@@ -199,21 +243,19 @@
     std::string sourceId = "test";
     std::string logstore = "testLogstore";
 
+
     INT32_FLAG(batch_send_interval) = 2;
     DOUBLE_FLAG(loggroup_bytes_inflation) = 1.2;
 
     int64_t logGroupKey = 123;
+
 
     std::unique_ptr<FlusherSLS> flusher;
     PipelineContext ctx;
     ctx.SetConfigName("test_config");
     flusher.reset(new FlusherSLS());
     flusher->SetContext(ctx);
-<<<<<<< HEAD
     flusher->SetMetricsRecordRef(FlusherSLS::sName, "1", "1", "1");
-=======
-    flusher->SetMetricsRecordRef(FlusherSLS::sName, "1");
->>>>>>> aaa462f0
 
     FlusherSLS::Batch::MergeType mergeType = FlusherSLS::Batch::MergeType::LOGSTORE;
     std::string defaultRegion = "testRegion";
@@ -229,9 +271,11 @@
         sls_logs::LogGroup logGroup;
         logGroup.set_category(logstore);
 
-        sls_logs::LogTag* logTag = logGroup.add_logtags();
-        logTag->set_key("testKey");
-        logTag->set_value("testValue");
+
+        sls_logs::LogTag* logTag = logGroup.add_logtags();
+        logTag->set_key("testKey");
+        logTag->set_value("testValue");
+
 
         std::string key = "testKey";
         std::string value = "testValue";
@@ -240,6 +284,7 @@
 
         AppConfig::GetInstance()->mMaxHoldedDataSize = 1024;
 
+        int count = 1024 / logByteSize + 1;
         int count = 1024 / logByteSize + 1;
 
         uint32_t logGroupSize = 0;
@@ -251,11 +296,13 @@
         //    ? (AppConfig::GetInstance()->GetMaxHoldedDataSize() - logByteSize)
         //    : 0;
         for (int i = 0; i < count; i++) {
+        for (int i = 0; i < count; i++) {
             sls_logs::Log* log = logGroup.add_logs();
             log->set_time(time(NULL));
             sls_logs::Log_Content* content = nullptr;
             content = log->add_contents();
 
+
             content->set_key(key);
             content->set_value(value);
 
@@ -272,7 +319,20 @@
                         filename,
                         context);
 
+        }
+        aggregator->Add(projectName,
+                        sourceId,
+                        logGroup,
+                        logGroupKey,
+                        flusher.get(),
+                        mergeType,
+                        logGroupSize,
+                        defaultRegion,
+                        filename,
+                        context);
+
         std::unordered_map<int64_t, PackageListMergeBuffer*>::iterator pIter;
+        pIter = aggregator->mPackageListMergeMap.find(logstoreKey);
         pIter = aggregator->mPackageListMergeMap.find(logstoreKey);
         APSARA_TEST_NOT_EQUAL(pIter, aggregator->mPackageListMergeMap.end());
         if (pIter != aggregator->mPackageListMergeMap.end()) {
@@ -297,16 +357,13 @@
     int64_t logGroupKey = 123;
     INT32_FLAG(merge_log_count_limit) = 10;
 
+
     std::unique_ptr<FlusherSLS> flusher;
     PipelineContext ctx;
     ctx.SetConfigName("test_config");
     flusher.reset(new FlusherSLS());
     flusher->SetContext(ctx);
-<<<<<<< HEAD
     flusher->SetMetricsRecordRef(FlusherSLS::sName, "1", "1", "1");
-=======
-    flusher->SetMetricsRecordRef(FlusherSLS::sName, "1");
->>>>>>> aaa462f0
 
     FlusherSLS::Batch::MergeType mergeType = FlusherSLS::Batch::MergeType::TOPIC;
     std::string defaultRegion = "testRegion";
@@ -318,8 +375,10 @@
 
     int32_t curTime = time(NULL);
     for (int i = 0; i < count; i++) {
-        sls_logs::LogGroup logGroup;
-        logGroup.set_category(logstore);
+    for (int i = 0; i < count; i++) {
+        sls_logs::LogGroup logGroup;
+        logGroup.set_category(logstore);
+
 
         sls_logs::LogTag* logTag = logGroup.add_logtags();
         logTag->set_key("testKey");
@@ -344,6 +403,18 @@
                         defaultRegion,
                         filename,
                         context);
+        uint32_t logGroupSize = (key.size() + value.size() + 5) * DOUBLE_FLAG(loggroup_bytes_inflation);
+
+        aggregator->Add(projectName,
+                        sourceId,
+                        logGroup,
+                        logGroupKey,
+                        flusher.get(),
+                        mergeType,
+                        logGroupSize,
+                        defaultRegion,
+                        filename,
+                        context);
         APSARA_TEST_EQUAL(aggregator->mSendVectorSize, 0);
         APSARA_TEST_EQUAL(aggregator->mPackageListMergeMap.size(), 0);
         APSARA_TEST_EQUAL(aggregator->mMergeMap.size(), 1);
@@ -358,6 +429,7 @@
         sls_logs::LogGroup logGroup;
         logGroup.set_category(logstore);
 
+
         sls_logs::LogTag* logTag = logGroup.add_logtags();
         logTag->set_key("testKey");
         logTag->set_value("testValue");
@@ -369,6 +441,18 @@
         std::string value = "testValue";
         content->set_key(key);
         content->set_value(value);
+        uint32_t logGroupSize = (key.size() + value.size() + 5) * DOUBLE_FLAG(loggroup_bytes_inflation);
+
+        aggregator->Add(projectName,
+                        sourceId,
+                        logGroup,
+                        logGroupKey,
+                        flusher.get(),
+                        mergeType,
+                        logGroupSize,
+                        defaultRegion,
+                        filename,
+                        context);
         uint32_t logGroupSize = (key.size() + value.size() + 5) * DOUBLE_FLAG(loggroup_bytes_inflation);
 
         aggregator->Add(projectName,
@@ -395,10 +479,13 @@
     }
 
     // add 9 more log
+    // add 9 more log
     curTime = time(NULL);
     for (int i = 0; i < 9; i++) {
-        sls_logs::LogGroup logGroup;
-        logGroup.set_category(logstore);
+    for (int i = 0; i < 9; i++) {
+        sls_logs::LogGroup logGroup;
+        logGroup.set_category(logstore);
+
 
         sls_logs::LogTag* logTag = logGroup.add_logtags();
         logTag->set_key("testKey");
@@ -423,6 +510,18 @@
                         defaultRegion,
                         filename,
                         context);
+        uint32_t logGroupSize = (key.size() + value.size() + 5) * DOUBLE_FLAG(loggroup_bytes_inflation);
+
+        aggregator->Add(projectName,
+                        sourceId,
+                        logGroup,
+                        logGroupKey,
+                        flusher.get(),
+                        mergeType,
+                        logGroupSize,
+                        defaultRegion,
+                        filename,
+                        context);
         APSARA_TEST_EQUAL(aggregator->mSendVectorSize, 0);
         APSARA_TEST_EQUAL(aggregator->mPackageListMergeMap.size(), 0);
         APSARA_TEST_EQUAL(aggregator->mMergeMap.size(), 1);
@@ -435,6 +534,7 @@
         APSARA_TEST_EQUAL((itr->second)->mLogGroup.logs_size(), 10);
     }
 }
+} // namespace logtail
 } // namespace logtail
 
 int main(int argc, char** argv) {
