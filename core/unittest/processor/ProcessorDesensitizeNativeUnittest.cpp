--- conflicted
+++ resolved
@@ -78,11 +78,6 @@
     return config;
 }
 
-PluginInstance::PluginMeta getPluginMeta(){
-    PluginInstance::PluginMeta pluginMeta{"testgetPluginMeta()", "testNodeID", "testNodeChildID"};
-    return pluginMeta;
-}
-
 void ProcessorDesensitizeNativeUnittest::TestMultipleLines() {
     std::string inJson = R"({
         "events" :
@@ -134,10 +129,6 @@
 
         // make config
         Json::Value config = GetCastSensWordConfig("content");
-<<<<<<< HEAD
-    
-=======
->>>>>>> ae9f308c
         config["SplitChar"] = "\n";
         config["AppendingLogPositionMeta"] = false;
 
@@ -268,10 +259,6 @@
 
         // make config
         Json::Value config = GetCastSensWordConfig("content");
-<<<<<<< HEAD
-
-=======
->>>>>>> ae9f308c
         config["StartPattern"] = "[asf|dbf].*";
         config["UnmatchedContentTreatment"] = "single_line";
         config["AppendingLogPositionMeta"] = false;
