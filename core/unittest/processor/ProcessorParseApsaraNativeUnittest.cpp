// Copyright 2023 iLogtail Authors
//
// Licensed under the Apache License, Version 2.0 (the "License");
// you may not use this file except in compliance with the License.
// You may obtain a copy of the License at
//
//      http://www.apache.org/licenses/LICENSE-2.0
//
// Unless required by applicable law or agreed to in writing, software
// distributed under the License is distributed on an "AS IS" BASIS,
// WITHOUT WARRANTIES OR CONDITIONS OF ANY KIND, either express or implied.
// See the License for the specific language governing permissions and
// limitations under the License.

#include <cstdlib>

#include "common/JsonUtil.h"
#include "config/PipelineConfig.h"
#include "models/LogEvent.h"
#include "models/StringView.h"
#include "plugin/instance/ProcessorInstance.h"
#include "processor/inner/ProcessorMergeMultilineLogNative.h"
#include "processor/ProcessorParseApsaraNative.h"
#include "processor/inner/ProcessorSplitLogStringNative.h"
#include "processor/inner/ProcessorSplitMultilineLogStringNative.h"
#include "unittest/Unittest.h"

namespace logtail {

class ProcessorParseApsaraNativeUnittest : public ::testing::Test {
public:
    void SetUp() override {
        mContext.SetConfigName("project##config_0");
        BOOL_FLAG(ilogtail_discard_old_data) = false;
    }

    void TestInit();
    void TestProcessWholeLine();
    void TestProcessWholeLinePart();
    void TestProcessKeyOverwritten();
    void TestUploadRawLog();
    void TestAddLog();
    void TestProcessEventKeepUnmatch();
    void TestProcessEventDiscardUnmatch();
    void TestMultipleLines();
    void TestProcessEventMicrosecondUnmatch();
    void TestApsaraEasyReadLogTimeParser();
    void TestApsaraLogLineParser();

    PipelineContext mContext;
};

UNIT_TEST_CASE(ProcessorParseApsaraNativeUnittest, TestInit);
UNIT_TEST_CASE(ProcessorParseApsaraNativeUnittest, TestProcessWholeLine);
UNIT_TEST_CASE(ProcessorParseApsaraNativeUnittest, TestProcessWholeLinePart);
UNIT_TEST_CASE(ProcessorParseApsaraNativeUnittest, TestProcessKeyOverwritten);
UNIT_TEST_CASE(ProcessorParseApsaraNativeUnittest, TestUploadRawLog);
UNIT_TEST_CASE(ProcessorParseApsaraNativeUnittest, TestAddLog);
UNIT_TEST_CASE(ProcessorParseApsaraNativeUnittest, TestProcessEventKeepUnmatch);
UNIT_TEST_CASE(ProcessorParseApsaraNativeUnittest, TestProcessEventDiscardUnmatch);
UNIT_TEST_CASE(ProcessorParseApsaraNativeUnittest, TestMultipleLines);
UNIT_TEST_CASE(ProcessorParseApsaraNativeUnittest, TestProcessEventMicrosecondUnmatch);
UNIT_TEST_CASE(ProcessorParseApsaraNativeUnittest, TestApsaraEasyReadLogTimeParser);
UNIT_TEST_CASE(ProcessorParseApsaraNativeUnittest, TestApsaraLogLineParser);

PluginInstance::PluginMeta getPluginMeta(){
<<<<<<< HEAD
    PluginInstance::PluginMeta pluginMeta{"testgetPluginMeta()", "testNodeID", "testNodeChildID"};
=======
    PluginInstance::PluginMeta pluginMeta{"testgetPluginID", "testNodeID", "testNodeChildID"};
>>>>>>> ae9f308c
    return pluginMeta;
}

void ProcessorParseApsaraNativeUnittest::TestApsaraEasyReadLogTimeParser() {
    // make config
    Json::Value config;
    config["SourceKey"] = "content";
    config["KeepingSourceWhenParseFail"] = false;
    config["KeepingSourceWhenParseSucceed"] = false;
    config["CopingRawLog"] = false;
    config["RenamedSourceKey"] = "rawLog";
    config["Timezone"] = "GMT+08:00";
    ProcessorParseApsaraNative* processor = new ProcessorParseApsaraNative;
    processor->SetContext(mContext);
    ProcessorInstance processorInstance(processor, getPluginMeta());
    APSARA_TEST_TRUE_FATAL(processorInstance.Init(config, mContext));

    StringView buffer = "[1378972170425093]\tA:B";
    StringView lastStr;
    LogtailTime lastTime = {0, 0};
    int64_t microTime = 0;
    uint32_t dateTime = 0;

    dateTime = processor->ApsaraEasyReadLogTimeParser(buffer, lastStr, lastTime, microTime);
    APSARA_TEST_EQUAL(dateTime, 1378972170);
    APSARA_TEST_EQUAL(microTime, 1378972170425093);
    APSARA_TEST_EQUAL(lastTime.tv_sec, 0);

    buffer = "[1378972171093]\tA:B";
    microTime = 0;
    dateTime = 0;
    dateTime = processor->ApsaraEasyReadLogTimeParser(buffer, lastStr, lastTime, microTime);
    APSARA_TEST_EQUAL(dateTime, 1378972171);
    APSARA_TEST_EQUAL(microTime, 1378972171093000);
    APSARA_TEST_EQUAL(lastTime.tv_sec, 0);

    buffer = "[1378972172]\tA:B";
    microTime = 0;
    dateTime = 0;
    dateTime = processor->ApsaraEasyReadLogTimeParser(buffer, lastStr, lastTime, microTime);
    APSARA_TEST_EQUAL(dateTime, 1378972172);
    APSARA_TEST_EQUAL(microTime, 1378972172000000);
    APSARA_TEST_EQUAL(lastTime.tv_sec, 0);

    buffer = "[2013-09-12 22:18:28.819129]\tA:B";
    microTime = 0;
    dateTime = 0;
    dateTime = processor->ApsaraEasyReadLogTimeParser(buffer, lastStr, lastTime, microTime);
    APSARA_TEST_EQUAL(dateTime, 1378995508);
    APSARA_TEST_EQUAL(microTime, 1378995508819129);
    APSARA_TEST_EQUAL(dateTime, lastTime.tv_sec);
    APSARA_TEST_EQUAL(lastStr, "2013-09-12 22:18:28");

    buffer = "[2013-09-12 22:18:28.819139]\tA:B";
    microTime = 0;
    dateTime = 0;
    dateTime = processor->ApsaraEasyReadLogTimeParser(buffer, lastStr, lastTime, microTime);
    APSARA_TEST_EQUAL(dateTime, 1378995508);
    APSARA_TEST_EQUAL(microTime, 1378995508819139);
    APSARA_TEST_EQUAL(dateTime, lastTime.tv_sec);
    APSARA_TEST_EQUAL(lastStr, "2013-09-12 22:18:28");

    buffer = "[2013-09-12 22:18:29.819139]\tA:B";
    microTime = 0;
    dateTime = 0;
    dateTime = processor->ApsaraEasyReadLogTimeParser(buffer, lastStr, lastTime, microTime);
    APSARA_TEST_EQUAL(dateTime, 1378995509);
    APSARA_TEST_EQUAL(microTime, 1378995509819139);
    APSARA_TEST_EQUAL(dateTime, lastTime.tv_sec);
    APSARA_TEST_EQUAL(lastStr, "2013-09-12 22:18:29");
    LOG_INFO(sLogger, ("TestApsaraEasyReadLogTimeParser() end", time(NULL)));

    buffer = "[2013-09-12 22:18:29.819]\tA:B";
    microTime = 0;
    dateTime = 0;
    dateTime = processor->ApsaraEasyReadLogTimeParser(buffer, lastStr, lastTime, microTime);
    APSARA_TEST_EQUAL(dateTime, 1378995509);
    APSARA_TEST_EQUAL(microTime, 1378995509819000);
    APSARA_TEST_EQUAL(dateTime, lastTime.tv_sec);
    APSARA_TEST_EQUAL(lastStr, "2013-09-12 22:18:29");
}

void ProcessorParseApsaraNativeUnittest::TestApsaraLogLineParser() {
    const char* logLine[] = {
        "[2013-03-13 18:05:09.493309]\t[WARNING]\t[13000]\t[build/debug64/ilogtail/core/ilogtail.cpp:1753]", // 1
        "[2013-03-13 18:05:09.493309]\t[WARNING]\t[13000]\t[build/debug64/ilogtail/core/ilogtail.cpp:1753]\t", // 2
        "[2013-03-13 18:05:09.493309]\t[WARNING]\t[13000]\t[build/debug64/ilogtail/core/ilogtail.cpp:1754]\tsomestring", // 3
        "[2013-03-13 "
        "18:05:09.493309]\t[WARNING]\t[13000]\t[build/debug64/ilogtail/core/ilogtail.cpp:1755]\tRealRecycle#Command:rm "
        "-rf /apsara/tubo/.fuxi_tubo_trash/*", // 4
        "[2013-03-13 "
        "18:14:57.365716]\t[ERROR]\t[12835]\t[build/debug64/ilogtail/core/"
        "ilogtail.cpp:1945]\tParseWhiteListOK:{\n\\\"sys/"
        "pangu/ChunkServerRole\\\": \\\"\\\",\n\\\"sys/pangu/PanguMasterRole\\\": \\\"\\\"}", // 5
        "[2013-03-13 18:14:57.365716]\t[12835]\t[ERROR]\t[build/debug64/ilogtail/core/ilogtail.cpp:1945]", // 6
        "[2013-03-13 18:14:57.365716]\t[build/debug64/ilogtail/core/ilogtail.cpp:1945]\t[12835]\t[ERROR]", // 7
        "[2013-03-13 18:14:57.365716]\t[build/debug64/ilogtail/core/ilogtail.cpp:1945]\t[ERROR]", // 8
        "[2013-03-13 18:14:57.365716]\t[build/debug64/ilogtail/core/ilogtail.cpp:1945]\t[12835]\t[ERROR]\t[5432187]", // 9
        "[2013-03-13 "
        "18:14:57.365716]\t[build/debug64/ilogtail/core/ilogtail.cpp:1945]\t[12835]\t[ERROR]\t[5432187]\tcount:55", // 10
        "[2013-03-13 18:14:57.365716]\t[trace_id:787]\t[ERROR]", // 11
        "[2013-03-13 18:14:57.365716]\t[trace_id:787]\t[ERROR]\t", // 12
        "[2013-03-13 18:14:57.365716]\t[trace_id:787]\t[ERROR]\n", // 13
        "[2013-03-13 18:14:57.365716]\t[trace_id:787]\t[ERROR]\tother\tcount:45", // 14
        "[2013-03-13 18:14:57.365716]\t[trace_id:787]\t[ERROR]\tother:\tcount:45", // 15
        "[2013-03-13 18:14:57.365716]\t[trace_id:787]\t[ERROR]\tcount:45", // 16
        "[2013-03-13 18:14:57.365716]\t[trace_id:787]\t[ERROR]\tcount:45\tnum:88\tjob:ss", // 17
        "[2013-03-13 18:14:57.365716]\t[trace_id:787]\t[ERROR]\t[corrupt\tcount:45\tnum:88\tjob:ss", // 18
        "[2013-03-13 18:14:57.365716]\t[trace_id:787]\t[ERROR]\t[corruptcount:45\tnum:88\tjob:ss", // 19
        "[2013-03-13 18:14:57.365716]\t[trace_id:787]\t[ERROR]\t[corrupt]count:45\tnum:88\tjob:ss", // 20
        "[2013-03-13 18:14:57.365716]\t[build/debug64]\t[ERROR]\tcount:45\tnum:88\tjob:ss", // 21
        "[2013-03-13 18:14:57.365716]\t[build/debug64:]\t[ERROR]\tcount:45\tnum:88\tjob:ss", // 22
        "[2013-03-13 18:14:57.365716]\t[build/debug64:]\t[ERROR]\tcount:45\t:88\tjob:ss", // 23
        "[2013-03-13 18:14:57.365716]", // 24
        "[2013-03-13 18:14:57.365716]\t", // 25
        "[2013-03-13 18:14:57.365716]\n", // 26
        "[2013-03-13 18:14:57.365716]\t\t\t", // 27
        "", // 28
        "[2013-03-13 "
        "18:05:09.493309]\t[WARNING]\t[13000]\t[13003]\t[ERROR]\t[build/debug64/ilogtail/core/ilogtail.cpp:1753]", // 29
        "[2013-03-13 18:05:09.493309]\t[WARNING]\t[13000]\t[13003]\t[ERROR]\t[tubo.cpp:1753]", // 30
        "[2013-03-13 18:05:09.493309" // 31
    };
    static const char* APSARA_FIELD_LEVEL = "__LEVEL__";
    static const char* APSARA_FIELD_THREAD = "__THREAD__";
    static const char* APSARA_FIELD_FILE = "__FILE__";
    static const char* APSARA_FIELD_LINE = "__LINE__";
    const char* logParseResult[][16] = {
        {"microtime",
         "1363169109493309",
         APSARA_FIELD_LEVEL,
         "WARNING",
         APSARA_FIELD_THREAD,
         "13000",
         APSARA_FIELD_FILE,
         "build/debug64/ilogtail/core/ilogtail.cpp",
         APSARA_FIELD_LINE,
         "1753",
         NULL}, // 1
        {"microtime",
         "1363169109493309",
         APSARA_FIELD_LEVEL,
         "WARNING",
         APSARA_FIELD_THREAD,
         "13000",
         APSARA_FIELD_FILE,
         "build/debug64/ilogtail/core/ilogtail.cpp",
         APSARA_FIELD_LINE,
         "1753",
         NULL}, // 2
        {"microtime",
         "1363169109493309",
         APSARA_FIELD_LEVEL,
         "WARNING",
         APSARA_FIELD_THREAD,
         "13000",
         APSARA_FIELD_FILE,
         "build/debug64/ilogtail/core/ilogtail.cpp",
         APSARA_FIELD_LINE,
         "1754",
         NULL}, // 3
        {APSARA_FIELD_LEVEL,
         "WARNING",
         APSARA_FIELD_THREAD,
         "13000",
         APSARA_FIELD_FILE,
         "build/debug64/ilogtail/core/ilogtail.cpp",
         APSARA_FIELD_LINE,
         "1755",
         "RealRecycle#Command",
         "rm -rf /apsara/tubo/.fuxi_tubo_trash/*",
         NULL}, // 4
        {APSARA_FIELD_LEVEL,
         "ERROR",
         APSARA_FIELD_THREAD,
         "12835",
         APSARA_FIELD_FILE,
         "build/debug64/ilogtail/core/ilogtail.cpp",
         APSARA_FIELD_LINE,
         "1945",
         "ParseWhiteListOK",
         "{\n\"sys/pangu/ChunkServerRole\": \"\",\n\"sys/pangu/PanguMasterRole\": \"\"}",
         NULL}, // 5
        {APSARA_FIELD_THREAD,
         "12835",
         APSARA_FIELD_LEVEL,
         "ERROR",
         APSARA_FIELD_FILE,
         "build/debug64/ilogtail/core/ilogtail.cpp",
         APSARA_FIELD_LINE,
         "1945",
         NULL}, // 6
        {APSARA_FIELD_FILE,
         "build/debug64/ilogtail/core/ilogtail.cpp",
         APSARA_FIELD_LINE,
         "1945",
         APSARA_FIELD_THREAD,
         "12835",
         APSARA_FIELD_LEVEL,
         "ERROR",
         NULL}, // 7
        {APSARA_FIELD_FILE,
         "build/debug64/ilogtail/core/ilogtail.cpp",
         APSARA_FIELD_LINE,
         "1945",
         APSARA_FIELD_LEVEL,
         "ERROR",
         NULL}, // 8
        {APSARA_FIELD_FILE,
         "build/debug64/ilogtail/core/ilogtail.cpp",
         APSARA_FIELD_LINE,
         "1945",
         APSARA_FIELD_THREAD,
         "12835",
         APSARA_FIELD_LEVEL,
         "ERROR",
         NULL}, // 9
        {APSARA_FIELD_FILE,
         "build/debug64/ilogtail/core/ilogtail.cpp",
         APSARA_FIELD_LINE,
         "1945",
         APSARA_FIELD_THREAD,
         "12835",
         APSARA_FIELD_LEVEL,
         "ERROR",
         "count",
         "55",
         NULL}, // 10
        {APSARA_FIELD_LEVEL, "ERROR", NULL}, // 11
        {APSARA_FIELD_LEVEL, "ERROR", NULL}, // 12
        {APSARA_FIELD_LEVEL, "ERROR", NULL}, // 13
        {APSARA_FIELD_LEVEL, "ERROR", "count", "45", NULL}, // 14
        {APSARA_FIELD_LEVEL, "ERROR", "other", "", "count", "45", NULL}, // 15
        {APSARA_FIELD_LEVEL, "ERROR", "count", "45", NULL}, // 16
        {APSARA_FIELD_LEVEL, "ERROR", "count", "45", "num", "88", "job", "ss", NULL}, // 17
        {APSARA_FIELD_LEVEL, "ERROR", "count", "45", "num", "88", "job", "ss", NULL}, // 18
        {APSARA_FIELD_LEVEL, "ERROR", "[corruptcount", "45", "num", "88", "job", "ss", NULL}, // 19
        {APSARA_FIELD_LEVEL, "ERROR", "[corrupt]count", "45", "num", "88", "job", "ss", NULL}, // 20
        {APSARA_FIELD_FILE,
         "build/debug64",
         APSARA_FIELD_LEVEL,
         "ERROR",
         "count",
         "45",
         "num",
         "88",
         "job",
         "ss",
         NULL}, // 21
        {APSARA_FIELD_FILE,
         "build/debug64",
         APSARA_FIELD_LINE,
         "",
         APSARA_FIELD_LEVEL,
         "ERROR",
         "count",
         "45",
         "num",
         "88",
         "job",
         "ss",
         NULL}, // 22
        {APSARA_FIELD_FILE,
         "build/debug64",
         APSARA_FIELD_LINE,
         "",
         APSARA_FIELD_LEVEL,
         "ERROR",
         "count",
         "45",
         "",
         "88",
         "job",
         "ss",
         NULL}, // 23
        {"microtime", "1363169697365716", NULL}, // 24
        {"microtime", "1363169697365716", NULL}, // 25
        {"microtime", "1363169697365716", NULL}, // 26
        {"microtime", "1363169697365716", NULL}, // 27
        {"content", "", NULL}, // 28
        {APSARA_FIELD_LEVEL,
         "WARNING",
         APSARA_FIELD_THREAD,
         "13000",
         APSARA_FIELD_FILE,
         "build/debug64/ilogtail/core/ilogtail.cpp",
         APSARA_FIELD_LINE,
         "1753",
         NULL}, // 29
        {APSARA_FIELD_LEVEL,
         "WARNING",
         APSARA_FIELD_THREAD,
         "13000",
         APSARA_FIELD_FILE,
         "tubo.cpp",
         APSARA_FIELD_LINE,
         "1753",
         NULL}, // 30
        {NULL} // 31
    };


    // make config
    Json::Value config;
    config["SourceKey"] = "content";
    config["KeepingSourceWhenParseFail"] = false;
    config["KeepingSourceWhenParseSucceed"] = false;
    config["CopingRawLog"] = false;
    config["RenamedSourceKey"] = "rawLog";
    config["Timezone"] = "GMT+08:00";
    ProcessorInstance processorInstance(new ProcessorParseApsaraNative, getPluginMeta());
    APSARA_TEST_TRUE_FATAL(processorInstance.Init(config, mContext));

    for (uint32_t i = 0; i < sizeof(logLine) / sizeof(logLine[0]); i++) {
        auto sourceBuffer = std::make_shared<SourceBuffer>();
        PipelineEventGroup eventGroup(sourceBuffer);
        std::string inJson = R"({
            "events" :
            [
                {
                    "contents" :
                    {
                        "content" : ")"
            + std::string(logLine[i]) +
            R"("
                    },
                    "timestamp" : 12345678901,
                    "type" : 1
                }
            ]
        })";
        eventGroup.FromJsonString(inJson);
        std::vector<PipelineEventGroup> eventGroupList;
        eventGroupList.emplace_back(std::move(eventGroup));
        processorInstance.Process(eventGroupList);

        Json::Value outJson = eventGroupList[0].ToJson();
        if (logParseResult[i][0] == NULL) {
            APSARA_TEST_EQUAL(eventGroupList[0].ToJsonString(), "null");
            continue;
        }
        for (int j = 0; j < 10 && logParseResult[i][j] != NULL; j++) {
            if (j % 2 == 0) {
                APSARA_TEST_TRUE(outJson.isMember("events"));
                APSARA_TEST_TRUE(outJson["events"].isArray());
                APSARA_TEST_TRUE(outJson["events"][0].isObject());
                APSARA_TEST_TRUE(outJson["events"][0].isMember("contents"));
                APSARA_TEST_TRUE(outJson["events"][0]["contents"].isMember(logParseResult[i][j]));
                APSARA_TEST_EQUAL(outJson["events"][0]["contents"][logParseResult[i][j]],
                                  std::string(logParseResult[i][j + 1]));
            } else {
                continue;
            }
        }
    }
}

void ProcessorParseApsaraNativeUnittest::TestMultipleLines() {
    // 第一个contents 测试多行下的解析，第二个contents测试多行下time的解析
    std::string inJson = R"({
        "events" :
        [
            {
                "contents" :
                {
                    "content" : "[2023-09-04 13:15:50.1]\t[ERROR]\t[1]\t/ilogtail/AppConfigBase.cpp:1\t\tAppConfigBase AppConfigBase:1
[2023-09-04 13:15:33.2]\t[INFO]\t[2]\t/ilogtail/AppConfigBase.cpp:2\t\tAppConfigBase AppConfigBase:2
[2023-09-04 13:15:22.3]\t[WARNING]\t[3]\t/ilogtail/AppConfigBase.cpp:3\t\tAppConfigBase AppConfigBase:3"
                },
                "timestamp" : 12345678901,
                "type" : 1
            },
            {
                "contents" :
                {
                    "content" : "[2023-09-04 13:15
:50.1]\t[ERROR]\t[1]\t/ilogtail/AppConfigBase.cpp:1\t\tAppConfigBase AppConfigBase:1
[2023-09-04 13:15:22.3]\t[WARNING]\t[3]\t/ilogtail/AppConfigBase.cpp:3\t\tAppConfigBase AppConfigBase:3"
                },
                "timestamp" : 12345678901,
                "type" : 1
            }
        ]
    })";


    std::string expectJson = R"({
        "events": [
            {
                "contents": {
                    "/ilogtail/AppConfigBase.cpp": "1",
                    "AppConfigBase AppConfigBase": "1",
                    "__LEVEL__": "ERROR",
                    "__THREAD__": "1",
                    "microtime": "1693833350100000"
                },
                "timestamp": 1693833350,
                "timestampNanosecond": 100000000,
                "type": 1
            },
            {
                "contents": {
                    "/ilogtail/AppConfigBase.cpp": "2",
                    "AppConfigBase AppConfigBase": "2",
                    "__LEVEL__": "INFO",
                    "__THREAD__": "2",
                    "microtime": "1693833333200000"
                },
                "timestamp": 1693833333,
                "timestampNanosecond": 200000000,
                "type": 1
            },
            {
                "contents": {
                    "/ilogtail/AppConfigBase.cpp": "3",
                    "AppConfigBase AppConfigBase": "3",
                    "__LEVEL__": "WARNING",
                    "__THREAD__": "3",
                    "microtime": "1693833322300000"
                },
                "timestamp": 1693833322,
                "timestampNanosecond": 300000000,
                "type": 1
            },
            {
                "contents": {
                    "__raw__": "[2023-09-04 13:15"
                },
                "timestamp": 12345678901,
                "type": 1
            },
            {
                "contents": {
                    "__raw__": ":50.1]\t[ERROR]\t[1]\t/ilogtail/AppConfigBase.cpp:1\t\tAppConfigBase AppConfigBase:1"
                },
                "timestamp": 12345678901,
                "type": 1
            },
            {
                "contents": {
                    "/ilogtail/AppConfigBase.cpp": "3",
                    "AppConfigBase AppConfigBase": "3",
                    "__LEVEL__": "WARNING",
                    "__THREAD__": "3",
                    "microtime": "1693833322300000"
                },
                "timestamp": 1693833322,
                "timestampNanosecond": 300000000,
                "type": 1
            }
        ]
    })";

    // ProcessorSplitLogStringNative
    {
        // make events
        auto sourceBuffer = std::make_shared<SourceBuffer>();
        PipelineEventGroup eventGroup(sourceBuffer);
        eventGroup.FromJsonString(inJson);

        // make config
        Json::Value config;
        config["SourceKey"] = "content";
        config["Timezone"] = "GMT+00:00";
        config["KeepingSourceWhenParseFail"] = true;
        config["KeepingSourceWhenParseSucceed"] = false;
        config["CopingRawLog"] = false;
        config["RenamedSourceKey"] = "__raw__";
        config["AppendingLogPositionMeta"] = false;

<<<<<<< HEAD
            // run function ProcessorSplitLogStringNative
=======
        // run function ProcessorSplitLogStringNative
>>>>>>> ae9f308c
        ProcessorSplitLogStringNative processorSplitLogStringNative;
        processorSplitLogStringNative.SetContext(mContext);
        APSARA_TEST_TRUE_FATAL(processorSplitLogStringNative.Init(config));
        processorSplitLogStringNative.Process(eventGroup);

        // run function ProcessorParseApsaraNative
        ProcessorParseApsaraNative& processor = *(new ProcessorParseApsaraNative);
        ProcessorInstance processorInstance(&processor, getPluginMeta());
        APSARA_TEST_TRUE_FATAL(processorInstance.Init(config, mContext));
        processor.Process(eventGroup);

        // judge result
        std::string outJson = eventGroup.ToJsonString();
        APSARA_TEST_STREQ_FATAL(CompactJson(expectJson).c_str(), CompactJson(outJson).c_str());
    }
    // ProcessorSplitMultilineLogStringNative
    {
        // make events
        auto sourceBuffer = std::make_shared<SourceBuffer>();
        PipelineEventGroup eventGroup(sourceBuffer);
        eventGroup.FromJsonString(inJson);

        // make config
        Json::Value config;
        config["SourceKey"] = "content";
        config["Timezone"] = "GMT+00:00";
        config["KeepingSourceWhenParseFail"] = true;
        config["KeepingSourceWhenParseSucceed"] = false;
        config["CopingRawLog"] = false;
        config["RenamedSourceKey"] = "__raw__";
        config["StartPattern"] = "[a-zA-Z0-9]*";
        config["UnmatchedContentTreatment"] = "single_line";
        config["AppendingLogPositionMeta"] = false;

<<<<<<< HEAD
    
=======

>>>>>>> ae9f308c
        // run function ProcessorSplitMultilineLogStringNative
        ProcessorSplitMultilineLogStringNative processorSplitMultilineLogStringNative;
        processorSplitMultilineLogStringNative.SetContext(mContext);
        processorSplitMultilineLogStringNative.SetMetricsRecordRef(ProcessorSplitMultilineLogStringNative::sName, "1", "1", "1");
        APSARA_TEST_TRUE_FATAL(processorSplitMultilineLogStringNative.Init(config));
        processorSplitMultilineLogStringNative.Process(eventGroup);

        // run function ProcessorParseApsaraNative
        ProcessorParseApsaraNative& processor = *(new ProcessorParseApsaraNative);
        ProcessorInstance processorInstance(&processor, getPluginMeta());
        APSARA_TEST_TRUE_FATAL(processorInstance.Init(config, mContext));
        processor.Process(eventGroup);

        // judge result
        std::string outJson = eventGroup.ToJsonString();

        APSARA_TEST_STREQ_FATAL(CompactJson(expectJson).c_str(), CompactJson(outJson).c_str());
    }
}

void ProcessorParseApsaraNativeUnittest::TestInit() {
    // make config
    Json::Value config;
    config["SourceKey"] = "content";
    config["KeepingSourceWhenParseFail"] = true;
    config["KeepingSourceWhenParseSucceed"] = false;
    config["CopingRawLog"] = false;
    config["RenamedSourceKey"] = "rawLog";
    config["Timezone"] = "";

    ProcessorParseApsaraNative& processor = *(new ProcessorParseApsaraNative);
    processor.SetContext(mContext);
    ProcessorInstance processorInstance(&processor, getPluginMeta());
    APSARA_TEST_TRUE_FATAL(processorInstance.Init(config, mContext));
}

void ProcessorParseApsaraNativeUnittest::TestProcessWholeLine() {
    // make config
    Json::Value config;
    config["SourceKey"] = "content";
    config["KeepingSourceWhenParseFail"] = true;
    config["KeepingSourceWhenParseSucceed"] = false;
    config["CopingRawLog"] = false;
    config["RenamedSourceKey"] = "rawLog";
    config["Timezone"] = "";
    // make events
    auto sourceBuffer = std::make_shared<SourceBuffer>();
    PipelineEventGroup eventGroup(sourceBuffer);
    std::string inJson = R"({
        "events" :
        [
            {
                "contents" :
                {
                    "content" : "[2023-09-04 13:15:04.862181]	[INFO]	[385658]	/ilogtail/AppConfigBase.cpp:100		AppConfigBase AppConfigBase:success"
                },
                "timestamp" : 12345678901,
                "type" : 1
            },
            {
                "contents" :
                {
                    "content" : "[2023-09-04 13:16:04.862181]	[INFO]	[385658]	/ilogtail/AppConfigBase.cpp:100		AppConfigBase AppConfigBase:success"
                },
                "timestamp" : 12345678901,
                "type" : 1
            },
            {
                "contents" :
                {
                    "content" : "[1693833364862181]	[INFO]	[385658]	/ilogtail/AppConfigBase.cpp:100		AppConfigBase AppConfigBase:success"
                },
                "timestamp" : 12345678901,
                "type" : 1
            }
        ]
    })";
    eventGroup.FromJsonString(inJson);
    // run function
    ProcessorParseApsaraNative& processor = *(new ProcessorParseApsaraNative);
    processor.SetContext(mContext);
    ProcessorInstance processorInstance(&processor, getPluginMeta());
    APSARA_TEST_TRUE_FATAL(processorInstance.Init(config, mContext));
    std::vector<PipelineEventGroup> eventGroupList;
    eventGroupList.emplace_back(std::move(eventGroup));
    processorInstance.Process(eventGroupList);

    std::string expectJson = R"({
        "events": [
            {
                "contents": {
                    "/ilogtail/AppConfigBase.cpp": "100",
                    "AppConfigBase AppConfigBase": "success",
                    "__LEVEL__": "INFO",
                    "__THREAD__": "385658",
                    "microtime": "1693833304862181"
                },
                "timestamp": 1693833304,
                "timestampNanosecond": 862181000,
                "type": 1
            },
            {
                "contents": {
                    "/ilogtail/AppConfigBase.cpp": "100",
                    "AppConfigBase AppConfigBase": "success",
                    "__LEVEL__": "INFO",
                    "__THREAD__": "385658",
                    "microtime": "1693833364862181"
                },
                "timestamp": 1693833364,
                "timestampNanosecond": 862181000,
                "type": 1
            },
            {
                "contents": {
                    "/ilogtail/AppConfigBase.cpp": "100",
                    "AppConfigBase AppConfigBase": "success",
                    "__LEVEL__": "INFO",
                    "__THREAD__": "385658",
                    "microtime": "1693833364862181"
                },
                "timestamp": 1693833364,
                "timestampNanosecond": 862181000,
                "type": 1
            }
        ]
    })";
    // judge result
    std::string outJson = eventGroupList[0].ToJsonString();
    APSARA_TEST_STREQ_FATAL(CompactJson(expectJson).c_str(), CompactJson(outJson).c_str());
}

void ProcessorParseApsaraNativeUnittest::TestProcessWholeLinePart() {
    // make config
    Json::Value config;
    config["SourceKey"] = "content";
    config["KeepingSourceWhenParseFail"] = false;
    config["KeepingSourceWhenParseSucceed"] = false;
    config["CopingRawLog"] = false;
    config["RenamedSourceKey"] = "rawLog";
    config["Timezone"] = "";
    // make events
    auto sourceBuffer = std::make_shared<SourceBuffer>();
    PipelineEventGroup eventGroup(sourceBuffer);
    std::string inJson = R"({
        "events" :
        [
            {
                "contents" :
                {
                    "content" : "[2023-09-04 13:15:0]	[INFO]	[385658]	/ilogtail/AppConfigBase.cpp:100		AppConfigBase AppConfigBase:success"
                },
                "timestamp" : 12345678901,
                "type" : 1
            },
            {
                "contents" :
                {
                    "content" : "[2023-09-04 13:16:0[INFO]	[385658]	/ilogtail/AppConfigBase.cpp:100		AppConfigBase AppConfigBase:success"
                },
                "timestamp" : 12345678901,
                "type" : 1
            },
            {
                "contents" :
                {
                    "content" : "[1234560	[INFO]	[385658]	/ilogtail/AppConfigBase.cpp:100		AppConfigBase AppConfigBase:success"
                },
                "timestamp" : 12345678901,
                "type" : 1
            }
        ]
    })";
    eventGroup.FromJsonString(inJson);
    // run function
    ProcessorParseApsaraNative& processor = *(new ProcessorParseApsaraNative);
    processor.SetContext(mContext);
    ProcessorInstance processorInstance(&processor, getPluginMeta());
    APSARA_TEST_TRUE_FATAL(processorInstance.Init(config, mContext));
    std::vector<PipelineEventGroup> eventGroupList;
    eventGroupList.emplace_back(std::move(eventGroup));
    processorInstance.Process(eventGroupList);

    // judge result
    std::string outJson = eventGroupList[0].ToJsonString();
    std::string expectJson = R"({
        "events": [
            {
                "contents": {
                    "/ilogtail/AppConfigBase.cpp": "100",
                    "AppConfigBase AppConfigBase": "success",
                    "__LEVEL__": "INFO",
                    "__THREAD__": "385658",
                    "microtime": "1693833300000000"
                },
                "timestamp": 1693833300,
                "timestampNanosecond": 0,
                "type": 1
            },
            {
                "contents": {
                    "/ilogtail/AppConfigBase.cpp": "100",
                    "AppConfigBase AppConfigBase": "success",
                    "__THREAD__": "385658",
                    "microtime": "1693833360000000"
                },
                "timestamp": 1693833360,
                "timestampNanosecond": 0,
                "type": 1
            }
        ]
    })";
    APSARA_TEST_STREQ_FATAL(CompactJson(expectJson).c_str(), CompactJson(outJson).c_str());
    // check observablity
    APSARA_TEST_EQUAL_FATAL(1, processor.GetContext().GetProcessProfile().parseFailures);
    APSARA_TEST_EQUAL_FATAL(uint64_t(3), processorInstance.mProcInRecordsTotal->GetValue());
    // only timestamp failed, so output is 2
    APSARA_TEST_EQUAL_FATAL(uint64_t(2), processorInstance.mProcOutRecordsTotal->GetValue());
    APSARA_TEST_EQUAL_FATAL(uint64_t(1), processor.mProcDiscardRecordsTotal->GetValue());
    APSARA_TEST_EQUAL_FATAL(uint64_t(1), processor.mProcParseErrorTotal->GetValue());
}

void ProcessorParseApsaraNativeUnittest::TestProcessKeyOverwritten() {
    // make config
    Json::Value config;
    config["SourceKey"] = "content";
    config["KeepingSourceWhenParseFail"] = true;
    config["KeepingSourceWhenParseSucceed"] = true;
    config["CopingRawLog"] = true;
    config["RenamedSourceKey"] = "rawLog";
    config["Timezone"] = "";
    // make events
    auto sourceBuffer = std::make_shared<SourceBuffer>();
    PipelineEventGroup eventGroup(sourceBuffer);
    std::string inJson = R"({
        "events" :
        [
            {
                "contents" :
                {
                    "content" : "[2023-09-04 13:15:04.862181]	[INFO]	[385658]	content:100		rawLog:success		__raw_log__:success"
                },
                "timestamp" : 12345678901,
                "type" : 1
            },
            {
                "contents" :
                {
                    "content" : "value1"
                },
                "timestamp" : 12345678901,
                "type" : 1
            }
        ]
    })";
    eventGroup.FromJsonString(inJson);
    // run function
    ProcessorParseApsaraNative& processor = *(new ProcessorParseApsaraNative);
    processor.SetContext(mContext);
    ProcessorInstance processorInstance(&processor, getPluginMeta());
    APSARA_TEST_TRUE_FATAL(processorInstance.Init(config, mContext));
    std::vector<PipelineEventGroup> eventGroupList;
    eventGroupList.emplace_back(std::move(eventGroup));
    processorInstance.Process(eventGroupList);

    std::string expectJson = R"({
        "events": [
            {
                "contents": {
                    "__LEVEL__": "INFO",
                    "__THREAD__": "385658",
                    "__raw_log__": "success",
                    "content": "100",
                    "microtime": "1693833304862181",
                    "rawLog": "success"
                },
                "timestamp": 1693833304,
                "timestampNanosecond": 862181000,
                "type": 1
            },
            {
                "contents" :
                {
                    "__raw_log__": "value1",
                    "rawLog": "value1"
                },
                "timestamp": 12345678901,
                "type": 1
            }
        ]
    })";
    // judge result
    std::string outJson = eventGroupList[0].ToJsonString();
    APSARA_TEST_STREQ_FATAL(CompactJson(expectJson).c_str(), CompactJson(outJson).c_str());
}

void ProcessorParseApsaraNativeUnittest::TestUploadRawLog() {
    // make config
    Json::Value config;
    config["SourceKey"] = "content";
    config["KeepingSourceWhenParseFail"] = true;
    config["KeepingSourceWhenParseSucceed"] = true;
    config["CopingRawLog"] = true;
    config["RenamedSourceKey"] = "rawLog";
    config["Timezone"] = "";
    // make events
    auto sourceBuffer = std::make_shared<SourceBuffer>();
    PipelineEventGroup eventGroup(sourceBuffer);
    std::string inJson = R"({
        "events" :
        [
            {
                "contents" :
                {
                    "content" : "[2023-09-04 13:15:04.862181]	[INFO]	[385658]	/ilogtail/AppConfigBase.cpp:100		AppConfigBase AppConfigBase:success"
                },
                "timestamp" : 12345678901,
                "type" : 1
            },
            {
                "contents" :
                {
                    "content" : "value1"
                },
                "timestamp" : 12345678901,
                "type" : 1
            }
        ]
    })";
    eventGroup.FromJsonString(inJson);
    // run function
    ProcessorParseApsaraNative& processor = *(new ProcessorParseApsaraNative);
    processor.SetContext(mContext);
    ProcessorInstance processorInstance(&processor, getPluginMeta());
    APSARA_TEST_TRUE_FATAL(processorInstance.Init(config, mContext));
    std::vector<PipelineEventGroup> eventGroupList;
    eventGroupList.emplace_back(std::move(eventGroup));
    processorInstance.Process(eventGroupList);

    std::string expectJson = R"({
        "events": [
            {
                "contents": {
                    "/ilogtail/AppConfigBase.cpp": "100",
                    "AppConfigBase AppConfigBase": "success",
                    "__LEVEL__": "INFO",
                    "__THREAD__": "385658",
                    "microtime": "1693833304862181",
                    "rawLog" : "[2023-09-04 13:15:04.862181]\t[INFO]\t[385658]\t/ilogtail/AppConfigBase.cpp:100\t\tAppConfigBase AppConfigBase:success"
                },
                "timestamp": 1693833304,
                "timestampNanosecond": 862181000,
                "type": 1
            },
            {
                "contents" :
                {
                    "__raw_log__": "value1",
                    "rawLog": "value1"
                },
                "timestamp": 12345678901,
                "type": 1
            }
        ]
    })";
    // judge result
    std::string outJson = eventGroupList[0].ToJsonString();
    APSARA_TEST_STREQ_FATAL(CompactJson(expectJson).c_str(), CompactJson(outJson).c_str());
}

void ProcessorParseApsaraNativeUnittest::TestAddLog() {
    // make config
    Json::Value config;
    config["SourceKey"] = "content";
    config["KeepingSourceWhenParseFail"] = true;
    config["KeepingSourceWhenParseSucceed"] = false;
    config["CopingRawLog"] = false;
    config["RenamedSourceKey"] = "rawLog";

    ProcessorParseApsaraNative& processor = *(new ProcessorParseApsaraNative);
    processor.SetContext(mContext);
    ProcessorInstance processorInstance(&processor, getPluginMeta());
    APSARA_TEST_TRUE_FATAL(processorInstance.Init(config, mContext));

    auto eventGroup = PipelineEventGroup(std::make_shared<SourceBuffer>());
    auto logEvent = eventGroup.CreateLogEvent();
    char key[] = "key";
    char value[] = "value";
    processor.AddLog(key, value, *logEvent);
    // check observability
    APSARA_TEST_EQUAL_FATAL(int(strlen(key) + strlen(value) + 5),
                            processor.GetContext().GetProcessProfile().logGroupSize);
}

void ProcessorParseApsaraNativeUnittest::TestProcessEventKeepUnmatch() {
    // make config
    Json::Value config;
    config["SourceKey"] = "content";
    config["KeepingSourceWhenParseFail"] = true;
    config["KeepingSourceWhenParseSucceed"] = false;
    config["CopingRawLog"] = false;
    config["RenamedSourceKey"] = "rawLog";
    // make events
    auto sourceBuffer = std::make_shared<SourceBuffer>();
    PipelineEventGroup eventGroup(sourceBuffer);
    std::string inJson = R"({
        "events" :
        [
            {
                "contents" :
                {
                    "content" : "value1"
                },
                "timestamp" : 12345678901,
                "type" : 1
            },
            {
                "contents" :
                {
                    "content" : "value1"
                },
                "timestamp" : 12345678901,
                "type" : 1
            },
            {
                "contents" :
                {
                    "content" : "value1"
                },
                "timestamp" : 12345678901,
                "type" : 1
            },
            {
                "contents" :
                {
                    "content" : "value1"
                },
                "timestamp" : 12345678901,
                "type" : 1
            },
            {
                "contents" :
                {
                    "content" : "value1"
                },
                "timestamp" : 12345678901,
                "type" : 1
            }
        ]
    })";
    eventGroup.FromJsonString(inJson);
    // run function
    ProcessorParseApsaraNative& processor = *(new ProcessorParseApsaraNative);
    ProcessorInstance processorInstance(&processor, getPluginMeta());
    APSARA_TEST_TRUE_FATAL(processorInstance.Init(config, mContext));
    std::vector<PipelineEventGroup> eventGroupList;
    eventGroupList.emplace_back(std::move(eventGroup));
    processorInstance.Process(eventGroupList);

    // judge result
    std::string expectJson = R"({
        "events" :
        [
            {
                "contents" :
                {
                    "rawLog" : "value1"
                },
                "timestamp" : 12345678901,
                "type" : 1
            },
            {
                "contents" :
                {
                    "rawLog" : "value1"
                },
                "timestamp" : 12345678901,
                "type" : 1
            },
            {
                "contents" :
                {
                    "rawLog" : "value1"
                },
                "timestamp" : 12345678901,
                "type" : 1
            },
            {
                "contents" :
                {
                    "rawLog" : "value1"
                },
                "timestamp" : 12345678901,
                "type" : 1
            },
            {
                "contents" :
                {
                    "rawLog" : "value1"
                },
                "timestamp" : 12345678901,
                "type" : 1
            }
        ]
    })";
    std::string outJson = eventGroupList[0].ToJsonString();
    APSARA_TEST_STREQ_FATAL(CompactJson(expectJson).c_str(), CompactJson(outJson).c_str());
    // check observablity
    int count = 5;
    APSARA_TEST_EQUAL_FATAL(count, processor.GetContext().GetProcessProfile().parseFailures);
    APSARA_TEST_EQUAL_FATAL(uint64_t(count), processorInstance.mProcInRecordsTotal->GetValue());
    std::string expectValue = "value1";
    APSARA_TEST_EQUAL_FATAL((expectValue.length()) * count, processor.mProcParseInSizeBytes->GetValue());
    APSARA_TEST_EQUAL_FATAL(uint64_t(count), processorInstance.mProcOutRecordsTotal->GetValue());
    expectValue = "rawLogvalue1";
    APSARA_TEST_EQUAL_FATAL((expectValue.length()) * count, processor.mProcParseOutSizeBytes->GetValue());

    APSARA_TEST_EQUAL_FATAL(uint64_t(0), processor.mProcDiscardRecordsTotal->GetValue());

    APSARA_TEST_EQUAL_FATAL(uint64_t(count), processor.mProcParseErrorTotal->GetValue());
}

void ProcessorParseApsaraNativeUnittest::TestProcessEventDiscardUnmatch() {
    // make config
    Json::Value config;
    config["SourceKey"] = "content";
    config["KeepingSourceWhenParseFail"] = false;
    config["KeepingSourceWhenParseSucceed"] = false;
    config["CopingRawLog"] = false;
    config["RenamedSourceKey"] = "rawLog";
    // make events
    auto sourceBuffer = std::make_shared<SourceBuffer>();
    PipelineEventGroup eventGroup(sourceBuffer);
    std::string inJson = R"({
        "events" :
        [
            {
                "contents" :
                {
                    "content" : "value1"
                },
                "timestamp" : 12345678901,
                "type" : 1
            },
            {
                "contents" :
                {
                    "content" : "value1"
                },
                "timestamp" : 12345678901,
                "type" : 1
            },
            {
                "contents" :
                {
                    "content" : "value1"
                },
                "timestamp" : 12345678901,
                "type" : 1
            },
            {
                "contents" :
                {
                    "content" : "value1"
                },
                "timestamp" : 12345678901,
                "type" : 1
            },
            {
                "contents" :
                {
                    "content" : "value1"
                },
                "timestamp" : 12345678901,
                "type" : 1
            }
        ]
    })";
    eventGroup.FromJsonString(inJson);
    // run function
    ProcessorParseApsaraNative& processor = *(new ProcessorParseApsaraNative);
    ProcessorInstance processorInstance(&processor, getPluginMeta());
    APSARA_TEST_TRUE_FATAL(processorInstance.Init(config, mContext));
    std::vector<PipelineEventGroup> eventGroupList;
    eventGroupList.emplace_back(std::move(eventGroup));
    processorInstance.Process(eventGroupList);

    // judge result
    std::string outJson = eventGroupList[0].ToJsonString();
    APSARA_TEST_STREQ_FATAL("null", CompactJson(outJson).c_str());
    // check observablity
    int count = 5;
    APSARA_TEST_EQUAL_FATAL(count, processor.GetContext().GetProcessProfile().parseFailures);
    APSARA_TEST_EQUAL_FATAL(uint64_t(count), processorInstance.mProcInRecordsTotal->GetValue());
    std::string expectValue = "value1";
    APSARA_TEST_EQUAL_FATAL((expectValue.length()) * count, processor.mProcParseInSizeBytes->GetValue());
    // discard unmatch, so output is 0
    APSARA_TEST_EQUAL_FATAL(uint64_t(0), processorInstance.mProcOutRecordsTotal->GetValue());
    APSARA_TEST_EQUAL_FATAL(uint64_t(0), processor.mProcParseOutSizeBytes->GetValue());
    APSARA_TEST_EQUAL_FATAL(uint64_t(count), processor.mProcDiscardRecordsTotal->GetValue());
    APSARA_TEST_EQUAL_FATAL(uint64_t(count), processor.mProcParseErrorTotal->GetValue());
}

void ProcessorParseApsaraNativeUnittest::TestProcessEventMicrosecondUnmatch() {
    // make config
    Json::Value config;
    config["SourceKey"] = "content";
    config["KeepingSourceWhenParseFail"] = true;
    config["KeepingSourceWhenParseSucceed"] = false;
    config["CopingRawLog"] = false;
    config["RenamedSourceKey"] = "rawLog";
    // make events
    auto sourceBuffer = std::make_shared<SourceBuffer>();
    PipelineEventGroup eventGroup(sourceBuffer);
    std::string inJson = R"({
        "events" :
        [
            {
                "contents" :
                {
                    "content" : "[2023-09-04 13:15:04,862181]	[INFO]	[385658]	/ilogtail/AppConfigBase.cpp:100		AppConfigBase AppConfigBase:success"
                },
                "timestamp" : 12345678901,
                "type" : 1
            },
            {
                "contents" :
                {
                    "content" : "[2023-09-04 13:16:04]	[INFO]	[385658]	/ilogtail/AppConfigBase.cpp:100		AppConfigBase AppConfigBase:success"
                },
                "timestamp" : 12345678901,
                "type" : 1
            },
            {
                "contents" :
                {
                    "content" : "[2023-09-04 13:17:04,1]	[INFO]	[385658]	/ilogtail/AppConfigBase.cpp:100		AppConfigBase AppConfigBase:success"
                },
                "timestamp" : 12345678901,
                "type" : 1
            },
            {
                "contents" :
                {
                    "content" : "[2023-09-04 13:18:04"
                },
                "timestamp" : 12345678901,
                "type" : 1
            }
        ]
    })";
    eventGroup.FromJsonString(inJson);
    // run function
    ProcessorParseApsaraNative& processor = *(new ProcessorParseApsaraNative);
    ProcessorInstance processorInstance(&processor, getPluginMeta());
    APSARA_TEST_TRUE_FATAL(processorInstance.Init(config, mContext));
    std::vector<PipelineEventGroup> eventGroupList;
    eventGroupList.emplace_back(std::move(eventGroup));
    processorInstance.Process(eventGroupList);

    // judge result
    std::string expectJson = R"({
        "events": [
            {
                "contents": {
                    "/ilogtail/AppConfigBase.cpp": "100",
                    "AppConfigBase AppConfigBase": "success",
                    "__LEVEL__": "INFO",
                    "__THREAD__": "385658",
                    "microtime": "1693833304862181"
                },
                "timestamp": 1693833304,
                "timestampNanosecond": 862181000,
                "type": 1
            },
            {
                "contents": {
                    "/ilogtail/AppConfigBase.cpp": "100",
                    "AppConfigBase AppConfigBase": "success",
                    "__LEVEL__": "INFO",
                    "__THREAD__": "385658",
                    "microtime": "1693833364000000"
                },
                "timestamp": 1693833364,
                "timestampNanosecond": 0,
                "type": 1
            },
            {
                "contents": {
                    "/ilogtail/AppConfigBase.cpp": "100",
                    "AppConfigBase AppConfigBase": "success",
                    "__LEVEL__": "INFO",
                    "__THREAD__": "385658",
                    "microtime": "1693833424100000"
                },
                "timestamp": 1693833424,
                "timestampNanosecond": 100000000,
                "type": 1
            },
            {
                "contents": {
                    "rawLog": "[2023-09-04 13:18:04"
                },
                "timestamp": 12345678901,
                "type": 1
            }
        ]
    })";
    std::string outJson = eventGroupList[0].ToJsonString();
    APSARA_TEST_STREQ_FATAL(CompactJson(expectJson).c_str(), CompactJson(outJson).c_str());
    // check observablity
    APSARA_TEST_EQUAL_FATAL(1, processor.GetContext().GetProcessProfile().parseFailures);
    APSARA_TEST_EQUAL_FATAL(uint64_t(4), processorInstance.mProcInRecordsTotal->GetValue());
    APSARA_TEST_EQUAL_FATAL(uint64_t(4), processorInstance.mProcOutRecordsTotal->GetValue());
    APSARA_TEST_EQUAL_FATAL(uint64_t(0), processor.mProcDiscardRecordsTotal->GetValue());
    APSARA_TEST_EQUAL_FATAL(uint64_t(1), processor.mProcParseErrorTotal->GetValue());
}

} // namespace logtail

UNIT_TEST_MAIN<|MERGE_RESOLUTION|>--- conflicted
+++ resolved
@@ -64,11 +64,7 @@
 UNIT_TEST_CASE(ProcessorParseApsaraNativeUnittest, TestApsaraLogLineParser);
 
 PluginInstance::PluginMeta getPluginMeta(){
-<<<<<<< HEAD
-    PluginInstance::PluginMeta pluginMeta{"testgetPluginMeta()", "testNodeID", "testNodeChildID"};
-=======
     PluginInstance::PluginMeta pluginMeta{"testgetPluginID", "testNodeID", "testNodeChildID"};
->>>>>>> ae9f308c
     return pluginMeta;
 }
 
@@ -539,11 +535,7 @@
         config["RenamedSourceKey"] = "__raw__";
         config["AppendingLogPositionMeta"] = false;
 
-<<<<<<< HEAD
-            // run function ProcessorSplitLogStringNative
-=======
         // run function ProcessorSplitLogStringNative
->>>>>>> ae9f308c
         ProcessorSplitLogStringNative processorSplitLogStringNative;
         processorSplitLogStringNative.SetContext(mContext);
         APSARA_TEST_TRUE_FATAL(processorSplitLogStringNative.Init(config));
@@ -578,11 +570,7 @@
         config["UnmatchedContentTreatment"] = "single_line";
         config["AppendingLogPositionMeta"] = false;
 
-<<<<<<< HEAD
-    
-=======
-
->>>>>>> ae9f308c
+
         // run function ProcessorSplitMultilineLogStringNative
         ProcessorSplitMultilineLogStringNative processorSplitMultilineLogStringNative;
         processorSplitMultilineLogStringNative.SetContext(mContext);
