// Copyright 2023 iLogtail Authors
//
// Licensed under the Apache License, Version 2.0 (the "License");
// you may not use this file except in compliance with the License.
// You may obtain a copy of the License at
//
//      http://www.apache.org/licenses/LICENSE-2.0
//
// Unless required by applicable law or agreed to in writing, software
// distributed under the License is distributed on an "AS IS" BASIS,
// WITHOUT WARRANTIES OR CONDITIONS OF ANY KIND, either express or implied.
// See the License for the specific language governing permissions and
// limitations under the License.
#include <cstdlib>

#include "common/JsonUtil.h"
#include "config/PipelineConfig.h"
#include "models/LogEvent.h"
#include "plugin/instance/ProcessorInstance.h"
#include "processor/ProcessorParseJsonNative.h"
#include "processor/inner/ProcessorSplitLogStringNative.h"
#include "unittest/Unittest.h"

namespace logtail {

class ProcessorParseJsonNativeUnittest : public ::testing::Test {
public:
    void SetUp() override { mContext.SetConfigName("project##config_0"); }

    void TestInit();
    void TestProcessJson();
    void TestProcessJsonEscapedNullByte();
    void TestAddLog();
    void TestProcessEventKeepUnmatch();
    void TestProcessEventDiscardUnmatch();
    void TestProcessJsonContent();
    void TestProcessJsonRaw();
    void TestMultipleLines();

    PipelineContext mContext;
};

UNIT_TEST_CASE(ProcessorParseJsonNativeUnittest, TestInit);

UNIT_TEST_CASE(ProcessorParseJsonNativeUnittest, TestAddLog);

UNIT_TEST_CASE(ProcessorParseJsonNativeUnittest, TestProcessJson);

UNIT_TEST_CASE(ProcessorParseJsonNativeUnittest, TestProcessJsonEscapedNullByte);

UNIT_TEST_CASE(ProcessorParseJsonNativeUnittest, TestProcessEventKeepUnmatch);

UNIT_TEST_CASE(ProcessorParseJsonNativeUnittest, TestProcessEventDiscardUnmatch);

UNIT_TEST_CASE(ProcessorParseJsonNativeUnittest, TestProcessJsonContent);

UNIT_TEST_CASE(ProcessorParseJsonNativeUnittest, TestProcessJsonRaw);

UNIT_TEST_CASE(ProcessorParseJsonNativeUnittest, TestMultipleLines);

PluginInstance::PluginMeta getPluginMeta(){
<<<<<<< HEAD
    PluginInstance::PluginMeta pluginMeta{"testgetPluginMeta()", "testNodeID", "testNodeChildID"};
=======
    PluginInstance::PluginMeta pluginMeta{"testgetPluginID", "testNodeID", "testNodeChildID"};
>>>>>>> ae9f308c
    return pluginMeta;
}

void ProcessorParseJsonNativeUnittest::TestMultipleLines() {
    // error json
    {
        std::string inJson = R"({
            "events" :
            [
                {
                    "contents" :
                    {
                        "content" : "{\"url\": \"POST /PutData?Category=YunOsAccountOpLog HTTP/1.1\",\"time\": \"07/Jul/2022:10:30:28\"}\u0000{\"name\":\"Mike\",\"age\":25,\"is_student\":asdfsadf,\"address\":{\"city\":\"Hangzhou\",\"postal_code\":\"100000\"},\"courses\":[\"Math\",\"English\",\"Science\"],\"scores\":{\"Math\":90,\"English\":85,\"Science\":95}}"
                    },
                    "timestampNanosecond" : 0,
                    "timestamp" : 12345678901,
                    "type" : 1
                }
            ]
        })";

        std::string expectJson = R"({
            "events" :
            [
                {
                    "contents" :
                    {
                        "rawLog" : "{\"url\": \"POST /PutData?Category=YunOsAccountOpLog HTTP/1.1\",\"time\": \"07/Jul/2022:10:30:28\"}",
                        "time" : "07/Jul/2022:10:30:28",
                        "url" : "POST /PutData?Category=YunOsAccountOpLog HTTP/1.1"
                    },
                    "timestamp" : 12345678901,
                    "timestampNanosecond" : 0,
                    "type" : 1
                },
                {
                    "contents" :
                    {
                        "__raw_log__" : "{\"name\":\"Mike\",\"age\":25,\"is_student\":asdfsadf,\"address\":{\"city\":\"Hangzhou\",\"postal_code\":\"100000\"},\"courses\":[\"Math\",\"English\",\"Science\"],\"scores\":{\"Math\":90,\"English\":85,\"Science\":95}}",
                        "rawLog" : "{\"name\":\"Mike\",\"age\":25,\"is_student\":asdfsadf,\"address\":{\"city\":\"Hangzhou\",\"postal_code\":\"100000\"},\"courses\":[\"Math\",\"English\",\"Science\"],\"scores\":{\"Math\":90,\"English\":85,\"Science\":95}}"
                    },
                    "timestamp" : 12345678901,
                    "timestampNanosecond" : 0,
                    "type" : 1
                }
            ]
        })";

        // ProcessorSplitLogStringNative
        {
            // make events
            auto sourceBuffer = std::make_shared<SourceBuffer>();
            PipelineEventGroup eventGroup(sourceBuffer);
            eventGroup.FromJsonString(inJson);

            // make config
            Json::Value config;
            config["SourceKey"] = "content";
            config["KeepingSourceWhenParseFail"] = true;
            config["KeepingSourceWhenParseSucceed"] = true;
            config["CopingRawLog"] = true;
            config["RenamedSourceKey"] = "rawLog";
            config["SplitChar"] = '\0';
            config["AppendingLogPositionMeta"] = false;

<<<<<<< HEAD
        
=======

>>>>>>> ae9f308c
            // run function ProcessorSplitLogStringNative
            ProcessorSplitLogStringNative processor;
            processor.SetContext(mContext);
            APSARA_TEST_TRUE_FATAL(processor.Init(config));
            processor.Process(eventGroup);

            // run function ProcessorParseJsonNative
            ProcessorParseJsonNative& processorParseJsonNative = *(new ProcessorParseJsonNative);
            ProcessorInstance processorInstance(&processorParseJsonNative, getPluginMeta());
            APSARA_TEST_TRUE_FATAL(processorInstance.Init(config, mContext));
            processorParseJsonNative.Process(eventGroup);

            // judge result
            std::string outJson = eventGroup.ToJsonString();
            APSARA_TEST_STREQ_FATAL(CompactJson(expectJson).c_str(), CompactJson(outJson).c_str());
        }
    }
    {
        std::string inJson = R"({
            "events" :
            [
                {
                    "contents" :
                    {
                        "content" : "{\"url\": \"POST /PutData?Category=YunOsAccountOpLog HTTP/1.1\",\"time\": \"07/Jul/2022:10:30:28\"}\u0000{\"name\":\"Mike\",\"age\":25,\"is_student\":false,\"address\":{\"city\":\"Hangzhou\",\"postal_code\":\"100000\"},\"courses\":[\"Math\",\"English\",\"Science\"],\"scores\":{\"Math\":90,\"English\":85,\"Science\":95}}"
                    },
                    "timestampNanosecond" : 0,
                    "timestamp" : 12345678901,
                    "type" : 1
                }
            ]
        })";

        std::string expectJson = R"({
            "events" :
            [
                {
                    "contents" :
                    {
                        "rawLog" : "{\"url\": \"POST /PutData?Category=YunOsAccountOpLog HTTP/1.1\",\"time\": \"07/Jul/2022:10:30:28\"}",
                        "time" : "07/Jul/2022:10:30:28",
                        "url" : "POST /PutData?Category=YunOsAccountOpLog HTTP/1.1"
                    },
                    "timestamp" : 12345678901,
                    "timestampNanosecond" : 0,
                    "type" : 1
                },
                {
                    "contents" :
                    {
                        "address" : "{\"city\":\"Hangzhou\",\"postal_code\":\"100000\"}",
                        "age":"25",
                        "courses":"[\"Math\",\"English\",\"Science\"]",
                        "is_student":"false",
                        "name":"Mike",
                        "rawLog" : "{\"name\":\"Mike\",\"age\":25,\"is_student\":false,\"address\":{\"city\":\"Hangzhou\",\"postal_code\":\"100000\"},\"courses\":[\"Math\",\"English\",\"Science\"],\"scores\":{\"Math\":90,\"English\":85,\"Science\":95}}",
                        "scores":"{\"Math\":90,\"English\":85,\"Science\":95}"
                    },
                    "timestamp" : 12345678901,
                    "timestampNanosecond" : 0,
                    "type" : 1
                }
            ]
        })";

        // ProcessorSplitLogStringNative
        {
            // make events
            auto sourceBuffer = std::make_shared<SourceBuffer>();
            PipelineEventGroup eventGroup(sourceBuffer);
            eventGroup.FromJsonString(inJson);

            // make config
            Json::Value config;
            config["SourceKey"] = "content";
            config["KeepingSourceWhenParseFail"] = true;
            config["KeepingSourceWhenParseSucceed"] = true;
            config["CopingRawLog"] = true;
            config["RenamedSourceKey"] = "rawLog";
            config["SplitChar"] = '\0';
            config["AppendingLogPositionMeta"] = false;

<<<<<<< HEAD
        
=======

>>>>>>> ae9f308c
            // run function ProcessorSplitLogStringNative
            ProcessorSplitLogStringNative processor;
            processor.SetContext(mContext);
            APSARA_TEST_TRUE_FATAL(processor.Init(config));
            processor.Process(eventGroup);

            // run function ProcessorParseJsonNative
            ProcessorParseJsonNative& processorParseJsonNative = *(new ProcessorParseJsonNative);
            ProcessorInstance processorInstance(&processorParseJsonNative, getPluginMeta());
            APSARA_TEST_TRUE_FATAL(processorInstance.Init(config, mContext));
            processorParseJsonNative.Process(eventGroup);

            // judge result
            std::string outJson = eventGroup.ToJsonString();
            APSARA_TEST_STREQ_FATAL(CompactJson(expectJson).c_str(), CompactJson(outJson).c_str());
        }
    }
}

void ProcessorParseJsonNativeUnittest::TestInit() {
    // make config
    Json::Value config;
    config["SourceKey"] = "content";
    config["KeepingSourceWhenParseFail"] = true;
    config["KeepingSourceWhenParseSucceed"] = false;
    config["CopingRawLog"] = false;
    config["RenamedSourceKey"] = "rawLog";

    // run function
    ProcessorParseJsonNative& processor = *(new ProcessorParseJsonNative);
    ProcessorInstance processorInstance(&processor, getPluginMeta());
    APSARA_TEST_TRUE_FATAL(processorInstance.Init(config, mContext));
}

void ProcessorParseJsonNativeUnittest::TestAddLog() {
    // make config
    Json::Value config;
    config["SourceKey"] = "content";
    ProcessorParseJsonNative& processor = *(new ProcessorParseJsonNative);
    ProcessorInstance processorInstance(&processor, getPluginMeta());
    APSARA_TEST_TRUE_FATAL(processorInstance.Init(config, mContext));

    auto eventGroup = PipelineEventGroup(std::make_shared<SourceBuffer>());
    auto logEvent = eventGroup.CreateLogEvent();
    char key[] = "key";
    char value[] = "value";
    processor.AddLog(key, value, *logEvent);
    // check observability
    APSARA_TEST_EQUAL_FATAL(int(strlen(key) + strlen(value) + 5),
                            processor.GetContext().GetProcessProfile().logGroupSize);
}

void ProcessorParseJsonNativeUnittest::TestProcessJsonEscapedNullByte() {
    // make config
    Json::Value config;
    config["SourceKey"] = "content";
    config["KeepingSourceWhenParseFail"] = true;
    config["KeepingSourceWhenParseSucceed"] = false;
    config["CopingRawLog"] = false;
    config["RenamedSourceKey"] = "rawLog";

    // make events
    auto sourceBuffer = std::make_shared<SourceBuffer>();
    PipelineEventGroup eventGroup(sourceBuffer);
    std::string inJson = R"({
        "events" :
        [
            {
                "contents" :
                {
                    "content" : "{\"level\":\"ERROR\",\"time\":\"2024-07-04T06:59:23.078Z\",\"msg\":\"expect { or n, but found \\u0000, error found in #0 byte of ...\"}"
                },
                "timestampNanosecond" : 0,
                "timestamp" : 12345678901,
                "type" : 1
            }
        ]
    })";
    eventGroup.FromJsonString(inJson);
    // run function
    ProcessorParseJsonNative& processor = *(new ProcessorParseJsonNative);
    ProcessorInstance processorInstance(&processor, getPluginMeta());
    APSARA_TEST_TRUE_FATAL(processorInstance.Init(config, mContext));
    std::vector<PipelineEventGroup> eventGroupList;
    eventGroupList.emplace_back(std::move(eventGroup));
    processorInstance.Process(eventGroupList);
    // judge result
    std::string expectJson = R"({
        "events" :
        [
            {
                "contents" :
                {
                    "level": "ERROR",
	                "msg": "expect { or n, but found \u0000, error found in #0 byte of ...",
	                "time": "2024-07-04T06:59:23.078Z"
                },
                "timestamp" : 12345678901,
                "timestampNanosecond" : 0,
                "type" : 1
            }
        ]
    })";
    std::string outJson = eventGroupList[0].ToJsonString();
    APSARA_TEST_STREQ_FATAL(CompactJson(expectJson).c_str(), CompactJson(outJson).c_str());
    APSARA_TEST_GE_FATAL(processorInstance.mProcTimeMS->GetValue(), uint64_t(0));
}

void ProcessorParseJsonNativeUnittest::TestProcessJson() {
    // make config
    Json::Value config;
    config["SourceKey"] = "content";
    config["KeepingSourceWhenParseFail"] = true;
    config["KeepingSourceWhenParseSucceed"] = true;
    config["CopingRawLog"] = true;
    config["RenamedSourceKey"] = "rawLog";

    // make events
    auto sourceBuffer = std::make_shared<SourceBuffer>();
    PipelineEventGroup eventGroup(sourceBuffer);
    std::string inJson = R"({
        "events" :
        [
            {
                "contents" :
                {
                    "content" : "{\"url\": \"POST /PutData?Category=YunOsAccountOpLog HTTP/1.1\",\"time\": \"07/Jul/2022:10:30:28\"}"
                },
                "timestampNanosecond" : 0,
                "timestamp" : 12345678901,
                "type" : 1
            },
            {
                "contents" :
                {
                    "content" : "{\"name\":\"Mike\",\"age\":25,\"is_student\":false,\"address\":{\"city\":\"Hangzhou\",\"postal_code\":\"100000\"},\"courses\":[\"Math\",\"English\",\"Science\"],\"scores\":{\"Math\":90,\"English\":85,\"Science\":95}}"
                },
                "timestampNanosecond" : 0,
                "timestamp" : 12345678901,
                "type" : 1
            }
        ]
    })";
    eventGroup.FromJsonString(inJson);
    // run function
    ProcessorParseJsonNative& processor = *(new ProcessorParseJsonNative);
    ProcessorInstance processorInstance(&processor, getPluginMeta());
    APSARA_TEST_TRUE_FATAL(processorInstance.Init(config, mContext));
    std::vector<PipelineEventGroup> eventGroupList;
    eventGroupList.emplace_back(std::move(eventGroup));
    processorInstance.Process(eventGroupList);
    // judge result
    std::string expectJson = R"({
        "events" :
        [
            {
                "contents" :
                {
                    "rawLog" : "{\"url\": \"POST /PutData?Category=YunOsAccountOpLog HTTP/1.1\",\"time\": \"07/Jul/2022:10:30:28\"}",
                    "time" : "07/Jul/2022:10:30:28",
                    "url" : "POST /PutData?Category=YunOsAccountOpLog HTTP/1.1"
                },
                "timestamp" : 12345678901,
                "timestampNanosecond" : 0,
                "type" : 1
            },
            {
                "contents" :
                {
                    "address" : "{\"city\":\"Hangzhou\",\"postal_code\":\"100000\"}",
                    "age":"25",
                    "courses":"[\"Math\",\"English\",\"Science\"]",
                    "is_student":"false",
                    "name":"Mike",
                    "rawLog" : "{\"name\":\"Mike\",\"age\":25,\"is_student\":false,\"address\":{\"city\":\"Hangzhou\",\"postal_code\":\"100000\"},\"courses\":[\"Math\",\"English\",\"Science\"],\"scores\":{\"Math\":90,\"English\":85,\"Science\":95}}",
                    "scores":"{\"Math\":90,\"English\":85,\"Science\":95}"
                },
                "timestamp" : 12345678901,
                "timestampNanosecond" : 0,
                "type" : 1
            }
        ]
    })";
    std::string outJson = eventGroupList[0].ToJsonString();
    APSARA_TEST_STREQ_FATAL(CompactJson(expectJson).c_str(), CompactJson(outJson).c_str());
    APSARA_TEST_GE_FATAL(processorInstance.mProcTimeMS->GetValue(), uint64_t(0));
}

void ProcessorParseJsonNativeUnittest::TestProcessJsonContent() {
    // make config
    Json::Value config;
    config["SourceKey"] = "content";
    config["KeepingSourceWhenParseFail"] = true;
    config["KeepingSourceWhenParseSucceed"] = true;
    config["CopingRawLog"] = true;
    config["RenamedSourceKey"] = "rawLog";

    // make events
    // the first event has key "content" in json key with overwrites sourceKey "content"
    // the second event doesn't have key "content" in json
    // after parsing, the first event's content should be the value in json, the original content should be the value of
    // "rawLog" the second event's content should be dropped, the original content should be the value of "rawLog"

    auto sourceBuffer = std::make_shared<SourceBuffer>();
    PipelineEventGroup eventGroup(sourceBuffer);
    std::string inJson = R"({
        "events" :
        [
            {
                "contents" :
                {
                    "content" : "{\"content\":\"content_test\",\"name\":\"Mike\",\"age\":25,\"is_student\":false,\"address\":{\"city\":\"Hangzhou\",\"postal_code\":\"100000\"},\"courses\":[\"Math\",\"English\",\"Science\"],\"scores\":{\"Math\":90,\"English\":85,\"Science\":95}}"
                },
                "timestampNanosecond" : 0,
                "timestamp" : 12345678901,
                "type" : 1
            },
            {
                "contents" :
                {
                    "content" : "{\"name\":\"Mike\",\"age\":25,\"is_student\":false,\"address\":{\"city\":\"Hangzhou\",\"postal_code\":\"100000\"},\"courses\":[\"Math\",\"English\",\"Science\"],\"scores\":{\"Math\":90,\"English\":85,\"Science\":95}}"
                },
                "timestampNanosecond" : 0,
                "timestamp" : 12345678902,
                "type" : 1
            }
        ]
    })";
    eventGroup.FromJsonString(inJson);
    // run function
    ProcessorParseJsonNative& processor = *(new ProcessorParseJsonNative);
    ProcessorInstance processorInstance(&processor, getPluginMeta());
    APSARA_TEST_TRUE_FATAL(processorInstance.Init(config, mContext));
    std::vector<PipelineEventGroup> eventGroupList;
    eventGroupList.emplace_back(std::move(eventGroup));
    processorInstance.Process(eventGroupList);

    // judge result
    std::string expectJson = R"({
        "events" :
        [
            {
                "contents" :
                {
                    "address" : "{\"city\":\"Hangzhou\",\"postal_code\":\"100000\"}",
                    "age":"25",
                    "content":"content_test",
                    "courses":"[\"Math\",\"English\",\"Science\"]",
                    "is_student":"false",
                    "name":"Mike",
                    "rawLog" : "{\"content\":\"content_test\",\"name\":\"Mike\",\"age\":25,\"is_student\":false,\"address\":{\"city\":\"Hangzhou\",\"postal_code\":\"100000\"},\"courses\":[\"Math\",\"English\",\"Science\"],\"scores\":{\"Math\":90,\"English\":85,\"Science\":95}}",
                    "scores":"{\"Math\":90,\"English\":85,\"Science\":95}"
                },
                "timestamp" : 12345678901,
                "timestampNanosecond" : 0,
                "type" : 1
            },
            {
                "contents" :
                {
                    "address" : "{\"city\":\"Hangzhou\",\"postal_code\":\"100000\"}",
                    "age":"25",
                    "courses":"[\"Math\",\"English\",\"Science\"]",
                    "is_student":"false",
                    "name":"Mike",
                    "rawLog" : "{\"name\":\"Mike\",\"age\":25,\"is_student\":false,\"address\":{\"city\":\"Hangzhou\",\"postal_code\":\"100000\"},\"courses\":[\"Math\",\"English\",\"Science\"],\"scores\":{\"Math\":90,\"English\":85,\"Science\":95}}",
                    "scores":"{\"Math\":90,\"English\":85,\"Science\":95}"
                },
                "timestamp" : 12345678902,
                "timestampNanosecond" : 0,
                "type" : 1
            }
        ]
    })";
    std::string outJson = eventGroupList[0].ToJsonString();
    APSARA_TEST_STREQ_FATAL(CompactJson(expectJson).c_str(), CompactJson(outJson).c_str());
    APSARA_TEST_GE_FATAL(processorInstance.mProcTimeMS->GetValue(), uint64_t(0));
}

void ProcessorParseJsonNativeUnittest::TestProcessJsonRaw() {
    // make config
    Json::Value config;
    config["SourceKey"] = "content";
    config["KeepingSourceWhenParseFail"] = true;
    config["KeepingSourceWhenParseSucceed"] = true;
    config["CopingRawLog"] = true;
    config["RenamedSourceKey"] = "rawLog";

    // make events
    // the first event has key "rawLog" in json key with overwrites rawLogTag "rawLog"
    // the second event doesn't have key "rawLog" in json
    // after parsing, the first event's rawLog should be the value in json, the original content should be discarded
    // the second event's rawLog should be the original content
    auto sourceBuffer = std::make_shared<SourceBuffer>();
    PipelineEventGroup eventGroup(sourceBuffer);
    std::string inJson = R"({
        "events" :
        [
            {
                "contents" :
                {
                    "content" : "{\"rawLog\":\"content_test\",\"name\":\"Mike\",\"age\":25,\"is_student\":false,\"address\":{\"city\":\"Hangzhou\",\"postal_code\":\"100000\"},\"courses\":[\"Math\",\"English\",\"Science\"],\"scores\":{\"Math\":90,\"English\":85,\"Science\":95}}"
                },
                "timestampNanosecond" : 0,
                "timestamp" : 12345678901,
                "type" : 1
            },
            {
                "contents" :
                {
                    "content" : "{\"name\":\"Mike\",\"age\":25,\"is_student\":false,\"address\":{\"city\":\"Hangzhou\",\"postal_code\":\"100000\"},\"courses\":[\"Math\",\"English\",\"Science\"],\"scores\":{\"Math\":90,\"English\":85,\"Science\":95}}"
                },
                "timestampNanosecond" : 0,
                "timestamp" : 12345678902,
                "type" : 1
            }
        ]
    })";
    eventGroup.FromJsonString(inJson);
    // run function
    ProcessorParseJsonNative& processor = *(new ProcessorParseJsonNative);
    ProcessorInstance processorInstance(&processor, getPluginMeta());
    APSARA_TEST_TRUE_FATAL(processorInstance.Init(config, mContext));
    std::vector<PipelineEventGroup> eventGroupList;
    eventGroupList.emplace_back(std::move(eventGroup));
    processorInstance.Process(eventGroupList);

    // judge result
    std::string expectJson = R"({
        "events" :
        [
            {
                "contents" :
                {
                    "address" : "{\"city\":\"Hangzhou\",\"postal_code\":\"100000\"}",
                    "age":"25",
                    "courses":"[\"Math\",\"English\",\"Science\"]",
                    "is_student":"false",
                    "name":"Mike",
                    "rawLog" : "content_test",
                    "scores":"{\"Math\":90,\"English\":85,\"Science\":95}"
                },
                "timestamp" : 12345678901,
                "timestampNanosecond" : 0,
                "type" : 1
            },
            {
                "contents" :
                {
                    "address" : "{\"city\":\"Hangzhou\",\"postal_code\":\"100000\"}",
                    "age":"25",
                    "courses":"[\"Math\",\"English\",\"Science\"]",
                    "is_student":"false",
                    "name":"Mike",
                    "rawLog" : "{\"name\":\"Mike\",\"age\":25,\"is_student\":false,\"address\":{\"city\":\"Hangzhou\",\"postal_code\":\"100000\"},\"courses\":[\"Math\",\"English\",\"Science\"],\"scores\":{\"Math\":90,\"English\":85,\"Science\":95}}",
                    "scores":"{\"Math\":90,\"English\":85,\"Science\":95}"
                },
                "timestamp" : 12345678902,
                "timestampNanosecond" : 0,
                "type" : 1
            }
        ]
    })";
    std::string outJson = eventGroupList[0].ToJsonString();
    APSARA_TEST_STREQ_FATAL(CompactJson(expectJson).c_str(), CompactJson(outJson).c_str());
    APSARA_TEST_GE_FATAL(processorInstance.mProcTimeMS->GetValue(), uint64_t(0));
}

void ProcessorParseJsonNativeUnittest::TestProcessEventKeepUnmatch() {
    // make config
    // make config
    Json::Value config;
    config["SourceKey"] = "content";
    config["KeepingSourceWhenParseFail"] = true;
    config["KeepingSourceWhenParseSucceed"] = false;
    config["CopingRawLog"] = false;
    config["RenamedSourceKey"] = "rawLog";

    // make events
    auto sourceBuffer = std::make_shared<SourceBuffer>();
    PipelineEventGroup eventGroup(sourceBuffer);
    std::string inJson = R"({
        "events" :
        [
            {
                "contents" :
                {
                    "content" : "{\"url\": \"POST /PutData?Category=YunOsAccountOpLog HTTP/1.1\",\"time\": \"07/Jul/2022:10:30:28\""
                },
                "timestampNanosecond" : 0,
                "timestamp" : 12345678901,
                "type" : 1
            }
        ]
    })";
    eventGroup.FromJsonString(inJson);
    // run function
    ProcessorParseJsonNative& processor = *(new ProcessorParseJsonNative);
    ProcessorInstance processorInstance(&processor, getPluginMeta());
    APSARA_TEST_TRUE_FATAL(processorInstance.Init(config, mContext));
    std::vector<PipelineEventGroup> eventGroupList;
    eventGroupList.emplace_back(std::move(eventGroup));
    processorInstance.Process(eventGroupList);


    int count = 1;

    // check observablity
    APSARA_TEST_EQUAL_FATAL(count, processor.GetContext().GetProcessProfile().parseFailures);

    APSARA_TEST_EQUAL_FATAL(uint64_t(count), processorInstance.mProcInRecordsTotal->GetValue());
    std::string expectValue
        = "{\"url\": \"POST /PutData?Category=YunOsAccountOpLog HTTP/1.1\",\"time\": \"07/Jul/2022:10:30:28\"";
    APSARA_TEST_EQUAL_FATAL((expectValue.length()) * count, processor.mProcParseInSizeBytes->GetValue());
    APSARA_TEST_EQUAL_FATAL(uint64_t(count), processorInstance.mProcOutRecordsTotal->GetValue());
    expectValue = "rawLog{\"url\": \"POST /PutData?Category=YunOsAccountOpLog HTTP/1.1\",\"time\": "
                  "\"07/Jul/2022:10:30:28\"";
    APSARA_TEST_EQUAL_FATAL(uint64_t(expectValue.length() * count), processor.mProcParseOutSizeBytes->GetValue());

    APSARA_TEST_EQUAL_FATAL(uint64_t(0), processor.mProcDiscardRecordsTotal->GetValue());

    APSARA_TEST_EQUAL_FATAL(uint64_t(count), processor.mProcParseErrorTotal->GetValue());

    // judge result
    std::string expectJson = R"({
        "events" :
        [
            {
                "contents" :
                {
                    "rawLog" : "{\"url\": \"POST /PutData?Category=YunOsAccountOpLog HTTP/1.1\",\"time\": \"07/Jul/2022:10:30:28\""
                },
                "timestamp" : 12345678901,
                "timestampNanosecond" : 0,
                "type" : 1
            }
        ]
    })";
    std::string outJson = eventGroupList[0].ToJsonString();
    APSARA_TEST_STREQ_FATAL(CompactJson(expectJson).c_str(), CompactJson(outJson).c_str());
    APSARA_TEST_GE_FATAL(processorInstance.mProcTimeMS->GetValue(), uint64_t(0));
}

void ProcessorParseJsonNativeUnittest::TestProcessEventDiscardUnmatch() {
    // make config
    Json::Value config;
    config["SourceKey"] = "content";
    config["KeepingSourceWhenParseFail"] = false;
    config["KeepingSourceWhenParseSucceed"] = false;
    config["CopingRawLog"] = false;
    config["RenamedSourceKey"] = "rawLog";

    // make events
    auto sourceBuffer = std::make_shared<SourceBuffer>();
    PipelineEventGroup eventGroup(sourceBuffer);
    std::string inJson = R"({
        "events" :
        [
            {
                "contents" :
                {
                    "content" : "{\"url\": \"POST /PutData?Category=YunOsAccountOpLog HTTP/1.1\",\"time\": \"07/Jul/2022:10:30:28\""
                },
                "timestampNanosecond" : 0,
                "timestamp" : 12345678901,
                "type" : 1
            }
        ]
    })";
    eventGroup.FromJsonString(inJson);
    // run function
    ProcessorParseJsonNative& processor = *(new ProcessorParseJsonNative);
    ProcessorInstance processorInstance(&processor, getPluginMeta());
    APSARA_TEST_TRUE_FATAL(processorInstance.Init(config, mContext));
    std::vector<PipelineEventGroup> eventGroupList;
    eventGroupList.emplace_back(std::move(eventGroup));
    processorInstance.Process(eventGroupList);


    int count = 1;

    // check observablity
    APSARA_TEST_EQUAL_FATAL(count, processor.GetContext().GetProcessProfile().parseFailures);

    APSARA_TEST_EQUAL_FATAL(uint64_t(count), processorInstance.mProcInRecordsTotal->GetValue());
    std::string expectValue
        = "{\"url\": \"POST /PutData?Category=YunOsAccountOpLog HTTP/1.1\",\"time\": \"07/Jul/2022:10:30:28\"";
    APSARA_TEST_EQUAL_FATAL((expectValue.length()) * count, processor.mProcParseInSizeBytes->GetValue());
    // discard unmatch, so output is 0
    APSARA_TEST_EQUAL_FATAL(uint64_t(0), processorInstance.mProcOutRecordsTotal->GetValue());
    APSARA_TEST_EQUAL_FATAL(uint64_t(0), processor.mProcParseOutSizeBytes->GetValue());
    APSARA_TEST_EQUAL_FATAL(uint64_t(count), processor.mProcDiscardRecordsTotal->GetValue());

    APSARA_TEST_EQUAL_FATAL(uint64_t(count), processor.mProcParseErrorTotal->GetValue());

    std::string outJson = eventGroupList[0].ToJsonString();
    APSARA_TEST_STREQ_FATAL("null", CompactJson(outJson).c_str());
    APSARA_TEST_GE_FATAL(processorInstance.mProcTimeMS->GetValue(), uint64_t(0));
}

} // namespace logtail

UNIT_TEST_MAIN<|MERGE_RESOLUTION|>--- conflicted
+++ resolved
@@ -59,11 +59,7 @@
 UNIT_TEST_CASE(ProcessorParseJsonNativeUnittest, TestMultipleLines);
 
 PluginInstance::PluginMeta getPluginMeta(){
-<<<<<<< HEAD
-    PluginInstance::PluginMeta pluginMeta{"testgetPluginMeta()", "testNodeID", "testNodeChildID"};
-=======
     PluginInstance::PluginMeta pluginMeta{"testgetPluginID", "testNodeID", "testNodeChildID"};
->>>>>>> ae9f308c
     return pluginMeta;
 }
 
@@ -129,11 +125,7 @@
             config["SplitChar"] = '\0';
             config["AppendingLogPositionMeta"] = false;
 
-<<<<<<< HEAD
-        
-=======
-
->>>>>>> ae9f308c
+
             // run function ProcessorSplitLogStringNative
             ProcessorSplitLogStringNative processor;
             processor.SetContext(mContext);
@@ -216,11 +208,7 @@
             config["SplitChar"] = '\0';
             config["AppendingLogPositionMeta"] = false;
 
-<<<<<<< HEAD
-        
-=======
-
->>>>>>> ae9f308c
+
             // run function ProcessorSplitLogStringNative
             ProcessorSplitLogStringNative processor;
             processor.SetContext(mContext);
