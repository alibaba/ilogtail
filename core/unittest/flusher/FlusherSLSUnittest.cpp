// Copyright 2023 iLogtail Authors
//
// Licensed under the Apache License, Version 2.0 (the "License");
// you may not use this file except in compliance with the License.
// You may obtain a copy of the License at
//
//      http://www.apache.org/licenses/LICENSE-2.0
//
// Unless required by applicable law or agreed to in writing, software
// distributed under the License is distributed on an "AS IS" BASIS,
// WITHOUT WARRANTIES OR CONDITIONS OF ANY KIND, either express or implied.
// See the License for the specific language governing permissions and
// limitations under the License.

#include <json/json.h>

#include <memory>
#include <string>

#include "common/JsonUtil.h"
#include "common/LogtailCommonFlags.h"
#ifdef __ENTERPRISE__
#include "config/provider/EnterpriseConfigProvider.h"
#endif
#include "compression/CompressorFactory.h"
#include "flusher/sls/FlusherSLS.h"
#include "flusher/sls/PackIdManager.h"
#include "flusher/sls/SLSClientManager.h"
#include "pipeline/Pipeline.h"
#include "pipeline/PipelineContext.h"
#include "queue/ExactlyOnceQueueManager.h"
#include "queue/ProcessQueueManager.h"
#include "queue/QueueKeyManager.h"
#include "queue/SLSSenderQueueItem.h"
#include "queue/SenderQueueManager.h"
#include "unittest/Unittest.h"

DECLARE_FLAG_INT32(batch_send_interval);
DECLARE_FLAG_INT32(merge_log_count_limit);
DECLARE_FLAG_INT32(batch_send_metric_size);
DECLARE_FLAG_INT32(max_send_log_group_size);

using namespace std;

namespace logtail {

class FlusherSLSUnittest : public testing::Test {
public:
    void OnSuccessfulInit();
    void OnFailedInit();
    void OnPipelineUpdate();
    void TestSend();
    void TestFlush();
    void TestFlushAll();
    void TestAddPackId();
    void OnGoPipelineSend();

protected:
<<<<<<< HEAD
    void SetUp() override {
=======
    void SetUp() override { 
>>>>>>> ae9f308c
        ctx.SetConfigName("test_config");
        ctx.SetPipeline(pipeline);
    }

    void TearDown() override {
        PackIdManager::GetInstance()->mPackIdSeq.clear();
        QueueKeyManager::GetInstance()->Clear();
        SenderQueueManager::GetInstance()->Clear();
        ExactlyOnceQueueManager::GetInstance()->Clear();
    }

private:
    Pipeline pipeline;
    PipelineContext ctx;
};

void FlusherSLSUnittest::OnSuccessfulInit() {
    unique_ptr<FlusherSLS> flusher;
    Json::Value configJson, optionalGoPipelineJson, optionalGoPipeline;
    string configStr, optionalGoPipelineStr, errorMsg;

    // only mandatory param
    configStr = R"(
        {
            "Type": "flusher_sls",
            "Project": "test_project",
            "Logstore": "test_logstore"
        }
    )";
    APSARA_TEST_TRUE(ParseJsonTable(configStr, configJson, errorMsg));
#ifndef __ENTERPRISE__
    configJson["Endpoint"] = "cn-hangzhou.log.aliyuncs.com";
#endif
    flusher.reset(new FlusherSLS());
    flusher->SetContext(ctx);
    flusher->SetMetricsRecordRef(FlusherSLS::sName, "1", "1", "1");
    APSARA_TEST_TRUE(flusher->Init(configJson, optionalGoPipeline));
    APSARA_TEST_TRUE(optionalGoPipeline.isNull());
    APSARA_TEST_EQUAL("test_project", flusher->mProject);
    APSARA_TEST_EQUAL("test_logstore", flusher->mLogstore);
    APSARA_TEST_EQUAL(STRING_FLAG(default_region_name), flusher->mRegion);
#ifndef __ENTERPRISE__
    APSARA_TEST_EQUAL("cn-hangzhou.log.aliyuncs.com", flusher->mEndpoint);
#else
    APSARA_TEST_EQUAL("", flusher->mEndpoint);
#endif
    APSARA_TEST_EQUAL("", flusher->mAliuid);
    APSARA_TEST_EQUAL(FlusherSLS::TelemetryType::LOG, flusher->mTelemetryType);
    APSARA_TEST_TRUE(flusher->mShardHashKeys.empty());
    APSARA_TEST_EQUAL(static_cast<uint32_t>(INT32_FLAG(merge_log_count_limit)),
                      flusher->mBatcher.GetEventFlushStrategy().GetMaxCnt());
    APSARA_TEST_EQUAL(static_cast<uint32_t>(INT32_FLAG(batch_send_metric_size)),
                      flusher->mBatcher.GetEventFlushStrategy().GetMaxSizeBytes());
    uint32_t timeout = static_cast<uint32_t>(INT32_FLAG(batch_send_interval)) / 2;
    APSARA_TEST_EQUAL(static_cast<uint32_t>(INT32_FLAG(batch_send_interval)) - timeout,
                      flusher->mBatcher.GetEventFlushStrategy().GetTimeoutSecs());
    APSARA_TEST_TRUE(flusher->mBatcher.GetGroupFlushStrategy().has_value());
    APSARA_TEST_EQUAL(static_cast<uint32_t>(INT32_FLAG(batch_send_metric_size)),
                      flusher->mBatcher.GetGroupFlushStrategy()->GetMaxSizeBytes());
    APSARA_TEST_EQUAL(timeout, flusher->mBatcher.GetGroupFlushStrategy()->GetTimeoutSecs());
    APSARA_TEST_TRUE(flusher->mGroupSerializer);
    APSARA_TEST_TRUE(flusher->mGroupListSerializer);
    APSARA_TEST_EQUAL(CompressType::LZ4, flusher->mCompressor->GetCompressType());
    APSARA_TEST_EQUAL(QueueKeyManager::GetInstance()->GetKey("test_config-flusher_sls-test_project#test_logstore"),
                      flusher->GetQueueKey());
    auto que = SenderQueueManager::GetInstance()->GetQueue(flusher->GetQueueKey());
    APSARA_TEST_NOT_EQUAL(nullptr, que);
    APSARA_TEST_FALSE(que->GetRateLimiter().has_value());
    APSARA_TEST_EQUAL(2U, que->GetConcurrencyLimiters().size());

    // valid optional param
    configStr = R"(
        {
            "Type": "flusher_sls",
            "Project": "test_project",
            "Logstore": "test_logstore",
            "Region": "cn-hangzhou",
            "Endpoint": "cn-hangzhou.log.aliyuncs.com",
            "Aliuid": "123456789",
            "TelemetryType": "metrics",
            "ShardHashKeys": [
                "__source__"
            ]
        }
    )";
    APSARA_TEST_TRUE(ParseJsonTable(configStr, configJson, errorMsg));
    flusher.reset(new FlusherSLS());
    flusher->SetContext(ctx);
    flusher->SetMetricsRecordRef(FlusherSLS::sName, "1", "1", "1");
    APSARA_TEST_TRUE(flusher->Init(configJson, optionalGoPipeline));
    APSARA_TEST_EQUAL("cn-hangzhou", flusher->mRegion);
#ifdef __ENTERPRISE__
    APSARA_TEST_EQUAL("123456789", flusher->mAliuid);
#else
    APSARA_TEST_EQUAL("cn-hangzhou.log.aliyuncs.com", flusher->mEndpoint);
    APSARA_TEST_EQUAL("", flusher->mAliuid);
#endif
    APSARA_TEST_EQUAL(FlusherSLS::TelemetryType::METRIC, flusher->mTelemetryType);
    APSARA_TEST_EQUAL(1U, flusher->mShardHashKeys.size());
    SenderQueueManager::GetInstance()->Clear();

    // invalid optional param
    configStr = R"(
        {
            "Type": "flusher_sls",
            "Project": "test_project",
            "Logstore": "test_logstore",
            "Region": true,
            "Aliuid": true,
            "TelemetryType": true,
            "ShardHashKeys": true
        }
    )";
    APSARA_TEST_TRUE(ParseJsonTable(configStr, configJson, errorMsg));
#ifdef __ENTERPRISE__
    configJson["Endpoint"] = true;
#else
    configJson["Endpoint"] = "cn-hangzhou.log.aliyuncs.com";
#endif
    flusher.reset(new FlusherSLS());
    flusher->SetContext(ctx);
    flusher->SetMetricsRecordRef(FlusherSLS::sName, "1", "1", "1");
    APSARA_TEST_TRUE(flusher->Init(configJson, optionalGoPipeline));
    APSARA_TEST_EQUAL(STRING_FLAG(default_region_name), flusher->mRegion);
#ifdef __ENTERPRISE__
    APSARA_TEST_EQUAL("", flusher->mEndpoint);
#endif
    APSARA_TEST_EQUAL("", flusher->mAliuid);
    APSARA_TEST_EQUAL(FlusherSLS::TelemetryType::LOG, flusher->mTelemetryType);
    APSARA_TEST_TRUE(flusher->mShardHashKeys.empty());
    SenderQueueManager::GetInstance()->Clear();

#ifdef __ENTERPRISE__
    // region
    EnterpriseConfigProvider::GetInstance()->mIsPrivateCloud = true;
    configStr = R"(
        {
            "Type": "flusher_sls",
            "Project": "test_project",
            "Logstore": "test_logstore",
            "Region": "cn-hangzhou",
            "Endpoint": "cn-hangzhou.log.aliyuncs.com"
        }
    )";
    APSARA_TEST_TRUE(ParseJsonTable(configStr, configJson, errorMsg));
    flusher.reset(new FlusherSLS());
    flusher->SetContext(ctx);
    flusher->SetMetricsRecordRef(FlusherSLS::sName, "1", "1", "1");
    APSARA_TEST_TRUE(flusher->Init(configJson, optionalGoPipeline));
    APSARA_TEST_EQUAL(STRING_FLAG(default_region_name), flusher->mRegion);
    EnterpriseConfigProvider::GetInstance()->mIsPrivateCloud = false;
    SenderQueueManager::GetInstance()->Clear();
#endif

    // Endpoint
    configStr = R"(
        {
            "Type": "flusher_sls",
            "Project": "test_project",
            "Logstore": "test_logstore",
            "Region": "cn-hangzhou",
            "Endpoint": "  cn-hangzhou.log.aliyuncs.com   "
        }
    )";
    APSARA_TEST_TRUE(ParseJsonTable(configStr, configJson, errorMsg));
    flusher.reset(new FlusherSLS());
    flusher->SetContext(ctx);
    flusher->SetMetricsRecordRef(FlusherSLS::sName, "1", "1", "1");
    APSARA_TEST_TRUE(flusher->Init(configJson, optionalGoPipeline));
    APSARA_TEST_EQUAL("cn-hangzhou.log.aliyuncs.com", flusher->mEndpoint);
    auto iter = SLSClientManager::GetInstance()->mRegionEndpointEntryMap.find("cn-hangzhou");
    APSARA_TEST_NOT_EQUAL(SLSClientManager::GetInstance()->mRegionEndpointEntryMap.end(), iter);
    APSARA_TEST_NOT_EQUAL(iter->second.mEndpointInfoMap.end(),
                          iter->second.mEndpointInfoMap.find("http://cn-hangzhou.log.aliyuncs.com"));
    SenderQueueManager::GetInstance()->Clear();

    // TelemetryType
    configStr = R"(
        {
            "Type": "flusher_sls",
            "Project": "test_project",
            "Logstore": "test_logstore",
            "Region": "cn-hangzhou",
            "Endpoint": "cn-hangzhou.log.aliyuncs.com",
            "TelemetryType": "logs"
        }
    )";
    APSARA_TEST_TRUE(ParseJsonTable(configStr, configJson, errorMsg));
    flusher.reset(new FlusherSLS());
    flusher->SetContext(ctx);
    flusher->SetMetricsRecordRef(FlusherSLS::sName, "1", "1", "1");
    APSARA_TEST_TRUE(flusher->Init(configJson, optionalGoPipeline));
    APSARA_TEST_EQUAL(FlusherSLS::TelemetryType::LOG, flusher->mTelemetryType);
    SenderQueueManager::GetInstance()->Clear();

    configStr = R"(
        {
            "Type": "flusher_sls",
            "Project": "test_project",
            "Logstore": "test_logstore",
            "Region": "cn-hangzhou",
            "Endpoint": "cn-hangzhou.log.aliyuncs.com",
            "TelemetryType": "unknown"
        }
    )";
    APSARA_TEST_TRUE(ParseJsonTable(configStr, configJson, errorMsg));
    flusher.reset(new FlusherSLS());
    flusher->SetContext(ctx);
    flusher->SetMetricsRecordRef(FlusherSLS::sName, "1", "1", "1");
    APSARA_TEST_TRUE(flusher->Init(configJson, optionalGoPipeline));
    APSARA_TEST_EQUAL(FlusherSLS::TelemetryType::LOG, flusher->mTelemetryType);
    SenderQueueManager::GetInstance()->Clear();

    // ShardHashKeys
    configStr = R"(
        {
            "Type": "flusher_sls",
            "Project": "test_project",
            "Logstore": "test_logstore",
            "Region": "cn-hangzhou",
            "Endpoint": "cn-hangzhou.log.aliyuncs.com",
            "ShardHashKeys": [
                "__source__"
            ]
        }
    )";
    APSARA_TEST_TRUE(ParseJsonTable(configStr, configJson, errorMsg));
    flusher.reset(new FlusherSLS());
    ctx.SetExactlyOnceFlag(true);
    flusher->SetContext(ctx);
    flusher->SetMetricsRecordRef(FlusherSLS::sName, "1", "1", "1");
    APSARA_TEST_TRUE(flusher->Init(configJson, optionalGoPipeline));
    APSARA_TEST_TRUE(flusher->mShardHashKeys.empty());
    ctx.SetExactlyOnceFlag(false);
    SenderQueueManager::GetInstance()->Clear();

    // group batch && sender queue
    configStr = R"(
        {
            "Type": "flusher_sls",
            "Project": "test_project",
            "Logstore": "test_logstore",
            "Region": "cn-hangzhou",
            "Endpoint": "cn-hangzhou.log.aliyuncs.com",
            "ShardHashKeys": [
                "__source__"
            ]
        }
    )";
    APSARA_TEST_TRUE(ParseJsonTable(configStr, configJson, errorMsg));
    flusher.reset(new FlusherSLS());
    flusher->SetContext(ctx);
    flusher->SetMetricsRecordRef(FlusherSLS::sName, "1", "1", "1");
    APSARA_TEST_TRUE(flusher->Init(configJson, optionalGoPipeline));
    APSARA_TEST_FALSE(flusher->mBatcher.GetGroupFlushStrategy().has_value());
    SenderQueueManager::GetInstance()->Clear();

    configStr = R"(
        {
            "Type": "flusher_sls",
            "Project": "test_project",
            "Logstore": "test_logstore",
            "Region": "cn-hangzhou",
            "Endpoint": "cn-hangzhou.log.aliyuncs.com"
        }
    )";
    APSARA_TEST_TRUE(ParseJsonTable(configStr, configJson, errorMsg));
    flusher.reset(new FlusherSLS());
    ctx.SetExactlyOnceFlag(true);
    flusher->SetContext(ctx);
    flusher->SetMetricsRecordRef(FlusherSLS::sName, "1", "1", "1");
    APSARA_TEST_TRUE(flusher->Init(configJson, optionalGoPipeline));
    APSARA_TEST_FALSE(flusher->mBatcher.GetGroupFlushStrategy().has_value());
    APSARA_TEST_EQUAL(nullptr, SenderQueueManager::GetInstance()->GetQueue(flusher->GetQueueKey()));
    ctx.SetExactlyOnceFlag(false);
    SenderQueueManager::GetInstance()->Clear();

    // additional param
    configStr = R"(
        {
            "Type": "flusher_sls",
            "Project": "test_project",
            "Logstore": "test_logstore",
            "Region": "cn-hangzhou",
            "Endpoint": "cn-hangzhou.log.aliyuncs.com",
            "EnableShardHash": false
        }
    )";
    optionalGoPipelineStr = R"(
        {
            "flushers": [
                {
                    "type": "flusher_sls/4",
                    "detail": {
                        "EnableShardHash": false
                    }
                }
            ]
        }
    )";
    APSARA_TEST_TRUE(ParseJsonTable(configStr, configJson, errorMsg));
    APSARA_TEST_TRUE(ParseJsonTable(optionalGoPipelineStr, optionalGoPipelineJson, errorMsg));
    pipeline.mPluginID.store(4);
    flusher.reset(new FlusherSLS());
    flusher->SetContext(ctx);
    flusher->SetMetricsRecordRef(FlusherSLS::sName, "1", "1", "1");
    APSARA_TEST_TRUE(flusher->Init(configJson, optionalGoPipeline));
    APSARA_TEST_EQUAL(optionalGoPipelineJson.toStyledString(), optionalGoPipeline.toStyledString());
    SenderQueueManager::GetInstance()->Clear();
}

void FlusherSLSUnittest::OnFailedInit() {
    unique_ptr<FlusherSLS> flusher;
    Json::Value configJson, optionalGoPipeline;
    string configStr, errorMsg;

    // invalid Project
    configStr = R"(
        {
            "Type": "flusher_sls",
            "Logstore": "test_logstore",
            "Endpoint": "cn-hangzhou.log.aliyuncs.com"
        }
    )";
    APSARA_TEST_TRUE(ParseJsonTable(configStr, configJson, errorMsg));
    flusher.reset(new FlusherSLS());
    flusher->SetContext(ctx);
    flusher->SetMetricsRecordRef(FlusherSLS::sName, "1", "1", "1");
    APSARA_TEST_FALSE(flusher->Init(configJson, optionalGoPipeline));

    configStr = R"(
        {
            "Type": "flusher_sls",
            "Project": true,
            "Logstore": "test_logstore",
            "Endpoint": "cn-hangzhou.log.aliyuncs.com"
        }
    )";
    APSARA_TEST_TRUE(ParseJsonTable(configStr, configJson, errorMsg));
    flusher.reset(new FlusherSLS());
    flusher->SetContext(ctx);
    flusher->SetMetricsRecordRef(FlusherSLS::sName, "1", "1", "1");
    APSARA_TEST_FALSE(flusher->Init(configJson, optionalGoPipeline));

    // invalid Logstore
    configStr = R"(
        {
            "Type": "flusher_sls",
            "Project": "test_project",
            "Endpoint": "cn-hangzhou.log.aliyuncs.com"
        }
    )";
    APSARA_TEST_TRUE(ParseJsonTable(configStr, configJson, errorMsg));
    flusher.reset(new FlusherSLS());
    flusher->SetContext(ctx);
    flusher->SetMetricsRecordRef(FlusherSLS::sName, "1", "1", "1");
    APSARA_TEST_FALSE(flusher->Init(configJson, optionalGoPipeline));

    configStr = R"(
        {
            "Type": "flusher_sls",
            "Project": "test_project",
            "Logstore": true,
            "Endpoint": "cn-hangzhou.log.aliyuncs.com"
        }
    )";
    APSARA_TEST_TRUE(ParseJsonTable(configStr, configJson, errorMsg));
    flusher.reset(new FlusherSLS());
    flusher->SetContext(ctx);
    flusher->SetMetricsRecordRef(FlusherSLS::sName, "1", "1", "1");
    APSARA_TEST_FALSE(flusher->Init(configJson, optionalGoPipeline));

#ifndef __ENTERPRISE__
    // invalid Endpoint
    configStr = R"(
        {
            "Type": "flusher_sls",
            "Project": "test_project",
            "Logstore": "test_logstore"
        }
    )";
    APSARA_TEST_TRUE(ParseJsonTable(configStr, configJson, errorMsg));
    flusher.reset(new FlusherSLS());
    flusher->SetContext(ctx);
    flusher->SetMetricsRecordRef(FlusherSLS::sName, "1", "1", "1");
    APSARA_TEST_FALSE(flusher->Init(configJson, optionalGoPipeline));

    configStr = R"(
        {
            "Type": "flusher_sls",
            "Project": "test_project",
            "Logstore": "test_logstore",
            "Endpoint": true
        }
    )";
    APSARA_TEST_TRUE(ParseJsonTable(configStr, configJson, errorMsg));
    flusher.reset(new FlusherSLS());
    flusher->SetContext(ctx);
    flusher->SetMetricsRecordRef(FlusherSLS::sName, "1", "1", "1");
    APSARA_TEST_FALSE(flusher->Init(configJson, optionalGoPipeline));
#endif
}

void FlusherSLSUnittest::OnPipelineUpdate() {
    PipelineContext ctx1, ctx2;
    ctx1.SetConfigName("test_config_1");
    ctx2.SetConfigName("test_config_2");

    Json::Value configJson, optionalGoPipeline;
    FlusherSLS flusher1, flusher2;
    flusher1.SetContext(ctx1);
    flusher2.SetContext(ctx2);
    string configStr, errorMsg;

    configStr = R"(
        {
            "Type": "flusher_sls",
            "Project": "test_project",
            "Logstore": "test_logstore",
            "Region": "cn-hangzhou",
            "Endpoint": "cn-hangzhou.log.aliyuncs.com"
        }
    )";
    APSARA_TEST_TRUE(ParseJsonTable(configStr, configJson, errorMsg));
    APSARA_TEST_TRUE(flusher1.Init(configJson, optionalGoPipeline));

    configStr = R"(
        {
            "Type": "flusher_sls",
            "Project": "test_project_2",
            "Logstore": "test_logstore_2",
            "Region": "cn-hangzhou",
            "Endpoint": "cn-hangzhou.log.aliyuncs.com",
            "Aliuid": "123456789"
        }
    )";
    APSARA_TEST_TRUE(ParseJsonTable(configStr, configJson, errorMsg));
    APSARA_TEST_TRUE(flusher2.Init(configJson, optionalGoPipeline));

    APSARA_TEST_TRUE(flusher1.Start());
    APSARA_TEST_EQUAL(1U, FlusherSLS::sProjectRefCntMap.size());
    APSARA_TEST_TRUE(FlusherSLS::IsRegionContainingConfig("cn-hangzhou"));
    APSARA_TEST_EQUAL(1U, SLSClientManager::GetInstance()->GetRegionAliuids("cn-hangzhou").size());

    APSARA_TEST_TRUE(flusher2.Start());
    APSARA_TEST_EQUAL(2U, FlusherSLS::sProjectRefCntMap.size());
    APSARA_TEST_TRUE(FlusherSLS::IsRegionContainingConfig("cn-hangzhou"));
#ifdef __ENTERPRISE__
    APSARA_TEST_EQUAL(2U, SLSClientManager::GetInstance()->GetRegionAliuids("cn-hangzhou").size());
#else
    APSARA_TEST_EQUAL(1U, SLSClientManager::GetInstance()->GetRegionAliuids("cn-hangzhou").size());
#endif

    APSARA_TEST_TRUE(flusher2.Stop(true));
    APSARA_TEST_EQUAL(1U, FlusherSLS::sProjectRefCntMap.size());
    APSARA_TEST_TRUE(FlusherSLS::IsRegionContainingConfig("cn-hangzhou"));
    APSARA_TEST_EQUAL(1U, SLSClientManager::GetInstance()->GetRegionAliuids("cn-hangzhou").size());

    APSARA_TEST_TRUE(flusher1.Stop(true));
    APSARA_TEST_TRUE(FlusherSLS::sProjectRefCntMap.empty());
    APSARA_TEST_FALSE(FlusherSLS::IsRegionContainingConfig("cn-hangzhou"));
    APSARA_TEST_TRUE(SLSClientManager::GetInstance()->GetRegionAliuids("cn-hangzhou").empty());
}

void FlusherSLSUnittest::TestSend() {
    {
        // exactly once enabled
        // create flusher
        Json::Value configJson, optionalGoPipeline;
        string configStr, errorMsg;
        configStr = R"(
            {
                "Type": "flusher_sls",
                "Project": "test_project",
                "Logstore": "test_logstore",
                "Region": "cn-hangzhou",
                "Endpoint": "cn-hangzhou.log.aliyuncs.com",
                "Aliuid": "123456789"
            }
        )";
        ParseJsonTable(configStr, configJson, errorMsg);
        FlusherSLS flusher;
        PipelineContext ctx;
        ctx.SetConfigName("test_config");
        ctx.SetExactlyOnceFlag(true);
        flusher.SetContext(ctx);
        flusher.Init(configJson, optionalGoPipeline);

        // create exactly once queue
        vector<RangeCheckpointPtr> checkpoints;
        for (size_t i = 0; i < 2; ++i) {
            auto cpt = make_shared<RangeCheckpoint>();
            cpt->index = i;
            cpt->data.set_hash_key("hash_key_" + ToString(i));
            cpt->data.set_sequence_id(0);
            checkpoints.emplace_back(cpt);
        }
        QueueKey eooKey = QueueKeyManager::GetInstance()->GetKey("eoo");
        ExactlyOnceQueueManager::GetInstance()->CreateOrUpdateQueue(
            eooKey, ProcessQueueManager::sMaxPriority, flusher.GetContext().GetConfigName(), checkpoints);

        {
            // replayed group
            PipelineEventGroup group(make_shared<SourceBuffer>());
            group.SetMetadata(EventGroupMetaKey::SOURCE_ID, string("source-id"));
            group.SetTag(LOG_RESERVED_KEY_HOSTNAME, "hostname");
            group.SetTag(LOG_RESERVED_KEY_SOURCE, "172.0.0.1");
            group.SetTag(LOG_RESERVED_KEY_MACHINE_UUID, "uuid");
            group.SetTag(LOG_RESERVED_KEY_TOPIC, "topic");
            auto cpt = make_shared<RangeCheckpoint>();
            cpt->index = 1;
            cpt->fbKey = eooKey;
            cpt->data.set_hash_key("hash_key_1");
            cpt->data.set_sequence_id(0);
            cpt->data.set_read_offset(0);
            cpt->data.set_read_length(10);
            group.SetExactlyOnceCheckpoint(cpt);
            auto e = group.AddLogEvent();
            e->SetTimestamp(1234567890);
            e->SetContent(string("content_key"), string("content_value"));

            APSARA_TEST_TRUE(flusher.Send(std::move(group)));
            vector<SenderQueueItem*> res;
            ExactlyOnceQueueManager::GetInstance()->GetAllAvailableSenderQueueItems(res);
            APSARA_TEST_EQUAL(1U, res.size());
            auto item = static_cast<SLSSenderQueueItem*>(res[0]);
            APSARA_TEST_EQUAL(RawDataType::EVENT_GROUP, item->mType);
            APSARA_TEST_FALSE(item->mBufferOrNot);
            APSARA_TEST_EQUAL(&flusher, item->mFlusher);
            APSARA_TEST_EQUAL(eooKey, item->mQueueKey);
            APSARA_TEST_EQUAL("hash_key_1", item->mShardHashKey);
            APSARA_TEST_EQUAL(flusher.mLogstore, item->mLogstore);
            APSARA_TEST_EQUAL(cpt, item->mExactlyOnceCheckpoint);

            auto compressor
                = CompressorFactory::GetInstance()->Create(Json::Value(), ctx, "flusher_sls", CompressType::LZ4);
            string output, errorMsg;
            output.resize(item->mRawSize);
            APSARA_TEST_TRUE(compressor->UnCompress(item->mData, output, errorMsg));

            sls_logs::LogGroup logGroup;
            APSARA_TEST_TRUE(logGroup.ParseFromString(output));
            APSARA_TEST_EQUAL("topic", logGroup.topic());
            APSARA_TEST_EQUAL("uuid", logGroup.machineuuid());
            APSARA_TEST_EQUAL("172.0.0.1", logGroup.source());
            APSARA_TEST_EQUAL(2, logGroup.logtags_size());
            APSARA_TEST_EQUAL("__hostname__", logGroup.logtags(0).key());
            APSARA_TEST_EQUAL("hostname", logGroup.logtags(0).value());
            APSARA_TEST_EQUAL("__pack_id__", logGroup.logtags(1).key());
            APSARA_TEST_EQUAL(1, logGroup.logs_size());
            APSARA_TEST_EQUAL(1234567890U, logGroup.logs(0).time());
            APSARA_TEST_EQUAL(1, logGroup.logs(0).contents_size());
            APSARA_TEST_EQUAL("content_key", logGroup.logs(0).contents(0).key());
            APSARA_TEST_EQUAL("content_value", logGroup.logs(0).contents(0).value());

            ExactlyOnceQueueManager::GetInstance()->RemoveSenderQueueItem(eooKey, item);
        }
        {
            // non-replay group
            flusher.mBatcher.GetEventFlushStrategy().SetMaxCnt(1);
            PipelineEventGroup group(make_shared<SourceBuffer>());
            group.SetMetadata(EventGroupMetaKey::SOURCE_ID, string("source-id"));
            group.SetTag(LOG_RESERVED_KEY_HOSTNAME, "hostname");
            group.SetTag(LOG_RESERVED_KEY_SOURCE, "172.0.0.1");
            group.SetTag(LOG_RESERVED_KEY_MACHINE_UUID, "uuid");
            group.SetTag(LOG_RESERVED_KEY_TOPIC, "topic");
            auto cpt = make_shared<RangeCheckpoint>();
            cpt->fbKey = eooKey;
            cpt->data.set_read_offset(0);
            cpt->data.set_read_length(10);
            group.SetExactlyOnceCheckpoint(cpt);
            auto e = group.AddLogEvent();
            e->SetTimestamp(1234567890);
            e->SetContent(string("content_key"), string("content_value"));

            APSARA_TEST_TRUE(flusher.Send(std::move(group)));
            vector<SenderQueueItem*> res;
            ExactlyOnceQueueManager::GetInstance()->GetAllAvailableSenderQueueItems(res);
            APSARA_TEST_EQUAL(1U, res.size());
            auto item = static_cast<SLSSenderQueueItem*>(res[0]);
            APSARA_TEST_EQUAL(RawDataType::EVENT_GROUP, item->mType);
            APSARA_TEST_FALSE(item->mBufferOrNot);
            APSARA_TEST_EQUAL(&flusher, item->mFlusher);
            APSARA_TEST_EQUAL(eooKey, item->mQueueKey);
            APSARA_TEST_EQUAL("hash_key_0", item->mShardHashKey);
            APSARA_TEST_EQUAL(flusher.mLogstore, item->mLogstore);
            APSARA_TEST_EQUAL(checkpoints[0], item->mExactlyOnceCheckpoint);

            auto compressor
                = CompressorFactory::GetInstance()->Create(Json::Value(), ctx, "flusher_sls", CompressType::LZ4);
            string output, errorMsg;
            output.resize(item->mRawSize);
            APSARA_TEST_TRUE(compressor->UnCompress(item->mData, output, errorMsg));

            sls_logs::LogGroup logGroup;
            APSARA_TEST_TRUE(logGroup.ParseFromString(output));
            APSARA_TEST_EQUAL("topic", logGroup.topic());
            APSARA_TEST_EQUAL("uuid", logGroup.machineuuid());
            APSARA_TEST_EQUAL("172.0.0.1", logGroup.source());
            APSARA_TEST_EQUAL(2, logGroup.logtags_size());
            APSARA_TEST_EQUAL("__hostname__", logGroup.logtags(0).key());
            APSARA_TEST_EQUAL("hostname", logGroup.logtags(0).value());
            APSARA_TEST_EQUAL("__pack_id__", logGroup.logtags(1).key());
            APSARA_TEST_EQUAL(1, logGroup.logs_size());
            APSARA_TEST_EQUAL(1234567890U, logGroup.logs(0).time());
            APSARA_TEST_EQUAL(1, logGroup.logs(0).contents_size());
            APSARA_TEST_EQUAL("content_key", logGroup.logs(0).contents(0).key());
            APSARA_TEST_EQUAL("content_value", logGroup.logs(0).contents(0).value());

            ExactlyOnceQueueManager::GetInstance()->RemoveSenderQueueItem(eooKey, item);
        }
    }
    {
        // normal flusher, without group batch
        Json::Value configJson, optionalGoPipeline;
        string configStr, errorMsg;
        configStr = R"(
            {
                "Type": "flusher_sls",
                "Project": "test_project",
                "Logstore": "test_logstore",
                "Region": "cn-hangzhou",
                "Endpoint": "cn-hangzhou.log.aliyuncs.com",
                "Aliuid": "123456789",
                "ShardHashKeys": [
                    "tag_key"
                ]
            }
        )";
        ParseJsonTable(configStr, configJson, errorMsg);
        FlusherSLS flusher;
        flusher.SetContext(ctx);
        flusher.Init(configJson, optionalGoPipeline);
        {
            // empty group
            PipelineEventGroup group(make_shared<SourceBuffer>());
            APSARA_TEST_TRUE(flusher.Send(std::move(group)));
            vector<SenderQueueItem*> res;
            SenderQueueManager::GetInstance()->GetAllAvailableItems(res);
            APSARA_TEST_TRUE(res.empty());
        }
        {
            // group
            flusher.mBatcher.GetEventFlushStrategy().SetMaxCnt(1);
            PipelineEventGroup group(make_shared<SourceBuffer>());
            group.SetMetadata(EventGroupMetaKey::SOURCE_ID, string("source-id"));
            group.SetTag(LOG_RESERVED_KEY_HOSTNAME, "hostname");
            group.SetTag(LOG_RESERVED_KEY_SOURCE, "172.0.0.1");
            group.SetTag(LOG_RESERVED_KEY_MACHINE_UUID, "uuid");
            group.SetTag(LOG_RESERVED_KEY_TOPIC, "topic");
            group.SetTag(string("tag_key"), string("tag_value"));
            auto e = group.AddLogEvent();
            e->SetTimestamp(1234567890);
            e->SetContent(string("content_key"), string("content_value"));

            APSARA_TEST_TRUE(flusher.Send(std::move(group)));
            vector<SenderQueueItem*> res;
            SenderQueueManager::GetInstance()->GetAllAvailableItems(res);
            APSARA_TEST_EQUAL(1U, res.size());
            auto item = static_cast<SLSSenderQueueItem*>(res[0]);
            APSARA_TEST_EQUAL(RawDataType::EVENT_GROUP, item->mType);
            APSARA_TEST_TRUE(item->mBufferOrNot);
            APSARA_TEST_EQUAL(&flusher, item->mFlusher);
            APSARA_TEST_EQUAL(flusher.mQueueKey, item->mQueueKey);
            APSARA_TEST_EQUAL(sdk::CalcMD5("tag_value"), item->mShardHashKey);
            APSARA_TEST_EQUAL(flusher.mLogstore, item->mLogstore);

            auto compressor
                = CompressorFactory::GetInstance()->Create(Json::Value(), ctx, "flusher_sls", CompressType::LZ4);
            string output, errorMsg;
            output.resize(item->mRawSize);
            APSARA_TEST_TRUE(compressor->UnCompress(item->mData, output, errorMsg));

            sls_logs::LogGroup logGroup;
            APSARA_TEST_TRUE(logGroup.ParseFromString(output));
            APSARA_TEST_EQUAL("topic", logGroup.topic());
            APSARA_TEST_EQUAL("uuid", logGroup.machineuuid());
            APSARA_TEST_EQUAL("172.0.0.1", logGroup.source());
            APSARA_TEST_EQUAL(3, logGroup.logtags_size());
            APSARA_TEST_EQUAL("__hostname__", logGroup.logtags(0).key());
            APSARA_TEST_EQUAL("hostname", logGroup.logtags(0).value());
            APSARA_TEST_EQUAL("__pack_id__", logGroup.logtags(1).key());
            APSARA_TEST_EQUAL("tag_key", logGroup.logtags(2).key());
            APSARA_TEST_EQUAL("tag_value", logGroup.logtags(2).value());
            APSARA_TEST_EQUAL(1, logGroup.logs_size());
            APSARA_TEST_EQUAL(1234567890U, logGroup.logs(0).time());
            APSARA_TEST_EQUAL(1, logGroup.logs(0).contents_size());
            APSARA_TEST_EQUAL("content_key", logGroup.logs(0).contents(0).key());
            APSARA_TEST_EQUAL("content_value", logGroup.logs(0).contents(0).value());

            SenderQueueManager::GetInstance()->RemoveItem(item->mQueueKey, item);
            flusher.mBatcher.GetEventFlushStrategy().SetMaxCnt(4000);
        }
        {
            // oversized group
            INT32_FLAG(max_send_log_group_size) = 1;
            flusher.mBatcher.GetEventFlushStrategy().SetMaxCnt(1);
            PipelineEventGroup group(make_shared<SourceBuffer>());
            auto e = group.AddLogEvent();
            e->SetTimestamp(1234567890);
            e->SetContent(string("content_key"), string("content_value"));
            APSARA_TEST_FALSE(flusher.Send(std::move(group)));
            INT32_FLAG(max_send_log_group_size) = 10 * 1024 * 1024;
            flusher.mBatcher.GetEventFlushStrategy().SetMaxCnt(4000);
        }
    }
    {
        // normal flusher, with group batch
        Json::Value configJson, optionalGoPipeline;
        string configStr, errorMsg;
        configStr = R"(
            {
                "Type": "flusher_sls",
                "Project": "test_project",
                "Logstore": "test_logstore",
                "Region": "cn-hangzhou",
                "Endpoint": "cn-hangzhou.log.aliyuncs.com",
                "Aliuid": "123456789"
            }
        )";
        ParseJsonTable(configStr, configJson, errorMsg);
        FlusherSLS flusher;
        flusher.SetContext(ctx);
        flusher.Init(configJson, optionalGoPipeline);

        PipelineEventGroup group(make_shared<SourceBuffer>());
        group.SetMetadata(EventGroupMetaKey::SOURCE_ID, string("source-id"));
        group.SetTag(LOG_RESERVED_KEY_HOSTNAME, "hostname");
        group.SetTag(LOG_RESERVED_KEY_SOURCE, "172.0.0.1");
        group.SetTag(LOG_RESERVED_KEY_MACHINE_UUID, "uuid");
        group.SetTag(LOG_RESERVED_KEY_TOPIC, "topic");
        {
            auto e = group.AddLogEvent();
            e->SetTimestamp(1234567890);
            e->SetContent(string("content_key"), string("content_value"));
        }
        {
            auto e = group.AddLogEvent();
            e->SetTimestamp(1234567990);
            e->SetContent(string("content_key"), string("content_value"));
        }
        flusher.mBatcher.GetGroupFlushStrategy()->SetMaxSizeBytes(group.DataSize());
        // flush the above two events from group item by the following event
        {
            auto e = group.AddLogEvent();
            e->SetTimestamp(1234568990);
            e->SetContent(string("content_key"), string("content_value"));
        }

        APSARA_TEST_TRUE(flusher.Send(std::move(group)));
        vector<SenderQueueItem*> res;
        SenderQueueManager::GetInstance()->GetAllAvailableItems(res);
        APSARA_TEST_EQUAL(1U, res.size());
        auto item = static_cast<SLSSenderQueueItem*>(res[0]);
        APSARA_TEST_EQUAL(RawDataType::EVENT_GROUP_LIST, item->mType);
        APSARA_TEST_TRUE(item->mBufferOrNot);
        APSARA_TEST_EQUAL(&flusher, item->mFlusher);
        APSARA_TEST_EQUAL(flusher.mQueueKey, item->mQueueKey);
        APSARA_TEST_EQUAL("", item->mShardHashKey);
        APSARA_TEST_EQUAL(flusher.mLogstore, item->mLogstore);

        auto compressor
            = CompressorFactory::GetInstance()->Create(Json::Value(), ctx, "flusher_sls", CompressType::LZ4);

        sls_logs::SlsLogPackageList packageList;
        APSARA_TEST_TRUE(packageList.ParseFromString(item->mData));
        APSARA_TEST_EQUAL(2, packageList.packages_size());
        uint32_t rawSize = 0;
        for (size_t i = 0; i < 2; ++i) {
            APSARA_TEST_EQUAL(sls_logs::SlsCompressType::SLS_CMP_LZ4, packageList.packages(i).compress_type());

            string output, errorMsg;
            rawSize += packageList.packages(i).uncompress_size();
            output.resize(packageList.packages(i).uncompress_size());
            APSARA_TEST_TRUE(compressor->UnCompress(packageList.packages(i).data(), output, errorMsg));

            sls_logs::LogGroup logGroup;
            APSARA_TEST_TRUE(logGroup.ParseFromString(output));
            APSARA_TEST_EQUAL("topic", logGroup.topic());
            APSARA_TEST_EQUAL("uuid", logGroup.machineuuid());
            APSARA_TEST_EQUAL("172.0.0.1", logGroup.source());
            APSARA_TEST_EQUAL(2, logGroup.logtags_size());
            APSARA_TEST_EQUAL("__hostname__", logGroup.logtags(0).key());
            APSARA_TEST_EQUAL("hostname", logGroup.logtags(0).value());
            APSARA_TEST_EQUAL("__pack_id__", logGroup.logtags(1).key());
            APSARA_TEST_EQUAL(1, logGroup.logs_size());
            if (i == 0) {
                APSARA_TEST_EQUAL(1234567890U, logGroup.logs(0).time());
            } else {
                APSARA_TEST_EQUAL(1234567990U, logGroup.logs(0).time());
            }
            APSARA_TEST_EQUAL(1, logGroup.logs(0).contents_size());
            APSARA_TEST_EQUAL("content_key", logGroup.logs(0).contents(0).key());
            APSARA_TEST_EQUAL("content_value", logGroup.logs(0).contents(0).value());
        }
        APSARA_TEST_EQUAL(rawSize, item->mRawSize);

        SenderQueueManager::GetInstance()->RemoveItem(item->mQueueKey, item);
        flusher.FlushAll();
        res.clear();
        SenderQueueManager::GetInstance()->GetAllAvailableItems(res);
        for (auto& tmp : res) {
            SenderQueueManager::GetInstance()->RemoveItem(tmp->mQueueKey, tmp);
        }
        flusher.mBatcher.GetGroupFlushStrategy()->SetMaxSizeBytes(256 * 1024);
    }
}

void FlusherSLSUnittest::TestFlush() {
    Json::Value configJson, optionalGoPipeline;
    string configStr, errorMsg;
    configStr = R"(
        {
            "Type": "flusher_sls",
            "Project": "test_project",
            "Logstore": "test_logstore",
            "Region": "cn-hangzhou",
            "Endpoint": "cn-hangzhou.log.aliyuncs.com",
            "Aliuid": "123456789"
        }
    )";
    ParseJsonTable(configStr, configJson, errorMsg);
    FlusherSLS flusher;
    flusher.SetContext(ctx);
    flusher.Init(configJson, optionalGoPipeline);

    PipelineEventGroup group(make_shared<SourceBuffer>());
    group.SetMetadata(EventGroupMetaKey::SOURCE_ID, string("source-id"));
    group.SetTag(LOG_RESERVED_KEY_HOSTNAME, "hostname");
    group.SetTag(LOG_RESERVED_KEY_SOURCE, "172.0.0.1");
    group.SetTag(LOG_RESERVED_KEY_MACHINE_UUID, "uuid");
    group.SetTag(LOG_RESERVED_KEY_TOPIC, "topic");
    {
        auto e = group.AddLogEvent();
        e->SetTimestamp(1234567890);
        e->SetContent(string("content_key"), string("content_value"));
    }

    size_t batchKey = group.GetTagsHash();
    flusher.Send(std::move(group));

    flusher.Flush(batchKey);
    vector<SenderQueueItem*> res;
    SenderQueueManager::GetInstance()->GetAllAvailableItems(res);
    APSARA_TEST_EQUAL(0U, res.size());

    flusher.Flush(0);
    SenderQueueManager::GetInstance()->GetAllAvailableItems(res);
    APSARA_TEST_EQUAL(1U, res.size());
}

void FlusherSLSUnittest::TestFlushAll() {
    Json::Value configJson, optionalGoPipeline;
    string configStr, errorMsg;
    configStr = R"(
        {
            "Type": "flusher_sls",
            "Project": "test_project",
            "Logstore": "test_logstore",
            "Region": "cn-hangzhou",
            "Endpoint": "cn-hangzhou.log.aliyuncs.com",
            "Aliuid": "123456789"
        }
    )";
    ParseJsonTable(configStr, configJson, errorMsg);
    FlusherSLS flusher;
    flusher.SetContext(ctx);
    flusher.Init(configJson, optionalGoPipeline);

    PipelineEventGroup group(make_shared<SourceBuffer>());
    group.SetMetadata(EventGroupMetaKey::SOURCE_ID, string("source-id"));
    group.SetTag(LOG_RESERVED_KEY_HOSTNAME, "hostname");
    group.SetTag(LOG_RESERVED_KEY_SOURCE, "172.0.0.1");
    group.SetTag(LOG_RESERVED_KEY_MACHINE_UUID, "uuid");
    group.SetTag(LOG_RESERVED_KEY_TOPIC, "topic");
    {
        auto e = group.AddLogEvent();
        e->SetTimestamp(1234567890);
        e->SetContent(string("content_key"), string("content_value"));
    }

    flusher.Send(std::move(group));

    flusher.FlushAll();
    vector<SenderQueueItem*> res;
    SenderQueueManager::GetInstance()->GetAllAvailableItems(res);
    APSARA_TEST_EQUAL(1U, res.size());
}

void FlusherSLSUnittest::TestAddPackId() {
    FlusherSLS flusher;
    flusher.mProject = "test_project";
    flusher.mLogstore = "test_logstore";

    BatchedEvents batch;
    batch.mPackIdPrefix = "source-id";
    batch.mSourceBuffers.emplace_back(make_shared<SourceBuffer>());
    flusher.AddPackId(batch);
    APSARA_TEST_STREQ("34451096883514E2-0", batch.mTags.mInner["__pack_id__"].data());
}

void FlusherSLSUnittest::OnGoPipelineSend() {
    Json::Value configJson, optionalGoPipeline;
    string configStr, errorMsg;
    configStr = R"(
        {
            "Type": "flusher_sls",
            "Project": "test_project",
            "Logstore": "test_logstore",
            "Region": "cn-hangzhou",
            "Endpoint": "cn-hangzhou.log.aliyuncs.com",
            "Aliuid": "123456789"
        }
    )";
    ParseJsonTable(configStr, configJson, errorMsg);
    FlusherSLS flusher;
    flusher.SetContext(ctx);
    flusher.Init(configJson, optionalGoPipeline);
    {
        APSARA_TEST_TRUE(flusher.Send("content", "shardhash_key", "other_logstore"));

        vector<SenderQueueItem*> res;
        SenderQueueManager::GetInstance()->GetAllAvailableItems(res);

        APSARA_TEST_EQUAL(1U, res.size());
        auto item = static_cast<SLSSenderQueueItem*>(res[0]);
        APSARA_TEST_EQUAL(RawDataType::EVENT_GROUP, item->mType);
        APSARA_TEST_TRUE(item->mBufferOrNot);
        APSARA_TEST_EQUAL(&flusher, item->mFlusher);
        APSARA_TEST_EQUAL(flusher.mQueueKey, item->mQueueKey);
        APSARA_TEST_EQUAL("shardhash_key", item->mShardHashKey);
        APSARA_TEST_EQUAL("other_logstore", item->mLogstore);

        auto compressor
            = CompressorFactory::GetInstance()->Create(Json::Value(), ctx, "flusher_sls", CompressType::LZ4);
        string output;
        output.resize(item->mRawSize);
        APSARA_TEST_TRUE(compressor->UnCompress(item->mData, output, errorMsg));
        APSARA_TEST_EQUAL("content", output);
    }
    {
        APSARA_TEST_TRUE(flusher.Send("content", "shardhash_key", ""));

        vector<SenderQueueItem*> res;
        SenderQueueManager::GetInstance()->GetAllAvailableItems(res);

        APSARA_TEST_EQUAL(1U, res.size());
        auto item = static_cast<SLSSenderQueueItem*>(res[0]);
        APSARA_TEST_EQUAL("test_logstore", item->mLogstore);
    }
}

UNIT_TEST_CASE(FlusherSLSUnittest, OnSuccessfulInit)
UNIT_TEST_CASE(FlusherSLSUnittest, OnFailedInit)
UNIT_TEST_CASE(FlusherSLSUnittest, OnPipelineUpdate)
UNIT_TEST_CASE(FlusherSLSUnittest, TestSend)
UNIT_TEST_CASE(FlusherSLSUnittest, TestFlush)
UNIT_TEST_CASE(FlusherSLSUnittest, TestFlushAll)
UNIT_TEST_CASE(FlusherSLSUnittest, TestAddPackId)
UNIT_TEST_CASE(FlusherSLSUnittest, OnGoPipelineSend)

} // namespace logtail

UNIT_TEST_MAIN<|MERGE_RESOLUTION|>--- conflicted
+++ resolved
@@ -56,11 +56,7 @@
     void OnGoPipelineSend();
 
 protected:
-<<<<<<< HEAD
-    void SetUp() override {
-=======
     void SetUp() override { 
->>>>>>> ae9f308c
         ctx.SetConfigName("test_config");
         ctx.SetPipeline(pipeline);
     }
