/*
 * Copyright 2023 iLogtail Authors
 *
 * Licensed under the Apache License, Version 2.0 (the "License");
 * you may not use this file except in compliance with the License.
 * You may obtain a copy of the License at
 *
 *     http://www.apache.org/licenses/LICENSE-2.0
 *
 * Unless required by applicable law or agreed to in writing, software
 * distributed under the License is distributed on an "AS IS" BASIS,
 * WITHOUT WARRANTIES OR CONDITIONS OF ANY KIND, either express or implied.
 * See the License for the specific language governing permissions and
 * limitations under the License.
 */

#pragma once

#include <string>

#include "plugin/PluginRegistry.h"
#include "plugin/creator/StaticFlusherCreator.h"
#include "plugin/creator/StaticInputCreator.h"
#include "plugin/creator/StaticProcessorCreator.h"
#include "plugin/instance/FlusherInstance.h"
#include "plugin/instance/InputInstance.h"
#include "plugin/instance/ProcessorInstance.h"

namespace logtail {

class ProcessorInnerMock : public Processor {
public:
    static const std::string sName;

    const std::string& Name() const override { return sName; }
    bool Init(const Json::Value& config) override { return true; }
    void Process(PipelineEventGroup& logGroup) override { ++mCnt; };

    uint32_t mCnt = 0;

protected:
    bool IsSupportedEvent(const PipelineEventPtr& e) const override { return true; };
};

const std::string ProcessorInnerMock::sName = "processor_inner_mock";

class InputMock : public Input {
public:
    static const std::string sName;

    const std::string& Name() const override { return sName; }
    bool Init(const Json::Value& config, uint32_t& pluginIdx, Json::Value& optionalGoPipeline) override {
        auto processor
            = PluginRegistry::GetInstance()->CreateProcessor(ProcessorInnerMock::sName, std::to_string(++pluginIdx));
        processor->Init(Json::Value(), *mContext);
        mInnerProcessors.emplace_back(std::move(processor));
        return true;
    }
    bool Start() override { return true; }
    bool Stop(bool isPipelineRemoving) override { return true; }
};

const std::string InputMock::sName = "input_mock";

class ProcessorMock : public Processor {
public:
    static const std::string sName;

    const std::string& Name() const override { return sName; }
    bool Init(const Json::Value& config) override { return true; }
<<<<<<< HEAD
    void Process(PipelineEventGroup& logGroup) override {};
=======
    void Process(PipelineEventGroup& logGroup) override { ++mCnt; };

    uint32_t mCnt = 0;
>>>>>>> 18970613

protected:
    bool IsSupportedEvent(const PipelineEventPtr& e) const override { return true; };
};

const std::string ProcessorMock::sName = "processor_mock";

class FlusherMock : public Flusher {
public:
    static const std::string sName;

    const std::string& Name() const override { return sName; }
    bool Init(const Json::Value& config, Json::Value& optionalGoPipeline) override { return true; }
    bool Register() override { return true; }
    bool Unregister(bool isPipelineRemoving) override { return true; }
    void Send(PipelineEventGroup&& g) override {}
    void Flush(size_t key) override { mFlushedQueues.push_back(key); }
    void FlushAll() override {}

    std::vector<size_t> mFlushedQueues;
};

const std::string FlusherMock::sName = "flusher_mock";

void LoadPluginMock() {
    PluginRegistry::GetInstance()->RegisterInputCreator(new StaticInputCreator<InputMock>());
    PluginRegistry::GetInstance()->RegisterProcessorCreator(new StaticProcessorCreator<ProcessorInnerMock>());
    PluginRegistry::GetInstance()->RegisterProcessorCreator(new StaticProcessorCreator<ProcessorMock>());
    PluginRegistry::GetInstance()->RegisterFlusherCreator(new StaticFlusherCreator<FlusherMock>());
}

} // namespace logtail<|MERGE_RESOLUTION|>--- conflicted
+++ resolved
@@ -68,13 +68,9 @@
 
     const std::string& Name() const override { return sName; }
     bool Init(const Json::Value& config) override { return true; }
-<<<<<<< HEAD
-    void Process(PipelineEventGroup& logGroup) override {};
-=======
     void Process(PipelineEventGroup& logGroup) override { ++mCnt; };
 
     uint32_t mCnt = 0;
->>>>>>> 18970613
 
 protected:
     bool IsSupportedEvent(const PipelineEventPtr& e) const override { return true; };
