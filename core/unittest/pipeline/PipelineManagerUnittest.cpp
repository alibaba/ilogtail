// Copyright 2023 iLogtail Authors
//
// Licensed under the Apache License, Version 2.0 (the "License");
// you may not use this file except in compliance with the License.
// You may obtain a copy of the License at
//
//      http://www.apache.org/licenses/LICENSE-2.0
//
// Unless required by applicable law or agreed to in writing, software
// distributed under the License is distributed on an "AS IS" BASIS,
// WITHOUT WARRANTIES OR CONDITIONS OF ANY KIND, either express or implied.
// See the License for the specific language governing permissions and
// limitations under the License.

<<<<<<< HEAD
#include <cstdlib>
#include "unittest/Unittest.h"
#include "plugin/PluginRegistry.h"
=======
#include "pipeline/Pipeline.h"
#include "pipeline/PipelineManager.h"
#include "unittest/Unittest.h"
>>>>>>> 696ddb1f

using namespace std;

namespace logtail {

class PipelineManagerUnittest : public testing::Test {
public:
<<<<<<< HEAD
    static void SetUpTestCase() { PluginRegistry::GetInstance()->LoadPlugins(); }

    void SetUp() override {}

    void TearDown() override {}
};

=======
    void TestPipelineManagement() const;
};

void PipelineManagerUnittest::TestPipelineManagement() const {
    PipelineManager::GetInstance()->mPipelineNameEntityMap["test1"] = make_shared<Pipeline>();
    PipelineManager::GetInstance()->mPipelineNameEntityMap["test2"] = make_shared<Pipeline>();

    APSARA_TEST_EQUAL(2, PipelineManager::GetInstance()->GetAllPipelineNames().size());
    APSARA_TEST_NOT_EQUAL(nullptr, PipelineManager::GetInstance()->FindPipelineByName("test1"));
    APSARA_TEST_EQUAL(nullptr, PipelineManager::GetInstance()->FindPipelineByName("test3"));
}

UNIT_TEST_CASE(PipelineManagerUnittest, TestPipelineManagement)

>>>>>>> 696ddb1f
} // namespace logtail

UNIT_TEST_MAIN<|MERGE_RESOLUTION|>--- conflicted
+++ resolved
@@ -12,15 +12,9 @@
 // See the License for the specific language governing permissions and
 // limitations under the License.
 
-<<<<<<< HEAD
-#include <cstdlib>
-#include "unittest/Unittest.h"
-#include "plugin/PluginRegistry.h"
-=======
 #include "pipeline/Pipeline.h"
 #include "pipeline/PipelineManager.h"
 #include "unittest/Unittest.h"
->>>>>>> 696ddb1f
 
 using namespace std;
 
@@ -28,15 +22,6 @@
 
 class PipelineManagerUnittest : public testing::Test {
 public:
-<<<<<<< HEAD
-    static void SetUpTestCase() { PluginRegistry::GetInstance()->LoadPlugins(); }
-
-    void SetUp() override {}
-
-    void TearDown() override {}
-};
-
-=======
     void TestPipelineManagement() const;
 };
 
@@ -51,7 +36,6 @@
 
 UNIT_TEST_CASE(PipelineManagerUnittest, TestPipelineManagement)
 
->>>>>>> 696ddb1f
 } // namespace logtail
 
 UNIT_TEST_MAIN