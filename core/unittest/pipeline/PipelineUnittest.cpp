--- conflicted
+++ resolved
@@ -120,13 +120,10 @@
     APSARA_TEST_EQUAL("test_region", pipeline->GetContext().GetRegion());
     APSARA_TEST_EQUAL(QueueKeyManager::GetInstance()->GetKey("test_config-flusher_sls-test_project#test_logstore"),
                       pipeline->GetContext().GetLogstoreKey());
-<<<<<<< HEAD
     APSARA_TEST_EQUAL(0U, pipeline->mProcessingCnt.load());
-=======
     APSARA_TEST_EQUAL(2U, pipeline->mMetricsRecordRef->GetLabels()->size());
     APSARA_TEST_TRUE(pipeline->mMetricsRecordRef.HasLabel(METRIC_LABEL_CONFIG_NAME, configName));
     APSARA_TEST_TRUE(pipeline->mMetricsRecordRef.HasLabel(METRIC_LABEL_PROJECT, "test_project"));
->>>>>>> 832d52d7
 
     // without sls flusher
     configStr = R"(
