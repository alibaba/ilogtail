// Copyright 2023 iLogtail Authors
//
// Licensed under the Apache License, Version 2.0 (the "License");
// you may not use this file except in compliance with the License.
// You may obtain a copy of the License at
//
//      http://www.apache.org/licenses/LICENSE-2.0
//
// Unless required by applicable law or agreed to in writing, software
// distributed under the License is distributed on an "AS IS" BASIS,
// WITHOUT WARRANTIES OR CONDITIONS OF ANY KIND, either express or implied.
// See the License for the specific language governing permissions and
// limitations under the License.

#include <json/json.h>

#include <memory>
#include <string>

#include "app_config/AppConfig.h"
#include "batch/TimeoutFlushManager.h"
#include "common/JsonUtil.h"
#include "config/PipelineConfig.h"
#include "input/InputFeedbackInterfaceRegistry.h"
#include "pipeline/Pipeline.h"
#include "plugin/PluginRegistry.h"
#include "processor/inner/ProcessorSplitLogStringNative.h"
#include "processor/inner/ProcessorSplitMultilineLogStringNative.h"
#include "queue/BoundedProcessQueue.h"
#include "queue/ProcessQueueManager.h"
#include "queue/QueueKeyManager.h"
#include "unittest/Unittest.h"
#include "unittest/plugin/PluginMock.h"

using namespace std;

namespace logtail {

class PipelineUnittest : public ::testing::Test {
public:
    void OnSuccessfulInit() const;

    void OnFailedInit() const;
    void OnInitVariousTopology() const;
    void TestProcessQueue() const;
    void OnInputFileWithJsonMultiline() const;
    void OnInputFileWithContainerDiscovery() const;
    void TestProcess() const;
    void TestSend() const;
    void TestFlushBatch() const;

protected:
    static void SetUpTestCase() {
        PluginRegistry::GetInstance()->LoadPlugins();
        LoadPluginMock();
        InputFeedbackInterfaceRegistry::GetInstance()->LoadFeedbackInterfaces();
        AppConfig::GetInstance()->mPurageContainerMode = true;
    }

    static void TearDownTestCase() { PluginRegistry::GetInstance()->UnloadPlugins(); }

    void TearDown() override {
        TimeoutFlushManager::GetInstance()->mTimeoutRecords.clear();
        QueueKeyManager::GetInstance()->Clear();
        ProcessQueueManager::GetInstance()->Clear();
    }

private:
    const string configName = "test_config";
};

void PipelineUnittest::OnSuccessfulInit() const {
    unique_ptr<Json::Value> configJson;
    Json::Value goPipelineWithInput, goPipelineWithoutInput;
    string configStr, goPipelineWithInputStr, goPipelineWithoutInputStr, errorMsg;
    unique_ptr<PipelineConfig> config;
    unique_ptr<Pipeline> pipeline;

    // with sls flusher
    configStr = R"(
        {
            "createTime": 123456789,
            "inputs": [
                {
                    "Type": "input_file",
                    "FilePaths": [
                        "/home/test.log"
                    ]
                }
            ],
            "flushers": [
                {
                    "Type": "flusher_sls",
                    "Project": "test_project",
                    "Logstore": "test_logstore",
                    "Region": "test_region",
                    "Endpoint": "test_endpoint"
                }
            ]
        }
    )";
    configJson.reset(new Json::Value());
    APSARA_TEST_TRUE(ParseJsonTable(configStr, *configJson, errorMsg));

    config.reset(new PipelineConfig(configName, std::move(configJson)));
    APSARA_TEST_TRUE(config->Parse());
    pipeline.reset(new Pipeline());
    APSARA_TEST_TRUE(pipeline->Init(std::move(*config)));
    APSARA_TEST_EQUAL(configName, pipeline->Name());
    APSARA_TEST_EQUAL(configName, pipeline->GetContext().GetConfigName());
    APSARA_TEST_EQUAL(123456789U, pipeline->GetContext().GetCreateTime());
    APSARA_TEST_EQUAL("test_project", pipeline->GetContext().GetProjectName());
    APSARA_TEST_EQUAL("test_logstore", pipeline->GetContext().GetLogstoreName());
    APSARA_TEST_EQUAL("test_region", pipeline->GetContext().GetRegion());
    APSARA_TEST_EQUAL(QueueKeyManager::GetInstance()->GetKey("test_config-flusher_sls-test_project#test_logstore"),
                      pipeline->GetContext().GetLogstoreKey());

    // without sls flusher
    configStr = R"(
        {
            "inputs": [
                {
                    "Type": "input_file",
                    "FilePaths": [
                        "/home/test.log"
                    ]
                }
            ],
            "flushers": [
                {
                    "Type": "flusher_kafka_v2"
                }
            ]
        }
    )";
    configJson.reset(new Json::Value());
    APSARA_TEST_TRUE(ParseJsonTable(configStr, *configJson, errorMsg));
    config.reset(new PipelineConfig(configName, std::move(configJson)));
    APSARA_TEST_TRUE(config->Parse());
    pipeline.reset(new Pipeline());
    APSARA_TEST_TRUE(pipeline->Init(std::move(*config)));
    APSARA_TEST_EQUAL(configName, pipeline->Name());
    APSARA_TEST_EQUAL(configName, pipeline->GetContext().GetConfigName());
    APSARA_TEST_EQUAL(0U, pipeline->GetContext().GetCreateTime());
    APSARA_TEST_EQUAL("", pipeline->GetContext().GetProjectName());
    APSARA_TEST_EQUAL("", pipeline->GetContext().GetLogstoreName());
    APSARA_TEST_EQUAL("", pipeline->GetContext().GetRegion());
#ifndef __ENTERPRISE__
    APSARA_TEST_EQUAL(QueueKeyManager::GetInstance()->GetKey("test_config-flusher_sls-"),
                      pipeline->GetContext().GetLogstoreKey());
#endif

    // extensions and extended global param
    configStr = R"(
        {
            "global": {
                "DefaultLogGroupQueueSize": 3,
                "DefaultLogQueueSize": 5
            },
            "inputs": [
                {
                    "Type": "input_file",
                    "FilePaths": [
                        "/home/test.log"
                    ],
                    "EnableContainerDiscovery": true,
                    "CollectingContainersMeta": true
                }
            ],
            "flushers": [
                {
                    "Type": "flusher_kafka_v2"
                }
            ],
            "extensions": [
                {
                    "Type": "ext_basicauth"
                }
            ]
        }
    )";
    goPipelineWithInputStr = R"(
        {
            "global" : {
                "AlwaysOnline": true,
                "EnableTimestampNanosecond": false,
                "UsingOldContentTag": false,
                "DefaultLogQueueSize" : 5,
                "DefaultLogGroupQueueSize": 3
            },
            "inputs": [
                {
                    "type": "metric_container_info/2",
                    "detail": {
                        "CollectingContainersMeta": true,
                        "LogPath": "/home",
                        "MaxDepth": 0,
                        "FilePattern": "test.log"
                    }
                }
            ],
            "extensions": [
                {
                    "type": "ext_basicauth/6",
                    "detail": {}
                }
            ]
        }
    )";
    goPipelineWithoutInputStr = R"(
        {
            "global" : {
                "EnableTimestampNanosecond": false,
                "UsingOldContentTag": false,
                "DefaultLogQueueSize" : 10,
                "DefaultLogGroupQueueSize": 3
            },
            "flushers": [
                {
                    "type": "flusher_kafka_v2/5",
                    "detail": {}
                }
            ],
            "extensions": [
                {
                    "type": "ext_basicauth/6",
                    "detail": {}
                }
            ]
        }
    )";
    configJson.reset(new Json::Value());
    APSARA_TEST_TRUE(ParseJsonTable(configStr, *configJson, errorMsg));
    APSARA_TEST_TRUE(ParseJsonTable(goPipelineWithInputStr, goPipelineWithInput, errorMsg));
    APSARA_TEST_TRUE(ParseJsonTable(goPipelineWithoutInputStr, goPipelineWithoutInput, errorMsg));
    config.reset(new PipelineConfig(configName, std::move(configJson)));
    APSARA_TEST_TRUE(config->Parse());
    pipeline.reset(new Pipeline());
    APSARA_TEST_TRUE(pipeline->Init(std::move(*config)));
    APSARA_TEST_EQUAL(goPipelineWithInput.toStyledString(), pipeline->mGoPipelineWithInput.toStyledString());
    APSARA_TEST_EQUAL(goPipelineWithoutInput.toStyledString(), pipeline->mGoPipelineWithoutInput.toStyledString());
    goPipelineWithInput.clear();
    goPipelineWithoutInput.clear();

    // router
    configStr = R"(
        {
            "createTime": 123456789,
            "inputs": [
                {
                    "Type": "input_file",
                    "FilePaths": [
                        "/home/test.log"
                    ]
                }
            ],
            "flushers": [
                {
                    "Type": "flusher_sls",
                    "Project": "test_project",
                    "Logstore": "test_logstore_1",
                    "Region": "test_region",
                    "Endpoint": "test_endpoint"
                },
                {
                    "Type": "flusher_sls",
                    "Project": "test_project",
                    "Logstore": "test_logstore_2",
                    "Region": "test_region",
                    "Endpoint": "test_endpoint",
                    "Match": {
                        "Type": "event_type",
                        "Value": "log"
                    }
                }
            ]
        }
    )";
    configJson.reset(new Json::Value());
    APSARA_TEST_TRUE(ParseJsonTable(configStr, *configJson, errorMsg));
    config.reset(new PipelineConfig(configName, std::move(configJson)));
    APSARA_TEST_TRUE(config->Parse());
    pipeline.reset(new Pipeline());
    APSARA_TEST_TRUE(pipeline->Init(std::move(*config)));
    APSARA_TEST_EQUAL(1U, pipeline->mRouter.mConditions.size());
    APSARA_TEST_EQUAL(1U, pipeline->mRouter.mAlwaysMatchedFlusherIdx.size());
}

void PipelineUnittest::OnFailedInit() const {
    unique_ptr<Json::Value> configJson;
    string configStr, errorMsg;
    unique_ptr<PipelineConfig> config;
    unique_ptr<Pipeline> pipeline;

    // invalid input
    configStr = R"(
        {
            "inputs": [
                {
                    "Type": "input_file"
                }
            ],
            "flushers": [
                {
                    "Type": "flusher_sls",
                    "Project": "test_project",
                    "Logstore": "test_logstore",
                    "Region": "test_region",
                    "Endpoint": "test_endpoint",
                    "EnableShardHash": false
                }
            ]
        }
    )";
    configJson.reset(new Json::Value());
    APSARA_TEST_TRUE(ParseJsonTable(configStr, *configJson, errorMsg));
    config.reset(new PipelineConfig(configName, std::move(configJson)));
    APSARA_TEST_TRUE(config->Parse());
    pipeline.reset(new Pipeline());
    APSARA_TEST_FALSE(pipeline->Init(std::move(*config)));

    // invalid processor
    configStr = R"(
        {
            "inputs": [
                {
                    "Type": "input_file",
                    "FilePaths": [
                        "/home/test.log"
                    ]
                }
            ],
            "processors": [
                {
                    "Type": "processor_parse_regex_native"
                }
            ],
            "flushers": [
                {
                    "Type": "flusher_sls",
                    "Project": "test_project",
                    "Logstore": "test_logstore",
                    "Region": "test_region",
                    "Endpoint": "test_endpoint",
                    "EnableShardHash": false
                }
            ]
        }
    )";
    configJson.reset(new Json::Value());
    APSARA_TEST_TRUE(ParseJsonTable(configStr, *configJson, errorMsg));
    config.reset(new PipelineConfig(configName, std::move(configJson)));
    APSARA_TEST_TRUE(config->Parse());
    pipeline.reset(new Pipeline());
    APSARA_TEST_FALSE(pipeline->Init(std::move(*config)));

    // invalid flusher
    configStr = R"(
        {
            "inputs": [
                {
                    "Type": "input_file",
                    "FilePaths": [
                        "/home/test.log"
                    ]
                }
            ],
            "flushers": [
                {
                    "Type": "flusher_sls"
                }
            ]
        }
    )";
    configJson.reset(new Json::Value());
    APSARA_TEST_TRUE(ParseJsonTable(configStr, *configJson, errorMsg));
    config.reset(new PipelineConfig(configName, std::move(configJson)));
    APSARA_TEST_TRUE(config->Parse());
    pipeline.reset(new Pipeline());
    APSARA_TEST_FALSE(pipeline->Init(std::move(*config)));

    // invalid router
    configStr = R"(
        {
            "createTime": 123456789,
            "inputs": [
                {
                    "Type": "input_file",
                    "FilePaths": [
                        "/home/test.log"
                    ]
                }
            ],
            "flushers": [
                {
                    "Type": "flusher_sls",
                    "Project": "test_project",
                    "Logstore": "test_logstore_1",
                    "Region": "test_region",
                    "Endpoint": "test_endpoint",
                    "Match": "unknown"
                }
            ]
        }
    )";
    configJson.reset(new Json::Value());
    APSARA_TEST_TRUE(ParseJsonTable(configStr, *configJson, errorMsg));
    config.reset(new PipelineConfig(configName, std::move(configJson)));
    APSARA_TEST_TRUE(config->Parse());
    pipeline.reset(new Pipeline());
    APSARA_TEST_FALSE(pipeline->Init(std::move(*config)));
}

void PipelineUnittest::OnInitVariousTopology() const {
    unique_ptr<Json::Value> configJson;
    Json::Value goPipelineWithInput, goPipelineWithoutInput;
    string configStr, goPipelineWithInputStr, goPipelineWithoutInputStr, errorMsg;
    unique_ptr<PipelineConfig> config;
    unique_ptr<Pipeline> pipeline;

    // topology 1: native -> native -> native
    configStr = R"(
        {
            "inputs": [
                {
                    "Type": "input_file",
                    "FilePaths": [
                        "/home/test.log"
                    ]
                }
            ],
            "processors": [
                {
                    "Type": "processor_parse_regex_native",
                    "SourceKey": "content",
                    "Regex": ".*",
                    "Keys": ["key"]
                }
            ],
            "flushers": [
                {
                    "Type": "flusher_sls",
                    "Project": "test_project",
                    "Logstore": "test_logstore",
                    "Region": "test_region",
                    "Endpoint": "test_endpoint"
                }
            ]
        }
    )";
    configJson.reset(new Json::Value());
    APSARA_TEST_TRUE(ParseJsonTable(configStr, *configJson, errorMsg));
    config.reset(new PipelineConfig(configName, std::move(configJson)));
    APSARA_TEST_TRUE(config->Parse());
    pipeline.reset(new Pipeline());
    APSARA_TEST_TRUE(pipeline->Init(std::move(*config)));
    APSARA_TEST_EQUAL(1U, pipeline->mInputs.size());
    APSARA_TEST_EQUAL(1U, pipeline->mProcessorLine.size());
    APSARA_TEST_EQUAL(1U, pipeline->GetFlushers().size());
    APSARA_TEST_TRUE(pipeline->mGoPipelineWithInput.isNull());
    APSARA_TEST_TRUE(pipeline->mGoPipelineWithoutInput.isNull());

    // topology 2: extended -> native -> native
    configStr = R"(
        {
            "inputs": [
                {
                    "Type": "service_docker_stdout"
                }
            ],
            "processors": [
                {
                    "Type": "processor_parse_regex_native",
                    "SourceKey": "content",
                    "Regex": ".*",
                    "Keys": ["key"]
                }
            ],
            "flushers": [
                {
                    "Type": "flusher_sls",
                    "Project": "test_project",
                    "Logstore": "test_logstore",
                    "Region": "test_region",
                    "Endpoint": "test_endpoint"
                }
            ]
        }
    )";
    configJson.reset(new Json::Value());
    APSARA_TEST_TRUE(ParseJsonTable(configStr, *configJson, errorMsg));
    config.reset(new PipelineConfig(configName, std::move(configJson)));
    APSARA_TEST_FALSE(config->Parse());

    // topology 3: (native, extended) -> native -> native
    configStr = R"(
        {
            "inputs": [
                {
                    "Type": "input_file",
                    "FilePaths": [
                        "/home/test.log"
                    ]
                },
                {
                    "Type": "service_docker_stdout"
                }
            ],
            "processors": [
                {
                    "Type": "processor_parse_regex_native",
                    "SourceKey": "content",
                    "Regex": ".*",
                    "Keys": ["key"]
                }
            ],
            "flushers": [
                {
                    "Type": "flusher_sls",
                    "Project": "test_project",
                    "Logstore": "test_logstore",
                    "Region": "test_region",
                    "Endpoint": "test_endpoint"
                }
            ]
        }
    )";
    configJson.reset(new Json::Value());
    APSARA_TEST_TRUE(ParseJsonTable(configStr, *configJson, errorMsg));
    config.reset(new PipelineConfig(configName, std::move(configJson)));
    APSARA_TEST_FALSE(config->Parse());

    // topology 4: native -> extended -> native
    configStr = R"(
        {
            "inputs": [
                {
                    "Type": "input_file",
                    "FilePaths": [
                        "/home/test.log"
                    ]
                }
            ],
            "processors": [
                {
                    "Type": "processor_regex"
                }
            ],
            "aggregators": [
                {
                    "Type": "aggregator_context"
                }
            ],
            "flushers": [
                {
                    "Type": "flusher_sls",
                    "Project": "test_project",
                    "Logstore": "test_logstore",
                    "Region": "test_region",
                    "Endpoint": "test_endpoint",
                    "EnableShardHash": false
                }
            ]
        }
    )";
    goPipelineWithoutInputStr = R"(
        {
            "global" : {
                "EnableTimestampNanosecond": false,
                "UsingOldContentTag": false,
                "DefaultLogQueueSize" : 10
            },
            "processors": [
                {
                    "type": "processor_regex/4",
                    "detail": {}
                }
            ],
            "aggregators": [
                {
                    "type": "aggregator_context/5",
                    "detail": {}
                }
            ],
            "flushers": [
                {
                    "type": "flusher_sls/6",
                    "detail": {
                        "EnableShardHash": false
                    }
                }
            ]
        }
    )";
    configJson.reset(new Json::Value());
    APSARA_TEST_TRUE(ParseJsonTable(configStr, *configJson, errorMsg));
    APSARA_TEST_TRUE(ParseJsonTable(goPipelineWithoutInputStr, goPipelineWithoutInput, errorMsg));
    config.reset(new PipelineConfig(configName, std::move(configJson)));
    APSARA_TEST_TRUE(config->Parse());
    pipeline.reset(new Pipeline());
    APSARA_TEST_TRUE(pipeline->Init(std::move(*config)));
    APSARA_TEST_EQUAL(1U, pipeline->mInputs.size());
    APSARA_TEST_EQUAL(0U, pipeline->mProcessorLine.size());
    APSARA_TEST_EQUAL(1U, pipeline->GetFlushers().size());
    APSARA_TEST_TRUE(pipeline->mGoPipelineWithInput.isNull());
    APSARA_TEST_EQUAL(goPipelineWithoutInput.toStyledString(), pipeline->mGoPipelineWithoutInput.toStyledString());
    goPipelineWithoutInput.clear();

    // topology 5: extended -> extended -> native
    configStr = R"(
        {
            "inputs": [
                {
                    "Type": "service_docker_stdout"
                }
            ],
            "processors": [
                {
                    "Type": "processor_regex"
                }
            ],
            "aggregators": [
                {
                    "Type": "aggregator_context"
                }
            ],
            "flushers": [
                {
                    "Type": "flusher_sls",
                    "Project": "test_project",
                    "Logstore": "test_logstore",
                    "Region": "test_region",
                    "Endpoint": "test_endpoint",
                    "EnableShardHash": false
                }
            ]
        }
    )";
    goPipelineWithInputStr = R"(
        {
            "global": {
                "EnableTimestampNanosecond": false,
                "UsingOldContentTag": false
            },
            "inputs": [
                {
                    "type": "service_docker_stdout/1",
                    "detail": {}
                }
            ],
            "processors": [
                {
                    "type": "processor_regex/2",
                    "detail": {}
                }
            ],
            "aggregators": [
                {
                    "type": "aggregator_context/3",
                    "detail": {}
                }
            ],
            "flushers": [
                {
                    "type": "flusher_sls/4",
                    "detail": {
                        "EnableShardHash": false
                    }
                }
            ]
        }
    )";
    configJson.reset(new Json::Value());
    APSARA_TEST_TRUE(ParseJsonTable(configStr, *configJson, errorMsg));
    APSARA_TEST_TRUE(ParseJsonTable(goPipelineWithInputStr, goPipelineWithInput, errorMsg));
    config.reset(new PipelineConfig(configName, std::move(configJson)));
    APSARA_TEST_TRUE(config->Parse());
    pipeline.reset(new Pipeline());
    APSARA_TEST_TRUE(pipeline->Init(std::move(*config)));
    APSARA_TEST_EQUAL(0U, pipeline->mInputs.size());
    APSARA_TEST_EQUAL(0U, pipeline->mProcessorLine.size());
    APSARA_TEST_EQUAL(1U, pipeline->GetFlushers().size());
    APSARA_TEST_EQUAL(goPipelineWithInput.toStyledString(), pipeline->mGoPipelineWithInput.toStyledString());
    APSARA_TEST_TRUE(pipeline->mGoPipelineWithoutInput.isNull());
    goPipelineWithInput.clear();

    // topology 6: (native, extended) -> extended -> native
    configStr = R"(
        {
            "inputs": [
                {
                    "Type": "input_file",
                    "FilePaths": [
                        "/home/test.log"
                    ]
                },
                {
                    "Type": "service_docker_stdout"
                }
            ],
            "processors": [
                {
                    "Type": "processor_regex"
                }
            ],
            "aggregators": [
                {
                    "Type": "aggregator_context"
                }
            ],
            "flushers": [
                {
                    "Type": "flusher_sls",
                    "Project": "test_project",
                    "Logstore": "test_logstore",
                    "Region": "test_region",
                    "Endpoint": "test_endpoint",
                    "EnableShardHash": false
                }
            ]
        }
    )";
    configJson.reset(new Json::Value());
    APSARA_TEST_TRUE(ParseJsonTable(configStr, *configJson, errorMsg));
    config.reset(new PipelineConfig(configName, std::move(configJson)));
    APSARA_TEST_FALSE(config->Parse());

    // topology 7: native -> (native -> extended) -> native
    configStr = R"(
        {
            "inputs": [
                {
                    "Type": "input_file",
                    "FilePaths": [
                        "/home/test.log"
                    ]
                }
            ],
            "processors": [
                {
                    "Type": "processor_parse_regex_native",
                    "SourceKey": "content",
                    "Regex": ".*",
                    "Keys": ["key"]
                },
                {
                    "Type": "processor_regex"
                }
            ],
            "aggregators": [
                {
                    "Type": "aggregator_context"
                }
            ],
            "flushers": [
                {
                    "Type": "flusher_sls",
                    "Project": "test_project",
                    "Logstore": "test_logstore",
                    "Region": "test_region",
                    "Endpoint": "test_endpoint",
                    "EnableShardHash": false
                }
            ]
        }
    )";
    goPipelineWithoutInputStr = R"(
        {
            "global" : {
                "EnableTimestampNanosecond": false,
                "UsingOldContentTag": false,
                "DefaultLogQueueSize" : 10
            },
            "processors": [
                {
                    "type": "processor_regex/5",
                    "detail": {}
                }
            ],
            "aggregators": [
                {
                    "type": "aggregator_context/6",
                    "detail": {}
                }
            ],
            "flushers": [
                {
                    "type": "flusher_sls/7",
                    "detail": {
                        "EnableShardHash": false
                    }
                }
            ]
        }
    )";
    configJson.reset(new Json::Value());
    APSARA_TEST_TRUE(ParseJsonTable(configStr, *configJson, errorMsg));
    APSARA_TEST_TRUE(ParseJsonTable(goPipelineWithoutInputStr, goPipelineWithoutInput, errorMsg));
    config.reset(new PipelineConfig(configName, std::move(configJson)));
    APSARA_TEST_TRUE(config->Parse());
    pipeline.reset(new Pipeline());
    APSARA_TEST_TRUE(pipeline->Init(std::move(*config)));
    APSARA_TEST_EQUAL(1U, pipeline->mInputs.size());
    APSARA_TEST_EQUAL(1U, pipeline->mProcessorLine.size());
    APSARA_TEST_EQUAL(1U, pipeline->GetFlushers().size());
    APSARA_TEST_TRUE(pipeline->mGoPipelineWithInput.isNull());
    APSARA_TEST_EQUAL(goPipelineWithoutInput.toStyledString(), pipeline->mGoPipelineWithoutInput.toStyledString());
    goPipelineWithoutInput.clear();

    // topology 8: extended -> (native -> extended) -> native
    configStr = R"(
        {
            "inputs": [
                {
                    "Type": "service_docker_stdout"
                }
            ],
            "processors": [
                {
                    "Type": "processor_parse_regex_native",
                    "SourceKey": "content",
                    "Regex": ".*",
                    "Keys": ["key"]
                },
                {
                    "Type": "processor_regex"
                }
            ],
            "aggregators": [
                {
                    "Type": "aggregator_context"
                }
            ],
            "flushers": [
                {
                    "Type": "flusher_sls",
                    "Project": "test_project",
                    "Logstore": "test_logstore",
                    "Region": "test_region",
                    "Endpoint": "test_endpoint",
                    "EnableShardHash": false
                }
            ]
        }
    )";
    configJson.reset(new Json::Value());
    APSARA_TEST_TRUE(ParseJsonTable(configStr, *configJson, errorMsg));
    config.reset(new PipelineConfig(configName, std::move(configJson)));
    APSARA_TEST_FALSE(config->Parse());

    // topology 9: (native, extended) -> (native -> extended) -> native
    configStr = R"(
        {
            "inputs": [
                {
                    "Type": "input_file",
                    "FilePaths": [
                        "/home/test.log"
                    ]
                },
                {
                    "Type": "service_docker_stdout"
                }
            ],
            "processors": [
                {
                    "Type": "processor_parse_regex_native",
                    "SourceKey": "content",
                    "Regex": ".*",
                    "Keys": ["key"]
                },
                {
                    "Type": "processor_regex"
                }
            ],
            "aggregators": [
                {
                    "Type": "aggregator_context"
                }
            ],
            "flushers": [
                {
                    "Type": "flusher_sls",
                    "Project": "test_project",
                    "Logstore": "test_logstore",
                    "Region": "test_region",
                    "Endpoint": "test_endpoint",
                    "EnableShardHash": false
                }
            ]
        }
    )";
    configJson.reset(new Json::Value());
    APSARA_TEST_TRUE(ParseJsonTable(configStr, *configJson, errorMsg));
    config.reset(new PipelineConfig(configName, std::move(configJson)));
    APSARA_TEST_FALSE(config->Parse());

    // topology 10: native -> none -> native
    configStr = R"(
        {
            "inputs": [
                {
                    "Type": "input_file",
                    "FilePaths": [
                        "/home/test.log"
                    ]
                }
            ],
            "flushers": [
                {
                    "Type": "flusher_sls",
                    "Project": "test_project",
                    "Logstore": "test_logstore",
                    "Region": "test_region",
                    "Endpoint": "test_endpoint"
                }
            ]
        }
    )";
    configJson.reset(new Json::Value());
    APSARA_TEST_TRUE(ParseJsonTable(configStr, *configJson, errorMsg));
    config.reset(new PipelineConfig(configName, std::move(configJson)));
    APSARA_TEST_TRUE(config->Parse());
    pipeline.reset(new Pipeline());
    APSARA_TEST_TRUE(pipeline->Init(std::move(*config)));
    APSARA_TEST_EQUAL(1U, pipeline->mInputs.size());
    APSARA_TEST_EQUAL(0U, pipeline->mProcessorLine.size());
    APSARA_TEST_EQUAL(1U, pipeline->GetFlushers().size());
    APSARA_TEST_TRUE(pipeline->mGoPipelineWithInput.isNull());
    APSARA_TEST_TRUE(pipeline->mGoPipelineWithoutInput.isNull());

    // topology 11: extended -> none -> native (future changes maybe applied)
    configStr = R"(
        {
            "inputs": [
                {
                    "Type": "service_docker_stdout"
                }
            ],
            "aggregators": [
                {
                    "Type": "aggregator_context"
                }
            ],
            "flushers": [
                {
                    "Type": "flusher_sls",
                    "Project": "test_project",
                    "Logstore": "test_logstore",
                    "Region": "test_region",
                    "Endpoint": "test_endpoint",
                    "EnableShardHash": false
                }
            ]
        }
    )";
    goPipelineWithInputStr = R"(
        {
            "global": {
                "EnableTimestampNanosecond": false,
                "UsingOldContentTag": false
            },
            "inputs": [
                {
                    "type": "service_docker_stdout/1",
                    "detail": {}
                }
            ],
            "aggregators": [
                {
                    "type": "aggregator_context/2",
                    "detail": {}
                }
            ],
            "flushers": [
                {
                    "type": "flusher_sls/3",
                    "detail": {
                        "EnableShardHash": false
                    }
                }
            ]
        }
    )";
    configJson.reset(new Json::Value());
    APSARA_TEST_TRUE(ParseJsonTable(configStr, *configJson, errorMsg));
    APSARA_TEST_TRUE(ParseJsonTable(goPipelineWithInputStr, goPipelineWithInput, errorMsg));
    config.reset(new PipelineConfig(configName, std::move(configJson)));
    APSARA_TEST_TRUE(config->Parse());
    pipeline.reset(new Pipeline());
    APSARA_TEST_TRUE(pipeline->Init(std::move(*config)));
    APSARA_TEST_EQUAL(0U, pipeline->mInputs.size());
    APSARA_TEST_EQUAL(0U, pipeline->mProcessorLine.size());
    APSARA_TEST_EQUAL(1U, pipeline->GetFlushers().size());
    APSARA_TEST_EQUAL(goPipelineWithInput.toStyledString(), pipeline->mGoPipelineWithInput.toStyledString());
    APSARA_TEST_TRUE(pipeline->mGoPipelineWithoutInput.isNull());
    goPipelineWithInput.clear();

    // topology 12: (native, extended) -> none -> native
    configStr = R"(
        {
            "inputs": [
                {
                    "Type": "input_file",
                    "FilePaths": [
                        "/home/test.log"
                    ]
                },
                {
                    "Type": "service_docker_stdout"
                }
            ],
            "aggregators": [
                {
                    "Type": "aggregator_context"
                }
            ],
            "flushers": [
                {
                    "Type": "flusher_sls",
                    "Project": "test_project",
                    "Logstore": "test_logstore",
                    "Region": "test_region",
                    "Endpoint": "test_endpoint",
                    "EnableShardHash": false
                }
            ]
        }
    )";
    configJson.reset(new Json::Value());
    APSARA_TEST_TRUE(ParseJsonTable(configStr, *configJson, errorMsg));
    config.reset(new PipelineConfig(configName, std::move(configJson)));
    APSARA_TEST_FALSE(config->Parse());

    // topology 13: native -> native -> extended
    configStr = R"(
        {
            "inputs": [
                {
                    "Type": "input_file",
                    "FilePaths": [
                        "/home/test.log"
                    ]
                }
            ],
            "processors": [
                {
                    "Type": "processor_parse_regex_native",
                    "SourceKey": "content",
                    "Regex": ".*",
                    "Keys": ["key"]
                }
            ],
            "aggregators": [
                {
                    "Type": "aggregator_context"
                }
            ],
            "flushers": [
                {
                    "Type": "flusher_kafka_v2"
                }
            ]
        }
    )";
    goPipelineWithoutInputStr = R"(
        {
            "global" : {
                "EnableTimestampNanosecond": false,
                "UsingOldContentTag": false,
                "DefaultLogQueueSize" : 10
            },
            "aggregators": [
                {
                    "type": "aggregator_context/5",
                    "detail": {}
                }
            ],
            "flushers": [
                {
                    "type": "flusher_kafka_v2/6",
                    "detail": {}
                }
            ]
        }
    )";
    configJson.reset(new Json::Value());
    APSARA_TEST_TRUE(ParseJsonTable(configStr, *configJson, errorMsg));
    APSARA_TEST_TRUE(ParseJsonTable(goPipelineWithoutInputStr, goPipelineWithoutInput, errorMsg));
    config.reset(new PipelineConfig(configName, std::move(configJson)));
    APSARA_TEST_TRUE(config->Parse());
    pipeline.reset(new Pipeline());
    APSARA_TEST_TRUE(pipeline->Init(std::move(*config)));
    APSARA_TEST_EQUAL(1U, pipeline->mInputs.size());
    APSARA_TEST_EQUAL(1U, pipeline->mProcessorLine.size());
    APSARA_TEST_EQUAL(0U, pipeline->GetFlushers().size());
    APSARA_TEST_TRUE(pipeline->mGoPipelineWithInput.isNull());
    APSARA_TEST_EQUAL(goPipelineWithoutInput.toStyledString(), pipeline->mGoPipelineWithoutInput.toStyledString());
    goPipelineWithoutInput.clear();

    // topology 14: extended -> native -> extended
    configStr = R"(
        {
            "inputs": [
                {
                    "Type": "service_docker_stdout"
                }
            ],
            "processors": [
                {
                    "Type": "processor_parse_regex_native",
                    "SourceKey": "content",
                    "Regex": ".*",
                    "Keys": ["key"]
                }
            ],
            "aggregators": [
                {
                    "Type": "aggregator_context"
                }
            ],
            "flushers": [
                {
                    "Type": "flusher_kafka_v2"
                }
            ]
        }
    )";
    configJson.reset(new Json::Value());
    APSARA_TEST_TRUE(ParseJsonTable(configStr, *configJson, errorMsg));
    config.reset(new PipelineConfig(configName, std::move(configJson)));
    APSARA_TEST_FALSE(config->Parse());

    // topology 15: (native, extended) -> native -> extended
    configStr = R"(
        {
            "inputs": [
                {
                    "Type": "input_file",
                    "FilePaths": [
                        "/home/test.log"
                    ]
                },
                {
                    "Type": "service_docker_stdout"
                }
            ],
            "processors": [
                {
                    "Type": "processor_parse_regex_native",
                    "SourceKey": "content",
                    "Regex": ".*",
                    "Keys": ["key"]
                }
            ],
            "aggregators": [
                {
                    "Type": "aggregator_context"
                }
            ],
            "flushers": [
                {
                    "Type": "flusher_kafka_v2"
                }
            ]
        }
    )";
    configJson.reset(new Json::Value());
    APSARA_TEST_TRUE(ParseJsonTable(configStr, *configJson, errorMsg));
    config.reset(new PipelineConfig(configName, std::move(configJson)));
    APSARA_TEST_FALSE(config->Parse());

    // topology 16: native -> extended -> extended
    configStr = R"(
        {
            "inputs": [
                {
                    "Type": "input_file",
                    "FilePaths": [
                        "/home/test.log"
                    ]
                }
            ],
            "processors": [
                {
                    "Type": "processor_regex"
                }
            ],
            "aggregators": [
                {
                    "Type": "aggregator_context"
                }
            ],
            "flushers": [
                {
                    "Type": "flusher_kafka_v2"
                }
            ]
        }
    )";
    goPipelineWithoutInputStr = R"(
        {
            "global" : {
                "EnableTimestampNanosecond": false,
                "UsingOldContentTag": false,
                "DefaultLogQueueSize" : 10
            },
            "processors": [
                {
                    "type": "processor_regex/4",
                    "detail": {}
                }
            ],
            "aggregators": [
                {
                    "type": "aggregator_context/5",
                    "detail": {}
                }
            ],
            "flushers": [
                {
                    "type": "flusher_kafka_v2/6",
                    "detail": {}
                }
            ]
        }
    )";
    configJson.reset(new Json::Value());
    APSARA_TEST_TRUE(ParseJsonTable(configStr, *configJson, errorMsg));
    APSARA_TEST_TRUE(ParseJsonTable(goPipelineWithoutInputStr, goPipelineWithoutInput, errorMsg));
    config.reset(new PipelineConfig(configName, std::move(configJson)));
    APSARA_TEST_TRUE(config->Parse());
    pipeline.reset(new Pipeline());
    APSARA_TEST_TRUE(pipeline->Init(std::move(*config)));
    APSARA_TEST_EQUAL(1U, pipeline->mInputs.size());
    APSARA_TEST_EQUAL(0U, pipeline->mProcessorLine.size());
    APSARA_TEST_EQUAL(0U, pipeline->GetFlushers().size());
    APSARA_TEST_TRUE(pipeline->mGoPipelineWithInput.isNull());
    APSARA_TEST_EQUAL(goPipelineWithoutInput.toStyledString(), pipeline->mGoPipelineWithoutInput.toStyledString());
    goPipelineWithoutInput.clear();

    // topology 17: extended -> extended -> extended
    configStr = R"(
        {
            "inputs": [
                {
                    "Type": "service_docker_stdout"
                }
            ],
            "processors": [
                {
                    "Type": "processor_regex"
                }
            ],
            "aggregators": [
                {
                    "Type": "aggregator_context"
                }
            ],
            "flushers": [
                {
                    "Type": "flusher_kafka_v2"
                }
            ]
        }
    )";
    goPipelineWithInputStr = R"(
        {
            "global": {
                "EnableTimestampNanosecond": false,
                "UsingOldContentTag": false
            },
            "inputs": [
                {
                    "type": "service_docker_stdout/1",
                    "detail": {}
                }
            ],
            "processors": [
                {
                    "type": "processor_regex/2",
                    "detail": {}
                }
            ],
            "aggregators": [
                {
                    "type": "aggregator_context/3",
                    "detail": {}
                }
            ],
            "flushers": [
                {
                    "type": "flusher_kafka_v2/4",
                    "detail": {}
                }
            ]
        }
    )";
    configJson.reset(new Json::Value());
    APSARA_TEST_TRUE(ParseJsonTable(configStr, *configJson, errorMsg));
    APSARA_TEST_TRUE(ParseJsonTable(goPipelineWithInputStr, goPipelineWithInput, errorMsg));
    config.reset(new PipelineConfig(configName, std::move(configJson)));
    APSARA_TEST_TRUE(config->Parse());
    pipeline.reset(new Pipeline());
    APSARA_TEST_TRUE(pipeline->Init(std::move(*config)));
    APSARA_TEST_EQUAL(0U, pipeline->mInputs.size());
    APSARA_TEST_EQUAL(0U, pipeline->mProcessorLine.size());
    APSARA_TEST_EQUAL(0U, pipeline->GetFlushers().size());
    APSARA_TEST_EQUAL(goPipelineWithInput.toStyledString(), pipeline->mGoPipelineWithInput.toStyledString());
    APSARA_TEST_TRUE(pipeline->mGoPipelineWithoutInput.isNull());
    goPipelineWithInput.clear();

    // topology 18: (native, extended) -> extended -> extended
    configStr = R"(
        {
            "inputs": [
                {
                    "Type": "input_file",
                    "FilePaths": [
                        "/home/test.log"
                    ]
                },
                {
                    "Type": "service_docker_stdout"
                }
            ],
            "processors": [
                {
                    "Type": "processor_regex"
                }
            ],
            "aggregators": [
                {
                    "Type": "aggregator_context"
                }
            ],
            "flushers": [
                {
                    "Type": "flusher_kafka_v2"
                }
            ]
        }
    )";
    configJson.reset(new Json::Value());
    APSARA_TEST_TRUE(ParseJsonTable(configStr, *configJson, errorMsg));
    config.reset(new PipelineConfig(configName, std::move(configJson)));
    APSARA_TEST_FALSE(config->Parse());

    // topology 19: native -> (native -> extended) -> extended
    configStr = R"(
        {
            "inputs": [
                {
                    "Type": "input_file",
                    "FilePaths": [
                        "/home/test.log"
                    ]
                }
            ],
            "processors": [
                {
                    "Type": "processor_parse_regex_native",
                    "SourceKey": "content",
                    "Regex": ".*",
                    "Keys": ["key"]
                },
                {
                    "Type": "processor_regex"
                }
            ],
            "aggregators": [
                {
                    "Type": "aggregator_context"
                }
            ],
            "flushers": [
                {
                    "Type": "flusher_kafka_v2"
                }
            ]
        }
    )";
    goPipelineWithoutInputStr = R"(
        {
            "global" : {
                "EnableTimestampNanosecond": false,
                "UsingOldContentTag": false,
                "DefaultLogQueueSize" : 10
            },
            "processors": [
                {
                    "type": "processor_regex/5",
                    "detail": {}
                }
            ],
            "aggregators": [
                {
                    "type": "aggregator_context/6",
                    "detail": {}
                }
            ],
            "flushers": [
                {
                    "type": "flusher_kafka_v2/7",
                    "detail": {}
                }
            ]
        }
    )";
    configJson.reset(new Json::Value());
    APSARA_TEST_TRUE(ParseJsonTable(configStr, *configJson, errorMsg));
    APSARA_TEST_TRUE(ParseJsonTable(goPipelineWithoutInputStr, goPipelineWithoutInput, errorMsg));
    config.reset(new PipelineConfig(configName, std::move(configJson)));
    APSARA_TEST_TRUE(config->Parse());
    pipeline.reset(new Pipeline());
    APSARA_TEST_TRUE(pipeline->Init(std::move(*config)));
    APSARA_TEST_EQUAL(1U, pipeline->mInputs.size());
    APSARA_TEST_EQUAL(1U, pipeline->mProcessorLine.size());
    APSARA_TEST_EQUAL(0U, pipeline->GetFlushers().size());
    APSARA_TEST_TRUE(pipeline->mGoPipelineWithInput.isNull());
    APSARA_TEST_EQUAL(goPipelineWithoutInput.toStyledString(), pipeline->mGoPipelineWithoutInput.toStyledString());
    goPipelineWithoutInput.clear();

    // topology 20: extended -> (native -> extended) -> extended
    configStr = R"(
        {
            "inputs": [
                {
                    "Type": "service_docker_stdout"
                }
            ],
            "processors": [
                {
                    "Type": "processor_parse_regex_native",
                    "SourceKey": "content",
                    "Regex": ".*",
                    "Keys": ["key"]
                },
                {
                    "Type": "processor_regex"
                }
            ],
            "aggregators": [
                {
                    "Type": "aggregator_context"
                }
            ],
            "flushers": [
                {
                    "Type": "flusher_kafka_v2"
                }
            ]
        }
    )";
    configJson.reset(new Json::Value());
    APSARA_TEST_TRUE(ParseJsonTable(configStr, *configJson, errorMsg));
    config.reset(new PipelineConfig(configName, std::move(configJson)));
    APSARA_TEST_FALSE(config->Parse());

    // topology 21: (native, extended) -> (native -> extended) -> extended
    configStr = R"(
        {
            "inputs": [
                {
                    "Type": "input_file",
                    "FilePaths": [
                        "/home/test.log"
                    ]
                },
                {
                    "Type": "service_docker_stdout"
                }
            ],
            "processors": [
                {
                    "Type": "processor_parse_regex_native",
                    "SourceKey": "content",
                    "Regex": ".*",
                    "Keys": ["key"]
                },
                {
                    "Type": "processor_regex"
                }
            ],
            "aggregators": [
                {
                    "Type": "aggregator_context"
                }
            ],
            "flushers": [
                {
                    "Type": "flusher_kafka_v2"
                }
            ]
        }
    )";
    configJson.reset(new Json::Value());
    APSARA_TEST_TRUE(ParseJsonTable(configStr, *configJson, errorMsg));
    config.reset(new PipelineConfig(configName, std::move(configJson)));
    APSARA_TEST_FALSE(config->Parse());

    // topology 22: native -> none -> extended
    configStr = R"(
        {
            "inputs": [
                {
                    "Type": "input_file",
                    "FilePaths": [
                        "/home/test.log"
                    ]
                }
            ],
            "aggregators": [
                {
                    "Type": "aggregator_context"
                }
            ],
            "flushers": [
                {
                    "Type": "flusher_kafka_v2"
                }
            ]
        }
    )";
    goPipelineWithoutInputStr = R"(
        {
            "global" : {
                "EnableTimestampNanosecond": false,
                "UsingOldContentTag": false,
                "DefaultLogQueueSize" : 10
            },
            "aggregators": [
                {
                    "type": "aggregator_context/4",
                    "detail": {}
                }
            ],
            "flushers": [
                {
                    "type": "flusher_kafka_v2/5",
                    "detail": {}
                }
            ]
        }
    )";
    configJson.reset(new Json::Value());
    APSARA_TEST_TRUE(ParseJsonTable(configStr, *configJson, errorMsg));
    APSARA_TEST_TRUE(ParseJsonTable(goPipelineWithoutInputStr, goPipelineWithoutInput, errorMsg));
    config.reset(new PipelineConfig(configName, std::move(configJson)));
    APSARA_TEST_TRUE(config->Parse());
    pipeline.reset(new Pipeline());
    APSARA_TEST_TRUE(pipeline->Init(std::move(*config)));
    APSARA_TEST_EQUAL(1U, pipeline->mInputs.size());
    APSARA_TEST_EQUAL(0U, pipeline->mProcessorLine.size());
    APSARA_TEST_EQUAL(0U, pipeline->GetFlushers().size());
    APSARA_TEST_TRUE(pipeline->mGoPipelineWithInput.isNull());
    APSARA_TEST_EQUAL(goPipelineWithoutInput.toStyledString(), pipeline->mGoPipelineWithoutInput.toStyledString());
    goPipelineWithoutInput.clear();

    // topology 23: extended -> none -> extended
    configStr = R"(
        {
            "inputs": [
                {
                    "Type": "service_docker_stdout"
                }
            ],
            "aggregators": [
                {
                    "Type": "aggregator_context"
                }
            ],
            "flushers": [
                {
                    "Type": "flusher_kafka_v2"
                }
            ]
        }
    )";
    goPipelineWithInputStr = R"(
        {
            "global": {
                "EnableTimestampNanosecond": false,
                "UsingOldContentTag": false
            },
            "inputs": [
                {
                    "type": "service_docker_stdout/1",
                    "detail": {}
                }
            ],
            "aggregators": [
                {
                    "type": "aggregator_context/2",
                    "detail": {}
                }
            ],
            "flushers": [
                {
                    "type": "flusher_kafka_v2/3",
                    "detail": {}
                }
            ]
        }
    )";
    configJson.reset(new Json::Value());
    APSARA_TEST_TRUE(ParseJsonTable(configStr, *configJson, errorMsg));
    APSARA_TEST_TRUE(ParseJsonTable(goPipelineWithInputStr, goPipelineWithInput, errorMsg));
    config.reset(new PipelineConfig(configName, std::move(configJson)));
    APSARA_TEST_TRUE(config->Parse());
    pipeline.reset(new Pipeline());
    APSARA_TEST_TRUE(pipeline->Init(std::move(*config)));
    APSARA_TEST_EQUAL(0U, pipeline->mInputs.size());
    APSARA_TEST_EQUAL(0U, pipeline->mProcessorLine.size());
    APSARA_TEST_EQUAL(0U, pipeline->GetFlushers().size());
    APSARA_TEST_EQUAL(goPipelineWithInput.toStyledString(), pipeline->mGoPipelineWithInput.toStyledString());
    APSARA_TEST_TRUE(pipeline->mGoPipelineWithoutInput.isNull());
    goPipelineWithInput.clear();

    // topology 24: (native, extended) -> none -> extended
    configStr = R"(
        {
            "inputs": [
                {
                    "Type": "input_file",
                    "FilePaths": [
                        "/home/test.log"
                    ]
                },
                {
                    "Type": "service_docker_stdout"
                }
            ],
            "aggregators": [
                {
                    "Type": "aggregator_context"
                }
            ],
            "flushers": [
                {
                    "Type": "flusher_kafka_v2"
                }
            ]
        }
    )";
    configJson.reset(new Json::Value());
    APSARA_TEST_TRUE(ParseJsonTable(configStr, *configJson, errorMsg));
    config.reset(new PipelineConfig(configName, std::move(configJson)));
    APSARA_TEST_FALSE(config->Parse());

    // topology 25: native -> native -> (native, extended) (future changes maybe applied)
    configStr = R"(
        {
            "inputs": [
                {
                    "Type": "input_file",
                    "FilePaths": [
                        "/home/test.log"
                    ]
                }
            ],
            "processors": [
                {
                    "Type": "processor_parse_regex_native",
                    "SourceKey": "content",
                    "Regex": ".*",
                    "Keys": ["key"]
                }
            ],
            "aggregators": [
                {
                    "Type": "aggregator_context"
                }
            ],
            "flushers": [
                {
                    "Type": "flusher_sls",
                    "Project": "test_project",
                    "Logstore": "test_logstore",
                    "Region": "test_region",
                    "Endpoint": "test_endpoint",
                    "EnableShardHash": false
                },
                {
                    "Type": "flusher_kafka_v2"
                }
            ]
        }
    )";
    goPipelineWithoutInputStr = R"(
        {
            "global" : {
                "EnableTimestampNanosecond": false,
                "UsingOldContentTag": false,
                "DefaultLogQueueSize" : 10
            },
            "aggregators": [
                {
                    "type": "aggregator_context/5",
                    "detail": {}
                }
            ],
            "flushers": [
                {
                    "type": "flusher_sls/6",
                    "detail": {
                        "EnableShardHash": false
                    }
                },
                {
                    "type": "flusher_kafka_v2/7",
                    "detail": {}
                }
            ]
        }
    )";
    configJson.reset(new Json::Value());
    APSARA_TEST_TRUE(ParseJsonTable(configStr, *configJson, errorMsg));
    APSARA_TEST_TRUE(ParseJsonTable(goPipelineWithoutInputStr, goPipelineWithoutInput, errorMsg));
    config.reset(new PipelineConfig(configName, std::move(configJson)));
    APSARA_TEST_TRUE(config->Parse());
    pipeline.reset(new Pipeline());
    APSARA_TEST_TRUE(pipeline->Init(std::move(*config)));
    APSARA_TEST_EQUAL(1U, pipeline->mInputs.size());
    APSARA_TEST_EQUAL(1U, pipeline->mProcessorLine.size());
    APSARA_TEST_EQUAL(1U, pipeline->GetFlushers().size());
    APSARA_TEST_TRUE(pipeline->mGoPipelineWithInput.isNull());
    APSARA_TEST_EQUAL(goPipelineWithoutInput.toStyledString(), pipeline->mGoPipelineWithoutInput.toStyledString());
    goPipelineWithoutInput.clear();

    // topology 26: extended -> native -> (native, extended)
    configStr = R"(
        {
            "inputs": [
                {
                    "Type": "service_docker_stdout"
                }
            ],
            "processors": [
                {
                    "Type": "processor_parse_regex_native",
                    "SourceKey": "content",
                    "Regex": ".*",
                    "Keys": ["key"]
                }
            ],
            "aggregators": [
                {
                    "Type": "aggregator_context"
                }
            ],
            "flushers": [
                {
                    "Type": "flusher_sls",
                    "Project": "test_project",
                    "Logstore": "test_logstore",
                    "Region": "test_region",
                    "Endpoint": "test_endpoint",
                    "EnableShardHash": false
                },
                {
                    "Type": "flusher_kafka_v2"
                }
            ]
        }
    )";
    configJson.reset(new Json::Value());
    APSARA_TEST_TRUE(ParseJsonTable(configStr, *configJson, errorMsg));
    config.reset(new PipelineConfig(configName, std::move(configJson)));
    APSARA_TEST_FALSE(config->Parse());

    // topology 27: (native, extended) -> native -> (native, extended)
    configStr = R"(
        {
            "inputs": [
                {
                    "Type": "input_file",
                    "FilePaths": [
                        "/home/test.log"
                    ]
                },
                {
                    "Type": "service_docker_stdout"
                }
            ],
            "processors": [
                {
                    "Type": "processor_parse_regex_native",
                    "SourceKey": "content",
                    "Regex": ".*",
                    "Keys": ["key"]
                }
            ],
            "aggregators": [
                {
                    "Type": "aggregator_context"
                }
            ],
            "flushers": [
                {
                    "Type": "flusher_sls",
                    "Project": "test_project",
                    "Logstore": "test_logstore",
                    "Region": "test_region",
                    "Endpoint": "test_endpoint",
                    "EnableShardHash": false
                },
                {
                    "Type": "flusher_kafka_v2"
                }
            ]
        }
    )";
    configJson.reset(new Json::Value());
    APSARA_TEST_TRUE(ParseJsonTable(configStr, *configJson, errorMsg));
    config.reset(new PipelineConfig(configName, std::move(configJson)));
    APSARA_TEST_FALSE(config->Parse());

    // topology 28: native -> extended -> (native, extended)
    configStr = R"(
        {
            "inputs": [
                {
                    "Type": "input_file",
                    "FilePaths": [
                        "/home/test.log"
                    ]
                }
            ],
            "processors": [
                {
                    "Type": "processor_regex"
                }
            ],
            "aggregators": [
                {
                    "Type": "aggregator_context"
                }
            ],
            "flushers": [
                {
                    "Type": "flusher_sls",
                    "Project": "test_project",
                    "Logstore": "test_logstore",
                    "Region": "test_region",
                    "Endpoint": "test_endpoint",
                    "EnableShardHash": false
                },
                {
                    "Type": "flusher_kafka_v2"
                }
            ]
        }
    )";
    goPipelineWithoutInputStr = R"(
        {
            "global" : {
                "EnableTimestampNanosecond": false,
                "UsingOldContentTag": false,
                "DefaultLogQueueSize" : 10
            },
            "processors": [
                {
                    "type": "processor_regex/4",
                    "detail": {}
                }
            ],
            "aggregators": [
                {
                    "type": "aggregator_context/5",
                    "detail": {}
                }
            ],
            "flushers": [
                {
                    "type": "flusher_sls/6",
                    "detail": {
                        "EnableShardHash": false
                    }
                },
                {
                    "type": "flusher_kafka_v2/7",
                    "detail": {}
                }
            ]
        }
    )";
    configJson.reset(new Json::Value());
    APSARA_TEST_TRUE(ParseJsonTable(configStr, *configJson, errorMsg));
    APSARA_TEST_TRUE(ParseJsonTable(goPipelineWithoutInputStr, goPipelineWithoutInput, errorMsg));
    config.reset(new PipelineConfig(configName, std::move(configJson)));
    APSARA_TEST_TRUE(config->Parse());
    pipeline.reset(new Pipeline());
    APSARA_TEST_TRUE(pipeline->Init(std::move(*config)));
    APSARA_TEST_EQUAL(1U, pipeline->mInputs.size());
    APSARA_TEST_EQUAL(0U, pipeline->mProcessorLine.size());
    APSARA_TEST_EQUAL(1U, pipeline->GetFlushers().size());
    APSARA_TEST_TRUE(pipeline->mGoPipelineWithInput.isNull());
    APSARA_TEST_EQUAL(goPipelineWithoutInput.toStyledString(), pipeline->mGoPipelineWithoutInput.toStyledString());
    goPipelineWithoutInput.clear();

    // topology 29: extended -> extended -> (native, extended)
    configStr = R"(
        {
            "inputs": [
                {
                    "Type": "service_docker_stdout"
                }
            ],
            "processors": [
                {
                    "Type": "processor_regex"
                }
            ],
            "aggregators": [
                {
                    "Type": "aggregator_context"
                }
            ],
            "flushers": [
                {
                    "Type": "flusher_sls",
                    "Project": "test_project",
                    "Logstore": "test_logstore",
                    "Region": "test_region",
                    "Endpoint": "test_endpoint",
                    "EnableShardHash": false
                },
                {
                    "Type": "flusher_kafka_v2"
                }
            ]
        }
    )";
    goPipelineWithInputStr = R"(
        {
            "global": {
                "EnableTimestampNanosecond": false,
                "UsingOldContentTag": false
            },
            "inputs": [
                {
                    "type": "service_docker_stdout/1",
                    "detail": {}
                }
            ],
            "processors": [
                {
                    "type": "processor_regex/2",
                    "detail": {}
                }
            ],
            "aggregators": [
                {
                    "type": "aggregator_context/3",
                    "detail": {}
                }
            ],
            "flushers": [
                {
                    "type": "flusher_sls/4",
                    "detail": {
                        "EnableShardHash": false
                    }
                },
                {
                    "type": "flusher_kafka_v2/5",
                    "detail": {}
                }
            ]
        }
    )";
    configJson.reset(new Json::Value());
    APSARA_TEST_TRUE(ParseJsonTable(configStr, *configJson, errorMsg));
    APSARA_TEST_TRUE(ParseJsonTable(goPipelineWithInputStr, goPipelineWithInput, errorMsg));
    config.reset(new PipelineConfig(configName, std::move(configJson)));
    APSARA_TEST_TRUE(config->Parse());
    pipeline.reset(new Pipeline());
    APSARA_TEST_TRUE(pipeline->Init(std::move(*config)));
    APSARA_TEST_EQUAL(0U, pipeline->mInputs.size());
    APSARA_TEST_EQUAL(0U, pipeline->mProcessorLine.size());
    APSARA_TEST_EQUAL(1U, pipeline->GetFlushers().size());
    APSARA_TEST_EQUAL(goPipelineWithInput.toStyledString(), pipeline->mGoPipelineWithInput.toStyledString());
    APSARA_TEST_TRUE(pipeline->mGoPipelineWithoutInput.isNull());
    goPipelineWithInput.clear();

    // topology 30: (native, extended) -> extended -> (native, extended)
    configStr = R"(
        {
            "inputs": [
                {
                    "Type": "input_file",
                    "FilePaths": [
                        "/home/test.log"
                    ]
                },
                {
                    "Type": "service_docker_stdout"
                }
            ],
            "processors": [
                {
                    "Type": "processor_regex"
                }
            ],
            "aggregators": [
                {
                    "Type": "aggregator_context"
                }
            ],
            "flushers": [
                {
                    "Type": "flusher_sls",
                    "Project": "test_project",
                    "Logstore": "test_logstore",
                    "Region": "test_region",
                    "Endpoint": "test_endpoint",
                    "EnableShardHash": false
                },
                {
                    "Type": "flusher_kafka_v2"
                }
            ]
        }
    )";
    configJson.reset(new Json::Value());
    APSARA_TEST_TRUE(ParseJsonTable(configStr, *configJson, errorMsg));
    config.reset(new PipelineConfig(configName, std::move(configJson)));
    APSARA_TEST_FALSE(config->Parse());

    // topology 31: native -> (native -> extended) -> (native, extended)
    configStr = R"(
        {
            "inputs": [
                {
                    "Type": "input_file",
                    "FilePaths": [
                        "/home/test.log"
                    ]
                }
            ],
            "processors": [
                {
                    "Type": "processor_parse_regex_native",
                    "SourceKey": "content",
                    "Regex": ".*",
                    "Keys": ["key"]
                },
                {
                    "Type": "processor_regex"
                }
            ],
            "aggregators": [
                {
                    "Type": "aggregator_context"
                }
            ],
            "flushers": [
                {
                    "Type": "flusher_sls",
                    "Project": "test_project",
                    "Logstore": "test_logstore",
                    "Region": "test_region",
                    "Endpoint": "test_endpoint",
                    "EnableShardHash": false
                },
                {
                    "Type": "flusher_kafka_v2"
                }
            ]
        }
    )";
    goPipelineWithoutInputStr = R"(
        {
            "global" : {
                "EnableTimestampNanosecond": false,
                "UsingOldContentTag": false,
                "DefaultLogQueueSize" : 10
            },
            "processors": [
                {
                    "type": "processor_regex/5",
                    "detail": {}
                }
            ],
            "aggregators": [
                {
                    "type": "aggregator_context/6",
                    "detail": {}
                }
            ],
            "flushers": [
                {
                    "type": "flusher_sls/7",
                    "detail": {
                        "EnableShardHash": false
                    }
                },
                {
                    "type": "flusher_kafka_v2/8",
                    "detail": {}
                }
            ]
        }
    )";
    configJson.reset(new Json::Value());
    APSARA_TEST_TRUE(ParseJsonTable(configStr, *configJson, errorMsg));
    APSARA_TEST_TRUE(ParseJsonTable(goPipelineWithoutInputStr, goPipelineWithoutInput, errorMsg));
    config.reset(new PipelineConfig(configName, std::move(configJson)));
    APSARA_TEST_TRUE(config->Parse());
    pipeline.reset(new Pipeline());
    APSARA_TEST_TRUE(pipeline->Init(std::move(*config)));
    APSARA_TEST_EQUAL(1U, pipeline->mInputs.size());
    APSARA_TEST_EQUAL(1U, pipeline->mProcessorLine.size());
    APSARA_TEST_EQUAL(1U, pipeline->GetFlushers().size());
    APSARA_TEST_TRUE(pipeline->mGoPipelineWithInput.isNull());
    APSARA_TEST_EQUAL(goPipelineWithoutInput.toStyledString(), pipeline->mGoPipelineWithoutInput.toStyledString());
    goPipelineWithoutInput.clear();

    // topology 32: extended -> (native -> extended) -> (native, extended)
    configStr = R"(
        {
            "inputs": [
                {
                    "Type": "service_docker_stdout"
                }
            ],
            "processors": [
                {
                    "Type": "processor_parse_regex_native",
                    "SourceKey": "content",
                    "Regex": ".*",
                    "Keys": ["key"]
                },
                {
                    "Type": "processor_regex"
                }
            ],
            "aggregators": [
                {
                    "Type": "aggregator_context"
                }
            ],
            "flushers": [
                {
                    "Type": "flusher_sls",
                    "Project": "test_project",
                    "Logstore": "test_logstore",
                    "Region": "test_region",
                    "Endpoint": "test_endpoint",
                    "EnableShardHash": false
                },
                {
                    "Type": "flusher_kafka_v2"
                }
            ]
        }
    )";
    configJson.reset(new Json::Value());
    APSARA_TEST_TRUE(ParseJsonTable(configStr, *configJson, errorMsg));
    config.reset(new PipelineConfig(configName, std::move(configJson)));
    APSARA_TEST_FALSE(config->Parse());

    // topology 33: (native, extended) -> (native -> extended) -> (native, extended)
    configStr = R"(
        {
            "inputs": [
                {
                    "Type": "input_file",
                    "FilePaths": [
                        "/home/test.log"
                    ]
                },
                {
                    "Type": "service_docker_stdout"
                }
            ],
            "processors": [
                {
                    "Type": "processor_parse_regex_native",
                    "SourceKey": "content",
                    "Regex": ".*",
                    "Keys": ["key"]
                },
                {
                    "Type": "processor_regex"
                }
            ],
            "aggregators": [
                {
                    "Type": "aggregator_context"
                }
            ],
            "flushers": [
                {
                    "Type": "flusher_sls",
                    "Project": "test_project",
                    "Logstore": "test_logstore",
                    "Region": "test_region",
                    "Endpoint": "test_endpoint",
                    "EnableShardHash": false
                },
                {
                    "Type": "flusher_kafka_v2"
                }
            ]
        }
    )";
    configJson.reset(new Json::Value());
    APSARA_TEST_TRUE(ParseJsonTable(configStr, *configJson, errorMsg));
    config.reset(new PipelineConfig(configName, std::move(configJson)));
    APSARA_TEST_FALSE(config->Parse());

    // topology 34: native -> none -> (native, extended) (future changes maybe applied)
    configStr = R"(
        {
            "inputs": [
                {
                    "Type": "input_file",
                    "FilePaths": [
                        "/home/test.log"
                    ]
                }
            ],
            "aggregators": [
                {
                    "Type": "aggregator_context"
                }
            ],
            "flushers": [
                {
                    "Type": "flusher_sls",
                    "Project": "test_project",
                    "Logstore": "test_logstore",
                    "Region": "test_region",
                    "Endpoint": "test_endpoint",
                    "EnableShardHash": false
                },
                {
                    "Type": "flusher_kafka_v2"
                }
            ]
        }
    )";
    goPipelineWithoutInputStr = R"(
        {
            "global" : {
                "EnableTimestampNanosecond": false,
                "UsingOldContentTag": false,
                "DefaultLogQueueSize" : 10
            },
            "aggregators": [
                {
                    "type": "aggregator_context/4",
                    "detail": {}
                }
            ],
            "flushers": [
                {
                    "type": "flusher_sls/5",
                    "detail": {
                        "EnableShardHash": false
                    }
                },
                {
                    "type": "flusher_kafka_v2/6",
                    "detail": {}
                }
            ]
        }
    )";
    configJson.reset(new Json::Value());
    APSARA_TEST_TRUE(ParseJsonTable(configStr, *configJson, errorMsg));
    APSARA_TEST_TRUE(ParseJsonTable(goPipelineWithoutInputStr, goPipelineWithoutInput, errorMsg));
    config.reset(new PipelineConfig(configName, std::move(configJson)));
    APSARA_TEST_TRUE(config->Parse());
    pipeline.reset(new Pipeline());
    APSARA_TEST_TRUE(pipeline->Init(std::move(*config)));
    APSARA_TEST_EQUAL(1U, pipeline->mInputs.size());
    APSARA_TEST_EQUAL(0U, pipeline->mProcessorLine.size());
    APSARA_TEST_EQUAL(1U, pipeline->GetFlushers().size());
    APSARA_TEST_TRUE(pipeline->mGoPipelineWithInput.isNull());
    APSARA_TEST_EQUAL(goPipelineWithoutInput.toStyledString(), pipeline->mGoPipelineWithoutInput.toStyledString());
    goPipelineWithoutInput.clear();

    // topology 35: extended -> none -> (native, extended)
    configStr = R"(
        {
            "inputs": [
                {
                    "Type": "service_docker_stdout"
                }
            ],
            "aggregators": [
                {
                    "Type": "aggregator_context"
                }
            ],
            "flushers": [
                {
                    "Type": "flusher_sls",
                    "Project": "test_project",
                    "Logstore": "test_logstore",
                    "Region": "test_region",
                    "Endpoint": "test_endpoint",
                    "EnableShardHash": false
                },
                {
                    "Type": "flusher_kafka_v2"
                }
            ]
        }
    )";
    goPipelineWithInputStr = R"(
        {
            "global": {
                "EnableTimestampNanosecond": false,
                "UsingOldContentTag": false
            },
            "inputs": [
                {
                    "type": "service_docker_stdout/1",
                    "detail": {}
                }
            ],
            "aggregators": [
                {
                    "type": "aggregator_context/2",
                    "detail": {}
                }
            ],
            "flushers": [
                {
                    "type": "flusher_sls/3",
                    "detail": {
                        "EnableShardHash": false
                    }
                },
                {
                    "type": "flusher_kafka_v2/4",
                    "detail": {}
                }
            ]
        }
    )";
    configJson.reset(new Json::Value());
    APSARA_TEST_TRUE(ParseJsonTable(configStr, *configJson, errorMsg));
    APSARA_TEST_TRUE(ParseJsonTable(goPipelineWithInputStr, goPipelineWithInput, errorMsg));
    config.reset(new PipelineConfig(configName, std::move(configJson)));
    APSARA_TEST_TRUE(config->Parse());
    pipeline.reset(new Pipeline());
    APSARA_TEST_TRUE(pipeline->Init(std::move(*config)));
    APSARA_TEST_EQUAL(0U, pipeline->mInputs.size());
    APSARA_TEST_EQUAL(0U, pipeline->mProcessorLine.size());
    APSARA_TEST_EQUAL(1U, pipeline->GetFlushers().size());
    APSARA_TEST_EQUAL(goPipelineWithInput.toStyledString(), pipeline->mGoPipelineWithInput.toStyledString());
    APSARA_TEST_TRUE(pipeline->mGoPipelineWithoutInput.isNull());
    goPipelineWithInput.clear();

    // topology 36: (native, extended) -> none -> (native, extended)
    configStr = R"(
        {
            "inputs": [
                {
                    "Type": "input_file",
                    "FilePaths": [
                        "/home/test.log"
                    ]
                },
                {
                    "Type": "service_docker_stdout"
                }
            ],
            "aggregators": [
                {
                    "Type": "aggregator_context"
                }
            ],
            "flushers": [
                {
                    "Type": "flusher_sls",
                    "Project": "test_project",
                    "Logstore": "test_logstore",
                    "Region": "test_region",
                    "Endpoint": "test_endpoint",
                    "EnableShardHash": false
                },
                {
                    "Type": "flusher_kafka_v2"
                }
            ]
        }
    )";
    configJson.reset(new Json::Value());
    APSARA_TEST_TRUE(ParseJsonTable(configStr, *configJson, errorMsg));
    config.reset(new PipelineConfig(configName, std::move(configJson)));
    APSARA_TEST_FALSE(config->Parse());
}

void PipelineUnittest::TestProcessQueue() const {
    unique_ptr<Json::Value> configJson;
    string configStr, errorMsg;
    unique_ptr<PipelineConfig> config;
    unique_ptr<Pipeline> pipeline;
    QueueKey key;
    ProcessQueueManager::ProcessQueueIterator que;

    // new pipeline
    configStr = R"(
        {
            "global": {
                "ProcessPriority": 1
            },
            "inputs": [
                {
                    "Type": "input_file",
                    "FilePaths": [
                        "/home/test.log"
                    ]
                }
            ],
            "flushers": [
                {
                    "Type": "flusher_sls",
                    "Project": "test_project",
                    "Logstore": "test_logstore",
                    "Region": "test_region",
                    "Endpoint": "test_endpoint"
                }
            ]
        }
    )";
    configJson.reset(new Json::Value());
    APSARA_TEST_TRUE(ParseJsonTable(configStr, *configJson, errorMsg));
    config.reset(new PipelineConfig(configName, std::move(configJson)));
    APSARA_TEST_TRUE(config->Parse());
    pipeline.reset(new Pipeline());
    APSARA_TEST_TRUE(pipeline->Init(std::move(*config)));

    key = QueueKeyManager::GetInstance()->GetKey(configName);
    que = ProcessQueueManager::GetInstance()->mQueues[key].first;
    // queue level
    APSARA_TEST_EQUAL(configName, (*que)->GetConfigName());
    APSARA_TEST_EQUAL(key, (*que)->GetKey());
    APSARA_TEST_EQUAL(0U, (*que)->GetPriority());
    APSARA_TEST_EQUAL(1U, static_cast<BoundedProcessQueue*>(que->get())->mUpStreamFeedbacks.size());
    APSARA_TEST_EQUAL(InputFeedbackInterfaceRegistry::GetInstance()->GetFeedbackInterface("input_file"),
                      static_cast<BoundedProcessQueue*>(que->get())->mUpStreamFeedbacks[0]);
    APSARA_TEST_EQUAL(1U, (*que)->mDownStreamQueues.size());
    // pipeline level
    APSARA_TEST_EQUAL(key, pipeline->GetContext().GetProcessQueueKey());
    // manager level
    APSARA_TEST_EQUAL(1U, ProcessQueueManager::GetInstance()->mQueues.size());
    APSARA_TEST_EQUAL(1U, ProcessQueueManager::GetInstance()->mPriorityQueue[0].size());
    APSARA_TEST_TRUE(ProcessQueueManager::GetInstance()->mPriorityQueue[0].begin()
                     == ProcessQueueManager::GetInstance()->mQueues[key].first);

    // update pipeline with different priority
    configStr = R"(
        {
            "inputs": [
                {
                    "Type": "input_file",
                    "FilePaths": [
                        "/home/test.log"
                    ]
                }
            ],
            "flushers": [
                {
                    "Type": "flusher_sls",
                    "Project": "test_project",
                    "Logstore": "test_logstore",
                    "Region": "test_region",
                    "Endpoint": "test_endpoint"
                }
            ]
        }
    )";
    configJson.reset(new Json::Value());
    APSARA_TEST_TRUE(ParseJsonTable(configStr, *configJson, errorMsg));
    config.reset(new PipelineConfig(configName, std::move(configJson)));
    APSARA_TEST_TRUE(config->Parse());
    pipeline.reset(new Pipeline());
    APSARA_TEST_TRUE(pipeline->Init(std::move(*config)));

    key = QueueKeyManager::GetInstance()->GetKey(configName);
    que = ProcessQueueManager::GetInstance()->mQueues[key].first;
    // queue level
    APSARA_TEST_EQUAL(configName, (*que)->GetConfigName());
    APSARA_TEST_EQUAL(key, (*que)->GetKey());
    APSARA_TEST_EQUAL(3U, (*que)->GetPriority());
    APSARA_TEST_EQUAL(1U, static_cast<BoundedProcessQueue*>(que->get())->mUpStreamFeedbacks.size());
    APSARA_TEST_EQUAL(InputFeedbackInterfaceRegistry::GetInstance()->GetFeedbackInterface("input_file"),
                      static_cast<BoundedProcessQueue*>(que->get())->mUpStreamFeedbacks[0]);
    APSARA_TEST_EQUAL(1U, (*que)->mDownStreamQueues.size());
    // pipeline level
    APSARA_TEST_EQUAL(key, pipeline->GetContext().GetProcessQueueKey());
    // manager level
    APSARA_TEST_EQUAL(1U, ProcessQueueManager::GetInstance()->mQueues.size());
    APSARA_TEST_EQUAL(1U, ProcessQueueManager::GetInstance()->mPriorityQueue[3].size());
    APSARA_TEST_TRUE(ProcessQueueManager::GetInstance()->mPriorityQueue[3].begin()
                     == ProcessQueueManager::GetInstance()->mQueues[key].first);

    // delete pipeline
    pipeline->RemoveProcessQueue();
    pipeline.reset();
    APSARA_TEST_EQUAL(0U, ProcessQueueManager::GetInstance()->mQueues.size());
    APSARA_TEST_EQUAL("", QueueKeyManager::GetInstance()->GetName(key));
}

void PipelineUnittest::OnInputFileWithJsonMultiline() const {
    unique_ptr<Json::Value> configJson;
    string configStr, errorMsg;
    unique_ptr<PipelineConfig> config;
    unique_ptr<Pipeline> pipeline;

    // first processor is native json parser
    configStr = R"(
        {
            "inputs": [
                {
                    "Type": "input_file",
                    "FilePaths": [
                        "/home/test.log"
                    ]
                }
            ],
            "processors": [
                {
                    "Type": "processor_parse_json_native",
                    "SourceKey": "content"
                }
            ],
            "flushers": [
                {
                    "Type": "flusher_sls",
                    "Project": "test_project",
                    "Logstore": "test_logstore",
                    "Region": "test_region",
                    "Endpoint": "test_endpoint",
                    "EnableShardHash": false
                }
            ]
        }
    )";
    configJson.reset(new Json::Value());
    APSARA_TEST_TRUE(ParseJsonTable(configStr, *configJson, errorMsg));
    config.reset(new PipelineConfig(configName, std::move(configJson)));
    APSARA_TEST_TRUE(config->Parse());
    pipeline.reset(new Pipeline());
    APSARA_TEST_TRUE(pipeline->Init(std::move(*config)));
    APSARA_TEST_TRUE(pipeline->GetContext().RequiringJsonReader());
    APSARA_TEST_EQUAL(ProcessorSplitLogStringNative::sName, pipeline->mInputs[0]->GetInnerProcessors()[0]->Name());

    // first processor is extended json parser
    configStr = R"(
        {
            "inputs": [
                {
                    "Type": "input_file",
                    "FilePaths": [
                        "/home/test.log"
                    ]
                }
            ],
            "processors": [
                {
                    "Type": "processor_json"
                }
            ],
            "flushers": [
                {
                    "Type": "flusher_sls",
                    "Project": "test_project",
                    "Logstore": "test_logstore",
                    "Region": "test_region",
                    "Endpoint": "test_endpoint",
                    "EnableShardHash": false
                }
            ]
        }
    )";
    configJson.reset(new Json::Value());
    APSARA_TEST_TRUE(ParseJsonTable(configStr, *configJson, errorMsg));
    config.reset(new PipelineConfig(configName, std::move(configJson)));
    APSARA_TEST_TRUE(config->Parse());
    pipeline.reset(new Pipeline());
    APSARA_TEST_TRUE(pipeline->Init(std::move(*config)));
    APSARA_TEST_TRUE(pipeline->GetContext().RequiringJsonReader());
    APSARA_TEST_EQUAL(ProcessorSplitLogStringNative::sName, pipeline->mInputs[0]->GetInnerProcessors()[0]->Name());
}

void PipelineUnittest::OnInputFileWithContainerDiscovery() const {
    unique_ptr<Json::Value> configJson;
    Json::Value goPipelineWithInput, goPipelineWithoutInput;
    string configStr, goPipelineWithoutInputStr, goPipelineWithInputStr, errorMsg;
    unique_ptr<PipelineConfig> config;
    unique_ptr<Pipeline> pipeline;

    // native processing
    configStr = R"(
        {
            "inputs": [
                {
                    "Type": "input_file",
                    "FilePaths": [
                        "/home/test.log"
                    ],
                    "EnableContainerDiscovery": true,
                    "CollectingContainersMeta": true
                }
            ],
            "flushers": [
                {
                    "Type": "flusher_sls",
                    "Project": "test_project",
                    "Logstore": "test_logstore",
                    "Region": "test_region",
                    "Endpoint": "test_endpoint",
                    "EnableShardHash": false
                }
            ]
        }
    )";
    goPipelineWithInputStr = R"(
        {
            "global" : {
                "AlwaysOnline": true,
                "EnableTimestampNanosecond": false,
                "UsingOldContentTag": false,
                "DefaultLogQueueSize" : 10
            },
            "inputs": [
                {
                    "type": "metric_container_info/2",
                    "detail": {
                        "CollectingContainersMeta": true,
                        "LogPath": "/home",
                        "MaxDepth": 0,
                        "FilePattern": "test.log"
                    }
                }
            ]
        }
    )";
    configJson.reset(new Json::Value());
    APSARA_TEST_TRUE(ParseJsonTable(configStr, *configJson, errorMsg));
    APSARA_TEST_TRUE(ParseJsonTable(goPipelineWithInputStr, goPipelineWithInput, errorMsg));
    config.reset(new PipelineConfig(configName, std::move(configJson)));
    APSARA_TEST_TRUE(config->Parse());
    pipeline.reset(new Pipeline());
    APSARA_TEST_TRUE(pipeline->Init(std::move(*config)));
    APSARA_TEST_EQUAL(goPipelineWithInput.toStyledString(), pipeline->mGoPipelineWithInput.toStyledString());
    APSARA_TEST_TRUE(pipeline->mGoPipelineWithoutInput.isNull());
    goPipelineWithInput.clear();

    // mixed processing
    configStr = R"(
        {
            "inputs": [
                {
                    "Type": "input_file",
                    "FilePaths": [
                        "/home/test.log"
                    ],
                    "EnableContainerDiscovery": true,
                    "CollectingContainersMeta": true
                }
            ],
            "processors": [
                {
                    "Type": "processor_regex"
                }
            ],
            "flushers": [
                {
                    "Type": "flusher_sls",
                    "Project": "test_project",
                    "Logstore": "test_logstore",
                    "Region": "test_region",
                    "Endpoint": "test_endpoint",
                    "EnableShardHash": false
                }
            ]
        }
    )";
    goPipelineWithInputStr = R"(
        {
            "global" : {
                "AlwaysOnline": true,
                "EnableTimestampNanosecond": false,
                "UsingOldContentTag": false,
                "DefaultLogQueueSize" : 10
            },
            "inputs": [
                {
                    "type": "metric_container_info/2",
                    "detail": {
                        "CollectingContainersMeta": true,
                        "LogPath": "/home",
                        "MaxDepth": 0,
                        "FilePattern": "test.log"
                    }
                }
            ]
        }
    )";
    goPipelineWithoutInputStr = R"(
        {
            "global" : {
                "EnableTimestampNanosecond": false,
                "UsingOldContentTag": false,
                "DefaultLogQueueSize" : 10
            },
            "processors": [
                {
                    "type": "processor_regex/5",
                    "detail": {}
                }
            ],
            "aggregators": [
                {
                    "type": "aggregator_default/6",
                    "detail": {}
                }
            ],
            "flushers": [
                {
                    "type": "flusher_sls/7",
                    "detail": {
                        "EnableShardHash": false
                    }
                }
            ]
        }
    )";
    configJson.reset(new Json::Value());
    APSARA_TEST_TRUE(ParseJsonTable(configStr, *configJson, errorMsg));
    APSARA_TEST_TRUE(ParseJsonTable(goPipelineWithInputStr, goPipelineWithInput, errorMsg));
    APSARA_TEST_TRUE(ParseJsonTable(goPipelineWithoutInputStr, goPipelineWithoutInput, errorMsg));
    config.reset(new PipelineConfig(configName, std::move(configJson)));
    APSARA_TEST_TRUE(config->Parse());
    pipeline.reset(new Pipeline());
    APSARA_TEST_TRUE(pipeline->Init(std::move(*config)));
    APSARA_TEST_EQUAL(goPipelineWithInput.toStyledString(), pipeline->mGoPipelineWithInput.toStyledString());
    APSARA_TEST_EQUAL(goPipelineWithoutInput.toStyledString(), pipeline->mGoPipelineWithoutInput.toStyledString());
    goPipelineWithInput.clear();
    goPipelineWithoutInput.clear();
}

void PipelineUnittest::TestProcess() const {
    Pipeline pipeline;
<<<<<<< HEAD
=======
    pipeline.mPluginID.store(0);
>>>>>>> ae9f308c
    PipelineContext ctx;
    ctx.SetPipeline(pipeline);
    Json::Value tmp;
<<<<<<< HEAD
    ctx.SetPipeline(pipeline);
=======
>>>>>>> ae9f308c

    auto input = PluginRegistry::GetInstance()->CreateInput(InputMock::sName, pipeline.GenNextPluginMeta(false));
    input->Init(Json::Value(), ctx, 0, tmp);
    pipeline.mInputs.emplace_back(std::move(input));
<<<<<<< HEAD
    auto processor = PluginRegistry::GetInstance()->CreateProcessor(ProcessorMock::sName, pipeline.GenNextPluginMeta(false));
=======
    auto processor
        = PluginRegistry::GetInstance()->CreateProcessor(ProcessorMock::sName, pipeline.GenNextPluginMeta(false));
>>>>>>> ae9f308c
    processor->Init(Json::Value(), ctx);
    pipeline.mProcessorLine.emplace_back(std::move(processor));

    vector<PipelineEventGroup> group;
    group.emplace_back(make_shared<SourceBuffer>());
    pipeline.Process(group, 0);
    APSARA_TEST_EQUAL(
        1U, static_cast<const ProcessorInnerMock*>(pipeline.mInputs[0]->GetInnerProcessors()[0]->mPlugin.get())->mCnt);
    APSARA_TEST_EQUAL(1U, static_cast<const ProcessorMock*>(pipeline.mProcessorLine[0]->mPlugin.get())->mCnt);
}

void PipelineUnittest::TestSend() const {
    {
        // no route
        Pipeline pipeline;
        pipeline.mPluginID.store(0);
        PipelineContext ctx;
<<<<<<< HEAD
        Json::Value tmp;
        {
            auto flusher = PluginRegistry::GetInstance()->CreateFlusher(FlusherMock::sName, pipeline.GenNextPluginMeta(false));
=======
        ctx.SetPipeline(pipeline);
        Json::Value tmp;
        {
            auto flusher
                = PluginRegistry::GetInstance()->CreateFlusher(FlusherMock::sName, pipeline.GenNextPluginMeta(false));
>>>>>>> ae9f308c
            flusher->Init(Json::Value(), ctx, tmp);
            pipeline.mFlushers.emplace_back(std::move(flusher));
        }
        {
<<<<<<< HEAD
            auto flusher = PluginRegistry::GetInstance()->CreateFlusher(FlusherMock::sName, pipeline.GenNextPluginMeta(false));
=======
            auto flusher
                = PluginRegistry::GetInstance()->CreateFlusher(FlusherMock::sName, pipeline.GenNextPluginMeta(false));
>>>>>>> ae9f308c
            flusher->Init(Json::Value(), ctx, tmp);
            pipeline.mFlushers.emplace_back(std::move(flusher));
        }
        vector<pair<size_t, const Json::Value*>> configs;
        configs.emplace_back(0, nullptr);
        configs.emplace_back(1, nullptr);
        pipeline.mRouter.Init(configs, ctx);
        {
            // all valid
            vector<PipelineEventGroup> group;
            group.emplace_back(make_shared<SourceBuffer>());
            APSARA_TEST_TRUE(pipeline.Send(std::move(group)));
        }
        {
            // some flusher not valid
            const_cast<FlusherMock*>(static_cast<const FlusherMock*>(pipeline.mFlushers[0]->GetPlugin()))->mIsValid
                = false;
            vector<PipelineEventGroup> group;
            group.emplace_back(make_shared<SourceBuffer>());
            APSARA_TEST_FALSE(pipeline.Send(std::move(group)));
            const_cast<FlusherMock*>(static_cast<const FlusherMock*>(pipeline.mFlushers[0]->GetPlugin()))->mIsValid
                = true;
        }
    }
    {
        // with route
        Pipeline pipeline;
        pipeline.mPluginID.store(0);
        PipelineContext ctx;
        ctx.SetPipeline(pipeline);
        Json::Value tmp;
        {
            auto flusher
                = PluginRegistry::GetInstance()->CreateFlusher(FlusherMock::sName, pipeline.GenNextPluginMeta(false));
            flusher->Init(Json::Value(), ctx, tmp);
            pipeline.mFlushers.emplace_back(std::move(flusher));
        }
        {
            auto flusher
                = PluginRegistry::GetInstance()->CreateFlusher(FlusherMock::sName, pipeline.GenNextPluginMeta(false));
            flusher->Init(Json::Value(), ctx, tmp);
            pipeline.mFlushers.emplace_back(std::move(flusher));
        }

        Json::Value configJson;
        string errorMsg;
        string configStr = R"(
            [
                {
                    "Type": "event_type",
                    "Value": "log"
                }
            ]
        )";
        APSARA_TEST_TRUE(ParseJsonTable(configStr, configJson, errorMsg));
        vector<pair<size_t, const Json::Value*>> configs;
        for (Json::Value::ArrayIndex i = 0; i < configJson.size(); ++i) {
            configs.emplace_back(i, &configJson[i]);
        }
        configs.emplace_back(configJson.size(), nullptr);
        pipeline.mRouter.Init(configs, ctx);

        {
            vector<PipelineEventGroup> group;
            group.emplace_back(make_shared<SourceBuffer>());
            group[0].AddLogEvent();
            APSARA_TEST_TRUE(pipeline.Send(std::move(group)));
        }
        {
            const_cast<FlusherMock*>(static_cast<const FlusherMock*>(pipeline.mFlushers[0]->GetPlugin()))->mIsValid
                = false;
            vector<PipelineEventGroup> group;
            group.emplace_back(make_shared<SourceBuffer>());
            group[0].AddMetricEvent();
            APSARA_TEST_TRUE(pipeline.Send(std::move(group)));
            const_cast<FlusherMock*>(static_cast<const FlusherMock*>(pipeline.mFlushers[0]->GetPlugin()))->mIsValid
                = true;
        }
    }
}

void PipelineUnittest::TestFlushBatch() const {
    Pipeline pipeline;
    pipeline.mName = configName;
    pipeline.mPluginID.store(0);
    PipelineContext ctx;
<<<<<<< HEAD
    Json::Value tmp;
    {
        auto flusher = PluginRegistry::GetInstance()->CreateFlusher(FlusherMock::sName, pipeline.GenNextPluginMeta(false));
=======
    ctx.SetPipeline(pipeline);
    Json::Value tmp;
    {
        auto flusher
            = PluginRegistry::GetInstance()->CreateFlusher(FlusherMock::sName, pipeline.GenNextPluginMeta(false));
>>>>>>> ae9f308c
        flusher->Init(Json::Value(), ctx, tmp);
        pipeline.mFlushers.emplace_back(std::move(flusher));
    }
    {
<<<<<<< HEAD
        auto flusher = PluginRegistry::GetInstance()->CreateFlusher(FlusherMock::sName, pipeline.GenNextPluginMeta(false));
=======
        auto flusher
            = PluginRegistry::GetInstance()->CreateFlusher(FlusherMock::sName, pipeline.GenNextPluginMeta(false));
>>>>>>> ae9f308c
        flusher->Init(Json::Value(), ctx, tmp);
        pipeline.mFlushers.emplace_back(std::move(flusher));
    }
    {
        // all successful
        TimeoutFlushManager::GetInstance()->UpdateRecord(configName, 0, 1, 3, nullptr);
        TimeoutFlushManager::GetInstance()->UpdateRecord(configName, 1, 1, 3, nullptr);
        APSARA_TEST_TRUE(pipeline.FlushBatch());
        APSARA_TEST_TRUE(TimeoutFlushManager::GetInstance()->mTimeoutRecords.empty());
    }
    {
        // some failed
        const_cast<FlusherMock*>(static_cast<const FlusherMock*>(pipeline.mFlushers[0]->GetPlugin()))->mIsValid = false;
        TimeoutFlushManager::GetInstance()->UpdateRecord(configName, 0, 1, 3, nullptr);
        TimeoutFlushManager::GetInstance()->UpdateRecord(configName, 1, 1, 3, nullptr);
        APSARA_TEST_FALSE(pipeline.FlushBatch());
        APSARA_TEST_TRUE(TimeoutFlushManager::GetInstance()->mTimeoutRecords.empty());
    }
}

UNIT_TEST_CASE(PipelineUnittest, OnSuccessfulInit)
UNIT_TEST_CASE(PipelineUnittest, OnFailedInit)
UNIT_TEST_CASE(PipelineUnittest, TestProcessQueue)
UNIT_TEST_CASE(PipelineUnittest, OnInitVariousTopology)
UNIT_TEST_CASE(PipelineUnittest, OnInputFileWithJsonMultiline)
UNIT_TEST_CASE(PipelineUnittest, OnInputFileWithContainerDiscovery)
UNIT_TEST_CASE(PipelineUnittest, TestProcess)
UNIT_TEST_CASE(PipelineUnittest, TestSend)
UNIT_TEST_CASE(PipelineUnittest, TestFlushBatch)

} // namespace logtail

UNIT_TEST_MAIN<|MERGE_RESOLUTION|>--- conflicted
+++ resolved
@@ -2751,27 +2751,17 @@
 
 void PipelineUnittest::TestProcess() const {
     Pipeline pipeline;
-<<<<<<< HEAD
-=======
     pipeline.mPluginID.store(0);
->>>>>>> ae9f308c
     PipelineContext ctx;
     ctx.SetPipeline(pipeline);
     Json::Value tmp;
-<<<<<<< HEAD
     ctx.SetPipeline(pipeline);
-=======
->>>>>>> ae9f308c
 
     auto input = PluginRegistry::GetInstance()->CreateInput(InputMock::sName, pipeline.GenNextPluginMeta(false));
     input->Init(Json::Value(), ctx, 0, tmp);
     pipeline.mInputs.emplace_back(std::move(input));
-<<<<<<< HEAD
-    auto processor = PluginRegistry::GetInstance()->CreateProcessor(ProcessorMock::sName, pipeline.GenNextPluginMeta(false));
-=======
     auto processor
         = PluginRegistry::GetInstance()->CreateProcessor(ProcessorMock::sName, pipeline.GenNextPluginMeta(false));
->>>>>>> ae9f308c
     processor->Init(Json::Value(), ctx);
     pipeline.mProcessorLine.emplace_back(std::move(processor));
 
@@ -2789,27 +2779,17 @@
         Pipeline pipeline;
         pipeline.mPluginID.store(0);
         PipelineContext ctx;
-<<<<<<< HEAD
-        Json::Value tmp;
-        {
-            auto flusher = PluginRegistry::GetInstance()->CreateFlusher(FlusherMock::sName, pipeline.GenNextPluginMeta(false));
-=======
         ctx.SetPipeline(pipeline);
         Json::Value tmp;
         {
             auto flusher
                 = PluginRegistry::GetInstance()->CreateFlusher(FlusherMock::sName, pipeline.GenNextPluginMeta(false));
->>>>>>> ae9f308c
             flusher->Init(Json::Value(), ctx, tmp);
             pipeline.mFlushers.emplace_back(std::move(flusher));
         }
         {
-<<<<<<< HEAD
-            auto flusher = PluginRegistry::GetInstance()->CreateFlusher(FlusherMock::sName, pipeline.GenNextPluginMeta(false));
-=======
             auto flusher
                 = PluginRegistry::GetInstance()->CreateFlusher(FlusherMock::sName, pipeline.GenNextPluginMeta(false));
->>>>>>> ae9f308c
             flusher->Init(Json::Value(), ctx, tmp);
             pipeline.mFlushers.emplace_back(std::move(flusher));
         }
@@ -2896,27 +2876,17 @@
     pipeline.mName = configName;
     pipeline.mPluginID.store(0);
     PipelineContext ctx;
-<<<<<<< HEAD
-    Json::Value tmp;
-    {
-        auto flusher = PluginRegistry::GetInstance()->CreateFlusher(FlusherMock::sName, pipeline.GenNextPluginMeta(false));
-=======
     ctx.SetPipeline(pipeline);
     Json::Value tmp;
     {
         auto flusher
             = PluginRegistry::GetInstance()->CreateFlusher(FlusherMock::sName, pipeline.GenNextPluginMeta(false));
->>>>>>> ae9f308c
         flusher->Init(Json::Value(), ctx, tmp);
         pipeline.mFlushers.emplace_back(std::move(flusher));
     }
     {
-<<<<<<< HEAD
-        auto flusher = PluginRegistry::GetInstance()->CreateFlusher(FlusherMock::sName, pipeline.GenNextPluginMeta(false));
-=======
         auto flusher
             = PluginRegistry::GetInstance()->CreateFlusher(FlusherMock::sName, pipeline.GenNextPluginMeta(false));
->>>>>>> ae9f308c
         flusher->Init(Json::Value(), ctx, tmp);
         pipeline.mFlushers.emplace_back(std::move(flusher));
     }
