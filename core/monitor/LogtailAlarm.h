--- conflicted
+++ resolved
@@ -125,14 +125,10 @@
 
     std::atomic_int mLastLowLevelTime{0};
     std::atomic_int mLastLowLevelCount{0};
-<<<<<<< HEAD
-=======
-    ProfileSender mProfileSender;
     std::unique_ptr<Thread> mThread;
     std::mutex mStopMutex;
     std::condition_variable mStopCV;
     bool mStopFlag = false;
->>>>>>> e740f558
 
 public:
     ~LogtailAlarm();
