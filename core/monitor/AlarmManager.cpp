--- conflicted
+++ resolved
@@ -322,13 +322,8 @@
     string key = projectName + "_" + category;
     AlarmVector& alarmBufferVec = *MakesureLogtailAlarmMapVecUnlocked(region);
     if (alarmBufferVec[alarmType].find(key) == alarmBufferVec[alarmType].end()) {
-<<<<<<< HEAD
         auto* messagePtr = new AlarmMessage(mMessageType[alarmType], projectName, category, message, 1);
         alarmBufferVec[alarmType].emplace(key, messagePtr);
-=======
-        AlarmMessage* messagePtr = new AlarmMessage(mMessageType[alarmType], projectName, category, message, 1);
-        alarmBufferVec[alarmType].insert(pair<string, AlarmMessage*>(key, messagePtr));
->>>>>>> 53ff4842
     } else
         alarmBufferVec[alarmType][key]->IncCount();
 }
