# Copyright 2023 iLogtail Authors
#
# Licensed under the Apache License, Version 2.0 (the "License");
# you may not use this file except in compliance with the License.
# You may obtain a copy of the License at
#
#      http://www.apache.org/licenses/LICENSE-2.0
#
# Unless required by applicable law or agreed to in writing, software
# distributed under the License is distributed on an "AS IS" BASIS,
# WITHOUT WARRANTIES OR CONDITIONS OF ANY KIND, either express or implied.
# See the License for the specific language governing permissions and
# limitations under the License.

<<<<<<< HEAD
FROM sls-opensource-registry.cn-shanghai.cr.aliyuncs.com/ilogtail-community-edition/ilogtail-build-linux:2.0.2-argus
=======
FROM sls-opensource-registry.cn-shanghai.cr.aliyuncs.com/ilogtail-community-edition/ilogtail-build-linux:2.0.2-argus-snappy
>>>>>>> 83560471

ARG USERNAME=admin
USER root

RUN wget http://mirrors.ustc.edu.cn/gnu/libc/glibc-2.18.tar.gz && \
    tar -zxvf glibc-2.18.tar.gz && \
    cd glibc-2.18 && \
    mkdir build && \
    cd build && \
    ../configure --prefix=/usr && \
    make -j$(nproc) && \
    make install && \
    cd ../ && \
    rm -fr glibc-2.18*

RUN wget https://mirrors.edge.kernel.org/pub/software/scm/git/git-2.41.0.tar.gz --no-check-certificate && \
    sudo yum install dh-autoreconf curl-devel expat-devel gettext-devel openssl-devel perl-devel zlib-devel && \
    tar -zxf git-2.41.0.tar.gz && cd git-2.41.0 && \
    sudo make prefix=/usr/local all && \
    sudo make prefix=/usr/local install 

# Create the user
COPY .env /tmp/.env
RUN source /tmp/.env && rm /tmp/.env; \
    if getent passwd $USERNAME; then userdel -f $USERNAME; fi; \
    if [ $HOST_OS = "Linux" ]; then \
    if getent group $GROUPNAME; then groupdel -f $GROUPNAME; fi; \
    if getent group $GROUP_GID; then TMP_NAME=$(getent group $GROUP_GID | cut -d: -f1); groupdel $TMP_NAME; fi; \
    groupadd --gid $GROUP_GID $GROUPNAME; \
    fi; \
    useradd --uid $USER_UID --gid $GROUP_GID -m $USERNAME; \
    echo $USERNAME ALL=\(root\) NOPASSWD:ALL > /etc/sudoers.d/$USERNAME; \
    chmod 0440 /etc/sudoers.d/$USERNAME; \
    chown -R $USERNAME:$GROUPNAME /opt $(eval echo ~$USERNAME); \
    chmod -R 755 $(eval echo ~$USERNAME);

#USER $USERNAME

RUN go env -w GO111MODULE=on && go env -w GOPROXY=https://goproxy.cn,direct<|MERGE_RESOLUTION|>--- conflicted
+++ resolved
@@ -12,11 +12,7 @@
 # See the License for the specific language governing permissions and
 # limitations under the License.
 
-<<<<<<< HEAD
-FROM sls-opensource-registry.cn-shanghai.cr.aliyuncs.com/ilogtail-community-edition/ilogtail-build-linux:2.0.2-argus
-=======
 FROM sls-opensource-registry.cn-shanghai.cr.aliyuncs.com/ilogtail-community-edition/ilogtail-build-linux:2.0.2-argus-snappy
->>>>>>> 83560471
 
 ARG USERNAME=admin
 USER root
@@ -53,6 +49,6 @@
     chown -R $USERNAME:$GROUPNAME /opt $(eval echo ~$USERNAME); \
     chmod -R 755 $(eval echo ~$USERNAME);
 
-#USER $USERNAME
+USER $USERNAME
 
 RUN go env -w GO111MODULE=on && go env -w GOPROXY=https://goproxy.cn,direct