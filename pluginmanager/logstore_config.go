--- conflicted
+++ resolved
@@ -866,17 +866,9 @@
 				atomic.StoreInt32(&lc.pluginID, int32(pluginID))
 			}
 			return &pipeline.PluginMeta{
-<<<<<<< HEAD
-				PluginTypeWithID: pluginTypeWithID,
-				PluginType:       pluginTypeWithID[:ids],
-				PluginID:         pluginTypeWithID[ids+1:],
-=======
 				PluginTypeWithID: getPluginTypeWithID(pluginTypeWithID),
 				PluginType:       getPluginType(pluginTypeWithID),
 				PluginID:         getPluginID(pluginTypeWithID),
-				NodeID:           nodeID,
-				ChildNodeID:      childNodeID,
->>>>>>> d413393c
 			}
 		}
 	}
@@ -884,17 +876,9 @@
 	pluginID := lc.genPluginID()
 	pluginTypeWithID = fmt.Sprintf("%s/%s", pluginType, pluginID)
 	return &pipeline.PluginMeta{
-<<<<<<< HEAD
-		PluginTypeWithID: pluginTypeWithID,
-		PluginType:       pluginType,
-		PluginID:         pluginID,
-=======
 		PluginTypeWithID: getPluginTypeWithID(pluginTypeWithID),
 		PluginType:       getPluginType(pluginTypeWithID),
 		PluginID:         getPluginID(pluginTypeWithID),
-		NodeID:           nodeID,
-		ChildNodeID:      childNodeID,
->>>>>>> d413393c
 	}
 }
 
