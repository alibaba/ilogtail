// Copyright 2021 iLogtail Authors
//
// Licensed under the Apache License, Version 2.0 (the "License");
// you may not use this file except in compliance with the License.
// You may obtain a copy of the License at
//
//      http://www.apache.org/licenses/LICENSE-2.0
//
// Unless required by applicable law or agreed to in writing, software
// distributed under the License is distributed on an "AS IS" BASIS,
// WITHOUT WARRANTIES OR CONDITIONS OF ANY KIND, either express or implied.
// See the License for the specific language governing permissions and
// limitations under the License.

package pluginmanager

import (
	"bytes"
	"context"
	"crypto/md5" //nolint:gosec
	"encoding/json"
	"fmt"
	"strconv"
	"strings"
	"sync"
	"sync/atomic"

	"github.com/alibaba/ilogtail/pkg/config"
	"github.com/alibaba/ilogtail/pkg/helper"
	"github.com/alibaba/ilogtail/pkg/logger"
	"github.com/alibaba/ilogtail/pkg/models"
	"github.com/alibaba/ilogtail/pkg/pipeline"
	"github.com/alibaba/ilogtail/pkg/protocol"
	"github.com/alibaba/ilogtail/pkg/util"
	"github.com/alibaba/ilogtail/plugins/input"
)

var maxFlushOutTime = 5

const mixProcessModeFlag = "mix_process_mode"

type mixProcessMode int

const (
	normal mixProcessMode = iota
	file
	observer
)

// checkMixProcessMode
// When inputs plugins not exist, it means this LogConfig is a mixed process mode config.
// And the default mix process mode is the file mode.
func checkMixProcessMode(pluginCfg map[string]interface{}) mixProcessMode {
	config, exists := pluginCfg["inputs"]
	inputs, ok := config.([]interface{})
	if exists && ok && len(inputs) > 0 {
		return normal
	}
	mixModeFlag, mixModeFlagOk := pluginCfg[mixProcessModeFlag]
	if !mixModeFlagOk {
		return file
	}
	s := mixModeFlag.(string)
	switch {
	case strings.EqualFold(s, "observer"):
		return observer
	default:
		return file
	}
}

type LogstoreStatistics struct {
	CollecLatencytMetric pipeline.LatencyMetric
	RawLogMetric         pipeline.CounterMetric
	SplitLogMetric       pipeline.CounterMetric
	FlushLogMetric       pipeline.CounterMetric
	FlushLogGroupMetric  pipeline.CounterMetric
	FlushReadyMetric     pipeline.CounterMetric
	FlushLatencyMetric   pipeline.LatencyMetric
}

type ConfigVersion string

var (
	v1 ConfigVersion = "v1"
	v2 ConfigVersion = "v2"
)

type LogstoreConfig struct {
	// common fields
	ProjectName          string
	LogstoreName         string
	ConfigName           string
	ConfigNameWithSuffix string
	LogstoreKey          int64
	FlushOutFlag         bool
	// Each LogstoreConfig can have its independent GlobalConfig if the "global" field
	//   is offered in configuration, see build-in StatisticsConfig and AlarmConfig.
	GlobalConfig *config.GlobalConfig

	Version      ConfigVersion
	Context      pipeline.Context
	Statistics   LogstoreStatistics
	PluginRunner PluginRunner
	// private fields
	alreadyStarted   bool // if this flag is true, do not start it when config Resume
	configDetailHash string
	// processShutdown  chan struct{}
	// flushShutdown    chan struct{}
	pauseChan  chan struct{}
	resumeChan chan struct{}
	// processWaitSema  sync.WaitGroup
	// flushWaitSema    sync.WaitGroup
	pauseOrResumeWg sync.WaitGroup

	K8sLabelSet              map[string]struct{}
	ContainerLabelSet        map[string]struct{}
	EnvSet                   map[string]struct{}
	CollectingContainersMeta bool
	pluginID                 int32
	nodeID                   int32
}

func (p *LogstoreStatistics) Init(context pipeline.Context) {
	labels := pipeline.GetCommonLabels(context, &pipeline.PluginMeta{})
	metricsRecord := context.RegisterLogstoreConfigMetricRecord(labels)
<<<<<<< HEAD

=======
>>>>>>> ae9f308c
	p.CollecLatencytMetric = helper.NewLatencyMetricAndRegister(metricsRecord, "collect_latency")
	p.RawLogMetric = helper.NewCounterMetricAndRegister(metricsRecord, "raw_log")
	p.SplitLogMetric = helper.NewCounterMetricAndRegister(metricsRecord, "processed_log")
	p.FlushLogMetric = helper.NewCounterMetricAndRegister(metricsRecord, "flush_log")
	p.FlushLogGroupMetric = helper.NewCounterMetricAndRegister(metricsRecord, "flush_loggroup")
	p.FlushReadyMetric = helper.NewAverageMetricAndRegister(metricsRecord, "flush_ready")
	p.FlushLatencyMetric = helper.NewLatencyMetricAndRegister(metricsRecord, "flush_latency")
}

// Start initializes plugin instances in config and starts them.
// Procedures:
//  1. Start flusher goroutine and push FlushOutLogGroups inherited from last config
//     instance to LogGroupsChan, so that they can be flushed to flushers.
//  2. Start aggregators, allocate new goroutine for each one.
//  3. Start processor goroutine to process logs from LogsChan.
//  4. Start inputs (including metrics and services), just like aggregator, each input
//     has its own goroutine.
func (lc *LogstoreConfig) Start() {
	lc.FlushOutFlag = false
	logger.Info(lc.Context.GetRuntimeContext(), "config start", "begin")

	lc.pauseChan = make(chan struct{}, 1)
	lc.resumeChan = make(chan struct{}, 1)

	lc.PluginRunner.Run()

	logger.Info(lc.Context.GetRuntimeContext(), "config start", "success")
}

// Stop stops plugin instances and corresponding goroutines of config.
// @exitFlag passed from Logtail, indicates that if Logtail will quit after this.
// Procedures:
// 1. SetUrgent to all flushers to indicate them current state.
// 2. Stop all input plugins, stop generating logs.
// 3. Stop processor goroutine, pass all existing logs to aggregator.
// 4. Stop all aggregator plugins, make all logs to LogGroups.
// 5. Set stopping flag, stop flusher goroutine.
// 6. If Logtail is exiting and there are remaining data, try to flush once.
// 7. Stop flusher plugins.
func (lc *LogstoreConfig) Stop(exitFlag bool) error {
	logger.Info(lc.Context.GetRuntimeContext(), "config stop", "begin", "exit", exitFlag)
	if err := lc.PluginRunner.Stop(exitFlag); err != nil {
		return err
	}
	logger.Info(lc.Context.GetRuntimeContext(), "Plugin Runner stop", "done")
	close(lc.pauseChan)
	close(lc.resumeChan)
	logger.Info(lc.Context.GetRuntimeContext(), "config stop", "success")
	return nil
}

func (lc *LogstoreConfig) pause() {
	lc.pauseOrResumeWg.Add(1)
	lc.pauseChan <- struct{}{}
	lc.pauseOrResumeWg.Wait()
}

func (lc *LogstoreConfig) waitForResume() {
	lc.pauseOrResumeWg.Done()
	select {
	case <-lc.resumeChan:
		lc.pauseOrResumeWg.Done()
	case <-GetFlushCancelToken(lc.PluginRunner):
	}
}

func (lc *LogstoreConfig) resume() {
	lc.pauseOrResumeWg.Add(1)
	lc.resumeChan <- struct{}{}
	lc.pauseOrResumeWg.Wait()
}

const (
	rawStringKey     = "content"
	defaultTagPrefix = "__tag__:__prefix__"
)

var (
	tagDelimiter = []byte("^^^")
	tagSeparator = []byte("~=~")
)

func (lc *LogstoreConfig) ProcessRawLog(rawLog []byte, packID string, topic string) int {
	log := &protocol.Log{}
	log.Contents = append(log.Contents, &protocol.Log_Content{Key: rawStringKey, Value: string(rawLog)})
	logger.Debug(context.Background(), "Process raw log ", packID, topic, len(rawLog))
	lc.PluginRunner.ReceiveRawLog(&pipeline.LogWithContext{Log: log, Context: map[string]interface{}{"source": packID, "topic": topic}})
	return 0
}

// extractTags extracts tags from rawTags and append them into log.
// Rule: k1~=~v1^^^k2~=~v2
// rawTags
func extractTags(rawTags []byte, log *protocol.Log) {
	defaultPrefixIndex := 0
	for len(rawTags) != 0 {
		idx := bytes.Index(rawTags, tagDelimiter)
		var part []byte
		if idx < 0 {
			part = rawTags
			rawTags = rawTags[len(rawTags):]
		} else {
			part = rawTags[:idx]
			rawTags = rawTags[idx+len(tagDelimiter):]
		}
		if len(part) > 0 {
			pos := bytes.Index(part, tagSeparator)
			if pos > 0 {
				log.Contents = append(log.Contents, &protocol.Log_Content{
					Key:   string(part[:pos]),
					Value: string(part[pos+len(tagSeparator):]),
				})
			} else {
				log.Contents = append(log.Contents, &protocol.Log_Content{
					Key:   defaultTagPrefix + strconv.Itoa(defaultPrefixIndex),
					Value: string(part),
				})
			}
			defaultPrefixIndex++
		}
	}
}

// extractTagsToLogTags extracts tags from rawTags and append them into []*protocol.LogTag.
// Rule: k1~=~v1^^^k2~=~v2
// rawTags
func extractTagsToLogTags(rawTags []byte) []*protocol.LogTag {
	logTags := []*protocol.LogTag{}
	defaultPrefixIndex := 0
	for len(rawTags) != 0 {
		idx := bytes.Index(rawTags, tagDelimiter)
		var part []byte
		if idx < 0 {
			part = rawTags
			rawTags = rawTags[len(rawTags):]
		} else {
			part = rawTags[:idx]
			rawTags = rawTags[idx+len(tagDelimiter):]
		}
		if len(part) > 0 {
			pos := bytes.Index(part, tagSeparator)
			if pos > 0 {
				logTags = append(logTags, &protocol.LogTag{
					Key:   string(part[:pos]),
					Value: string(part[pos+len(tagSeparator):]),
				})
			} else {
				logTags = append(logTags, &protocol.LogTag{
					Key:   defaultTagPrefix + strconv.Itoa(defaultPrefixIndex),
					Value: string(part),
				})
			}
			defaultPrefixIndex++
		}
	}
	return logTags
}

// ProcessRawLogV2 ...
// V1 -> V2: enable topic field, and use tags field to pass more tags.
// unsafe parameter: rawLog,packID and tags
// safe parameter:  topic
func (lc *LogstoreConfig) ProcessRawLogV2(rawLog []byte, packID string, topic string, tags []byte) int {
	log := &protocol.Log{
		Contents: make([]*protocol.Log_Content, 0, 16),
	}
	log.Contents = append(log.Contents, &protocol.Log_Content{Key: rawStringKey, Value: string(rawLog)})
	if len(topic) > 0 {
		log.Contents = append(log.Contents, &protocol.Log_Content{Key: "__log_topic__", Value: topic})
	}
	// When UsingOldContentTag is set to false, the tag is now put into the context during cgo.
	if !lc.GlobalConfig.UsingOldContentTag {
		logTags := extractTagsToLogTags(tags)
		lc.PluginRunner.ReceiveRawLog(&pipeline.LogWithContext{Log: log, Context: map[string]interface{}{"source": packID, "topic": topic, "tags": logTags}})
	} else {
		extractTags(tags, log)
		lc.PluginRunner.ReceiveRawLog(&pipeline.LogWithContext{Log: log, Context: map[string]interface{}{"source": packID, "topic": topic}})
	}
	return 0
}

func (lc *LogstoreConfig) ProcessLog(logByte []byte, packID string, topic string, tags []byte) int {
	log := &protocol.Log{}
	err := log.Unmarshal(logByte)
	if err != nil {
		logger.Error(lc.Context.GetRuntimeContext(), "WRONG_PROTOBUF_ALARM",
			"cannot process logs passed by core, err", err)
		return -1
	}
	if len(topic) > 0 {
		log.Contents = append(log.Contents, &protocol.Log_Content{Key: "__log_topic__", Value: topic})
	}
	// When UsingOldContentTag is set to false, the tag is now put into the context during cgo.
	if !lc.GlobalConfig.UsingOldContentTag {
		logTags := extractTagsToLogTags(tags)
		lc.PluginRunner.ReceiveRawLog(&pipeline.LogWithContext{Log: log, Context: map[string]interface{}{"source": packID, "topic": topic, "tags": logTags}})
	} else {
		extractTags(tags, log)
		lc.PluginRunner.ReceiveRawLog(&pipeline.LogWithContext{Log: log, Context: map[string]interface{}{"source": packID, "topic": topic}})
	}
	return 0
}

func (lc *LogstoreConfig) ProcessLogGroup(logByte []byte, packID string) int {
	logGroup := &protocol.LogGroup{}
	err := logGroup.Unmarshal(logByte)
	if err != nil {
		logger.Error(lc.Context.GetRuntimeContext(), "WRONG_PROTOBUF_ALARM",
			"cannot process log group passed by core, err", err)
		return -1
	}
	lc.PluginRunner.ReceiveLogGroup(pipeline.LogGroupWithContext{
		LogGroup: logGroup,
		Context:  map[string]interface{}{ctxKeySource: packID}},
	)
	return 0
}

func hasDockerStdoutInput(plugins map[string]interface{}) bool {
	inputs, exists := plugins["inputs"]
	if !exists {
		return false
	}

	inputList, valid := inputs.([]interface{})
	if !valid {
		return false
	}

	for _, detail := range inputList {
		cfg, valid := detail.(map[string]interface{})
		if !valid {
			continue
		}
		typeName, valid := cfg["type"]
		if !valid {
			continue
		}
		if val, valid := typeName.(string); valid && val == input.ServiceDockerStdoutPluginName {
			return true
		}
	}
	return false
}

var enableAlwaysOnlineForStdout = true

func createLogstoreConfig(project string, logstore string, configName string, logstoreKey int64, jsonStr string) (*LogstoreConfig, error) {
	var err error
	contextImp := &ContextImp{}
	contextImp.InitContext(project, logstore, configName)
	logstoreC := &LogstoreConfig{
		ProjectName:          project,
		LogstoreName:         logstore,
		ConfigName:           config.GetRealConfigName(configName),
		ConfigNameWithSuffix: configName,
		LogstoreKey:          logstoreKey,
		Context:              contextImp,
		configDetailHash:     fmt.Sprintf("%x", md5.Sum([]byte(jsonStr))), //nolint:gosec
	}
	contextImp.logstoreC = logstoreC

	// Check if the config has been disabled (keep disabled if config detail is unchanged).
	DisabledLogtailConfigLock.Lock()
	if disabledConfig, hasDisabled := DisabledLogtailConfig[configName]; hasDisabled {
		if disabledConfig.configDetailHash == logstoreC.configDetailHash {
			DisabledLogtailConfigLock.Unlock()
			return nil, fmt.Errorf("failed to create config because timeout "+
				"stop has happened on it: %v", configName)
		}
		delete(DisabledLogtailConfig, configName)
		DisabledLogtailConfigLock.Unlock()
		logger.Info(contextImp.GetRuntimeContext(), "retry timeout config because config detail has changed")
	} else {
		DisabledLogtailConfigLock.Unlock()
	}

	var plugins = make(map[string]interface{})
	if err = json.Unmarshal([]byte(jsonStr), &plugins); err != nil {
		return nil, err
	}

	logstoreC.Version = fetchPluginVersion(plugins)
	if logstoreC.PluginRunner, err = initPluginRunner(logstoreC); err != nil {
		return nil, err
	}

	// check AlwaysOnlineManager
	if oldConfig, ok := GetAlwaysOnlineManager().GetCachedConfig(configName); ok {
		logger.Info(contextImp.GetRuntimeContext(), "find alwaysOnline config", oldConfig.ConfigName, "config compare", oldConfig.configDetailHash == logstoreC.configDetailHash,
			"new config hash", logstoreC.configDetailHash, "old config hash", oldConfig.configDetailHash)
		if oldConfig.configDetailHash == logstoreC.configDetailHash {
			logstoreC = oldConfig
			logstoreC.alreadyStarted = true
			logger.Info(contextImp.GetRuntimeContext(), "config is same after reload, use it again", GetFlushStoreLen(logstoreC.PluginRunner))
			return logstoreC, nil
		}
		oldConfig.resume()
		_ = oldConfig.Stop(false)
		logstoreC.PluginRunner.Merge(oldConfig.PluginRunner)
		logger.Info(contextImp.GetRuntimeContext(), "config is changed after reload", "stop and create a new one")
	} else if lastConfig, hasLastConfig := LastLogtailConfig[configName]; hasLastConfig {
		// Move unsent LogGroups from last config to new config.
		logstoreC.PluginRunner.Merge(lastConfig.PluginRunner)
	}

	enableAlwaysOnline := enableAlwaysOnlineForStdout && hasDockerStdoutInput(plugins)
	logstoreC.ContainerLabelSet = make(map[string]struct{})
	logstoreC.EnvSet = make(map[string]struct{})
	logstoreC.K8sLabelSet = make(map[string]struct{})
	// add env and label set to logstore config
	inputs, exists := plugins["inputs"]
	if exists {
		inputList, valid := inputs.([]interface{})
		if valid {
			for _, detail := range inputList {
				cfg, valid := detail.(map[string]interface{})
				if !valid {
					continue
				}
				typeName, valid := cfg["type"]
				if !valid {
					continue
				}
				if val, valid := typeName.(string); valid && (val == input.ServiceDockerStdoutPluginName || val == input.MetricDocierFilePluginName) {
					configDetail, valid := cfg["detail"]
					if !valid {
						continue
					}
					detailMap, valid := configDetail.(map[string]interface{})
					if !valid {
						continue
					}
					for key, value := range detailMap {
						lowerKey := strings.ToLower(key)
						if strings.Contains(lowerKey, "include") || strings.Contains(lowerKey, "exclude") {
							conditionMap, valid := value.(map[string]interface{})
							if !valid {
								continue
							}
							if strings.Contains(lowerKey, "k8slabel") {
								for key := range conditionMap {
									logstoreC.K8sLabelSet[key] = struct{}{}
								}
							} else if strings.Contains(lowerKey, "label") {
								for key := range conditionMap {
									logstoreC.ContainerLabelSet[key] = struct{}{}
								}
							}
							if strings.Contains(lowerKey, "env") {
								for key := range conditionMap {
									logstoreC.EnvSet[key] = struct{}{}
								}
							}
						}
						if strings.Contains(lowerKey, "collectcontainersflag") {
							collectContainersFlag, valid := value.(bool)
							if !valid {
								continue
							}
							logstoreC.CollectingContainersMeta = collectContainersFlag
						} else if strings.Contains(lowerKey, "collectingcontainersmeta") {
							collectingContainersMeta, valid := value.(bool)
							if !valid {
								continue
							}
							logstoreC.CollectingContainersMeta = collectingContainersMeta
						}
					}
				}
			}
		}
	}

	logstoreC.GlobalConfig = &config.LogtailGlobalConfig
	// If plugins config has "global" field, then override the logstoreC.GlobalConfig
	if pluginConfigInterface, flag := plugins["global"]; flag || enableAlwaysOnline {
		pluginConfig := &config.GlobalConfig{}
		*pluginConfig = config.LogtailGlobalConfig
		if flag {
			configJSONStr, err := json.Marshal(pluginConfigInterface) //nolint:govet
			if err != nil {
				return nil, err
			}
			err = json.Unmarshal(configJSONStr, &pluginConfig)
			if err != nil {
				return nil, err
			}
		}
		if enableAlwaysOnline {
			pluginConfig.AlwaysOnline = true
		}
		logstoreC.GlobalConfig = pluginConfig
		logger.Debug(contextImp.GetRuntimeContext(), "load plugin config", *logstoreC.GlobalConfig)
	}

	logQueueSize := logstoreC.GlobalConfig.DefaultLogQueueSize
	// Because the transferred data of the file MixProcessMode is quite large, we have to limit queue size to control memory usage here.
	if checkMixProcessMode(plugins) == file {
		logger.Infof(contextImp.GetRuntimeContext(), "no inputs in config %v, maybe file input, limit queue size", configName)
		logQueueSize = 10
	}

	logGroupSize := logstoreC.GlobalConfig.DefaultLogGroupQueueSize

	if err = logstoreC.PluginRunner.Init(logQueueSize, logGroupSize); err != nil {
		return nil, err
	}

	logstoreC.Statistics.Init(logstoreC.Context)

	// extensions should be initialized first
	pluginConfig, ok := plugins["extensions"]
	if ok {
		extensions, extensionsFound := pluginConfig.([]interface{})
		if !extensionsFound {
			return nil, fmt.Errorf("invalid extension type: %s, not json array", "extensions")
		}
		for _, extensionInterface := range extensions {
			extension, ok := extensionInterface.(map[string]interface{})
			if !ok {
				return nil, fmt.Errorf("invalid extension type")
			}
			typeName, ok := extension["type"].(string)
			if !ok {
				return nil, fmt.Errorf("invalid extension type")
			}
			logger.Debug(contextImp.GetRuntimeContext(), "add extension", typeName)
<<<<<<< HEAD

=======
>>>>>>> ae9f308c
			err = loadExtension(logstoreC.genPluginMeta(typeName, false, false), logstoreC, extension["detail"])
			if err != nil {
				return nil, err
			}
			contextImp.AddPlugin(typeName)
		}
	}

	pluginConfig, inputsFound := plugins["inputs"]
	if inputsFound {
		inputs, ok := pluginConfig.([]interface{})
		if ok {
			for _, inputInterface := range inputs {
				input, ok := inputInterface.(map[string]interface{})
				if ok {
					if typeName, ok := input["type"]; ok {
						if typeNameStr, ok := typeName.(string); ok {
							if _, isMetricInput := pipeline.MetricInputs[typeNameStr]; isMetricInput {
								// Load MetricInput plugin defined in pipeline.MetricInputs
								// pipeline.MetricInputs will be renamed in a future version
								err = loadMetric(logstoreC.genPluginMeta(typeNameStr, true, false), logstoreC, input["detail"])
							} else if _, isServiceInput := pipeline.ServiceInputs[typeNameStr]; isServiceInput {
								// Load ServiceInput plugin defined in pipeline.ServiceInputs
								err = loadService(logstoreC.genPluginMeta(typeNameStr, true, false), logstoreC, input["detail"])
							}
							if err != nil {
								return nil, err
							}
							contextImp.AddPlugin(typeNameStr)
							continue
						}
					}
				}
				return nil, fmt.Errorf("invalid input type")
			}
		} else {
			return nil, fmt.Errorf("invalid inputs type : %s, not json array", "inputs")
		}
	}
	pluginConfig, processorsFound := plugins["processors"]
	if processorsFound {
		processors, ok := pluginConfig.([]interface{})
		if ok {
			for i, processorInterface := range processors {
				processor, ok := processorInterface.(map[string]interface{})
				if ok {
					if typeName, ok := processor["type"]; ok {
						if typeNameStr, ok := typeName.(string); ok {
							logger.Debug(contextImp.GetRuntimeContext(), "add processor", typeNameStr)
							err = loadProcessor(logstoreC.genPluginMeta(typeNameStr, true, false), i, logstoreC, processor["detail"])
							if err != nil {
								return nil, err
							}
							contextImp.AddPlugin(typeNameStr)
							continue
						}
					}
				}
				return nil, fmt.Errorf("invalid processor type")
			}
		} else {
			return nil, fmt.Errorf("invalid processors type : %s, not json array", "processors")
		}
	}

	pluginConfig, aggregatorsFound := plugins["aggregators"]
	if aggregatorsFound {
		aggregators, ok := pluginConfig.([]interface{})
		if ok {
			for _, aggregatorInterface := range aggregators {
				aggregator, ok := aggregatorInterface.(map[string]interface{})
				if ok {
					if typeName, ok := aggregator["type"]; ok {
						if typeNameStr, ok := typeName.(string); ok {
							logger.Debug(contextImp.GetRuntimeContext(), "add aggregator", typeNameStr)
							err = loadAggregator(logstoreC.genPluginMeta(typeNameStr, true, false), logstoreC, aggregator["detail"])
							if err != nil {
								return nil, err
							}
							contextImp.AddPlugin(typeNameStr)
							continue
						}
					}
				}
				return nil, fmt.Errorf("invalid aggregator type")
			}
		} else {
			return nil, fmt.Errorf("invalid aggregator type : %s, not json array", "aggregators")
		}
	}
	if err = logstoreC.PluginRunner.AddDefaultAggregatorIfEmpty(); err != nil {
		return nil, err
	}

	pluginConfig, flushersFound := plugins["flushers"]
	if flushersFound {
		flushers, ok := pluginConfig.([]interface{})
		if ok {
			flushersLen := len(flushers)
			for num, flusherInterface := range flushers {
				flusher, ok := flusherInterface.(map[string]interface{})
				if ok {
					if typeName, ok := flusher["type"]; ok {
						if typeNameStr, ok := typeName.(string); ok {
							logger.Debug(contextImp.GetRuntimeContext(), "add flusher", typeNameStr)
							lastOne := false
							if num == flushersLen-1 {
								lastOne = true
<<<<<<< HEAD
							}
							err = loadFlusher(logstoreC.genPluginMeta(typeNameStr, true, lastOne), logstoreC, flusher["detail"])
							if err != nil {
								return nil, err
							}
=======
							}
							err = loadFlusher(logstoreC.genPluginMeta(typeNameStr, true, lastOne), logstoreC, flusher["detail"])
							if err != nil {
								return nil, err
							}
>>>>>>> ae9f308c
							contextImp.AddPlugin(typeNameStr)
							continue
						}
					}
				}
				return nil, fmt.Errorf("invalid flusher type")
			}
		} else {
			return nil, fmt.Errorf("invalid flusher type : %s, not json array", "flushers")
		}
	}
	if err = logstoreC.PluginRunner.AddDefaultFlusherIfEmpty(); err != nil {
		return nil, err
	}
	return logstoreC, nil
}

func fetchPluginVersion(config map[string]interface{}) ConfigVersion {
	if v, ok := config["global"]; ok {
		if global, ok := v.(map[string]interface{}); ok {
			if version, ok := global["StructureType"]; ok {
				if str, ok := version.(string); ok {
					return ConfigVersion(strings.ToLower(str))
				}
			}
		}
	}
	return v1
}

func initPluginRunner(lc *LogstoreConfig) (PluginRunner, error) {
	switch lc.Version {
	case v1:
		return &pluginv1Runner{
			LogstoreConfig: lc,
			FlushOutStore:  NewFlushOutStore[protocol.LogGroup](),
		}, nil
	case v2:
		return &pluginv2Runner{
			LogstoreConfig: lc,
			FlushOutStore:  NewFlushOutStore[models.PipelineGroupEvents](),
		}, nil
	default:
		return nil, fmt.Errorf("undefined config version %s", lc.Version)
	}
}

func LoadLogstoreConfig(project string, logstore string, configName string, logstoreKey int64, jsonStr string) error {
	if len(jsonStr) == 0 {
		logger.Info(context.Background(), "delete config", configName, "logstore", logstore)
		delete(LogtailConfig, configName)
		return nil
	}
	logger.Info(context.Background(), "load config", configName, "logstore", logstore)
	logstoreC, err := createLogstoreConfig(project, logstore, configName, logstoreKey, jsonStr)
	if err != nil {
		return err
	}
	LogtailConfig[configName] = logstoreC
	return nil
}

func loadBuiltinConfig(name string, project string, logstore string,
	configName string, cfgStr string) (*LogstoreConfig, error) {
	logger.Infof(context.Background(), "load built-in config %v, config name: %v, logstore: %v", name, configName, logstore)
	return createLogstoreConfig(project, logstore, configName, 0, cfgStr)
}

// loadMetric creates a metric plugin object and append to logstoreConfig.MetricPlugins.
// @pluginType: the type of metric plugin.
// @logstoreConfig: where to store the created metric plugin object.
// It returns any error encountered.
func loadMetric(pluginMeta *pipeline.PluginMeta, logstoreConfig *LogstoreConfig, configInterface interface{}) (err error) {
	creator, existFlag := pipeline.MetricInputs[pluginMeta.PluginType]
	if !existFlag || creator == nil {
		return fmt.Errorf("can't find plugin %s", pluginMeta.PluginType)
	}
	metric := creator()
	if err = applyPluginConfig(metric, configInterface); err != nil {
		return err
	}

	interval := logstoreConfig.GlobalConfig.InputIntervalMs
	configMapI, convertSuc := configInterface.(map[string]interface{})
	if convertSuc {
		valI, keyExist := configMapI["IntervalMs"]
		if keyExist {
			if val, convSuc := valI.(float64); convSuc {
				interval = int(val)
			}
		}
	}
	return logstoreConfig.PluginRunner.AddPlugin(pluginMeta, pluginMetricInput, metric, map[string]interface{}{"interval": interval})
}

// loadService creates a service plugin object and append to logstoreConfig.ServicePlugins.
// @pluginType: the type of service plugin.
// @logstoreConfig: where to store the created service plugin object.
// It returns any error encountered.
func loadService(pluginMeta *pipeline.PluginMeta, logstoreConfig *LogstoreConfig, configInterface interface{}) (err error) {
	creator, existFlag := pipeline.ServiceInputs[pluginMeta.PluginType]
	if !existFlag || creator == nil {
		return fmt.Errorf("can't find plugin %s", pluginMeta.PluginType)
	}
	service := creator()
	if err = applyPluginConfig(service, configInterface); err != nil {
		return err
	}
	return logstoreConfig.PluginRunner.AddPlugin(pluginMeta, pluginServiceInput, service, map[string]interface{}{})
}

func loadProcessor(pluginMeta *pipeline.PluginMeta, priority int, logstoreConfig *LogstoreConfig, configInterface interface{}) (err error) {
	creator, existFlag := pipeline.Processors[pluginMeta.PluginType]
	if !existFlag || creator == nil {
		logger.Error(logstoreConfig.Context.GetRuntimeContext(), "INVALID_PROCESSOR_TYPE", "invalid processor type, maybe type is wrong or logtail version is too old", pluginMeta.PluginType)
		return nil
	}
	processor := creator()
	if err = applyPluginConfig(processor, configInterface); err != nil {
		return err
	}
	return logstoreConfig.PluginRunner.AddPlugin(pluginMeta, pluginProcessor, processor, map[string]interface{}{"priority": priority})
}

func loadAggregator(pluginMeta *pipeline.PluginMeta, logstoreConfig *LogstoreConfig, configInterface interface{}) (err error) {
	creator, existFlag := pipeline.Aggregators[pluginMeta.PluginType]
	if !existFlag || creator == nil {
		logger.Error(logstoreConfig.Context.GetRuntimeContext(), "INVALID_AGGREGATOR_TYPE", "invalid aggregator type, maybe type is wrong or logtail version is too old", pluginMeta.PluginType)
		return nil
	}
	aggregator := creator()
	if err = applyPluginConfig(aggregator, configInterface); err != nil {
		return err
	}
	return logstoreConfig.PluginRunner.AddPlugin(pluginMeta, pluginAggregator, aggregator, map[string]interface{}{})
}

func loadFlusher(pluginMeta *pipeline.PluginMeta, logstoreConfig *LogstoreConfig, configInterface interface{}) (err error) {
	creator, existFlag := pipeline.Flushers[pluginMeta.PluginType]
	if !existFlag || creator == nil {
		return fmt.Errorf("can't find plugin %s", pluginMeta.PluginType)
	}
	flusher := creator()
	if err = applyPluginConfig(flusher, configInterface); err != nil {
		return err
	}
	return logstoreConfig.PluginRunner.AddPlugin(pluginMeta, pluginFlusher, flusher, map[string]interface{}{})
}

func loadExtension(pluginMeta *pipeline.PluginMeta, logstoreConfig *LogstoreConfig, configInterface interface{}) (err error) {
	creator, existFlag := pipeline.Extensions[pluginMeta.PluginType]
	if !existFlag || creator == nil {
		return fmt.Errorf("can't find plugin %s", pluginMeta.PluginType)
	}
	extension := creator()
	if err = applyPluginConfig(extension, configInterface); err != nil {
		return err
	}
	if err = extension.Init(logstoreConfig.Context); err != nil {
		return err
	}
	return logstoreConfig.PluginRunner.AddPlugin(pluginMeta, pluginExtension, extension, map[string]interface{}{})
}

func applyPluginConfig(plugin interface{}, pluginConfig interface{}) error {
	config, err := json.Marshal(pluginConfig)
	if err != nil {
		return err
	}
	err = json.Unmarshal(config, plugin)
	return err
}

// Rule: pluginName=pluginType/pluginID#pluginPriority.
func (lc *LogstoreConfig) genPluginMeta(pluginName string, genNodeID bool, lastOne bool) *pipeline.PluginMeta {
	nodeID := ""
	childNodeID := ""
	if isPluginTypeWithID(pluginName) {
		pluginTypeWithID := pluginName
		if idx := strings.IndexByte(pluginName, '#'); idx != -1 {
			pluginTypeWithID = pluginName[:idx]
		}
		if ids := strings.IndexByte(pluginTypeWithID, '/'); ids != -1 {
			if genNodeID {
				nodeID, childNodeID = lc.genNodeID(lastOne)
			}
			if pluginID, err := strconv.ParseInt(pluginTypeWithID[ids+1:], 10, 32); err == nil {
				atomic.StoreInt32(&lc.pluginID, int32(pluginID))
			}
			return &pipeline.PluginMeta{
				PluginTypeWithID: pluginTypeWithID,
				PluginType:       pluginTypeWithID[:ids],
				PluginID:         pluginTypeWithID[ids+1:],
				NodeID:           nodeID,
				ChildNodeID:      childNodeID,
			}
		}
	}
	pluginID := lc.genPluginID()
	if genNodeID {
		nodeID, childNodeID = lc.genNodeID(lastOne)
	}
	pluginTypeWithID := fmt.Sprintf("%s/%s", pluginName, pluginID)
	return &pipeline.PluginMeta{
		PluginTypeWithID: pluginTypeWithID,
		PluginType:       pluginName,
		PluginID:         pluginID,
		NodeID:           nodeID,
		ChildNodeID:      childNodeID,
	}
}

func isPluginTypeWithID(pluginName string) bool {
	if idx := strings.IndexByte(pluginName, '/'); idx != -1 {
		return true
	}
	return false
}

func GetPluginPriority(pluginName string) int {
	if idx := strings.IndexByte(pluginName, '#'); idx != -1 {
		val, err := strconv.Atoi(pluginName[idx+1:])
		if err != nil {
			return 0
		}
		return val
	}
	return 0
}

func (lc *LogstoreConfig) genPluginID() string {
	return fmt.Sprintf("%v", atomic.AddInt32(&lc.pluginID, 1))
}

func (lc *LogstoreConfig) genNodeID(lastOne bool) (string, string) {
	id := atomic.AddInt32(&lc.nodeID, 1)
	if lastOne {
		return fmt.Sprintf("%v", id), fmt.Sprintf("%v", -1)
	}
	return fmt.Sprintf("%v", id), fmt.Sprintf("%v", id+1)
}

func init() {
	LogtailConfig = make(map[string]*LogstoreConfig)
	_ = util.InitFromEnvBool("ALIYUN_LOGTAIL_ENABLE_ALWAYS_ONLINE_FOR_STDOUT", &enableAlwaysOnlineForStdout, true)
}<|MERGE_RESOLUTION|>--- conflicted
+++ resolved
@@ -124,10 +124,6 @@
 func (p *LogstoreStatistics) Init(context pipeline.Context) {
 	labels := pipeline.GetCommonLabels(context, &pipeline.PluginMeta{})
 	metricsRecord := context.RegisterLogstoreConfigMetricRecord(labels)
-<<<<<<< HEAD
-
-=======
->>>>>>> ae9f308c
 	p.CollecLatencytMetric = helper.NewLatencyMetricAndRegister(metricsRecord, "collect_latency")
 	p.RawLogMetric = helper.NewCounterMetricAndRegister(metricsRecord, "raw_log")
 	p.SplitLogMetric = helper.NewCounterMetricAndRegister(metricsRecord, "processed_log")
@@ -556,10 +552,6 @@
 				return nil, fmt.Errorf("invalid extension type")
 			}
 			logger.Debug(contextImp.GetRuntimeContext(), "add extension", typeName)
-<<<<<<< HEAD
-
-=======
->>>>>>> ae9f308c
 			err = loadExtension(logstoreC.genPluginMeta(typeName, false, false), logstoreC, extension["detail"])
 			if err != nil {
 				return nil, err
@@ -668,19 +660,11 @@
 							lastOne := false
 							if num == flushersLen-1 {
 								lastOne = true
-<<<<<<< HEAD
 							}
 							err = loadFlusher(logstoreC.genPluginMeta(typeNameStr, true, lastOne), logstoreC, flusher["detail"])
 							if err != nil {
 								return nil, err
 							}
-=======
-							}
-							err = loadFlusher(logstoreC.genPluginMeta(typeNameStr, true, lastOne), logstoreC, flusher["detail"])
-							if err != nil {
-								return nil, err
-							}
->>>>>>> ae9f308c
 							contextImp.AddPlugin(typeNameStr)
 							continue
 						}
