# Copyright 2021 iLogtail Authors
#
# Licensed under the Apache License, Version 2.0 (the "License");
# you may not use this file except in compliance with the License.
# You may obtain a copy of the License at
#
#      http://www.apache.org/licenses/LICENSE-2.0
#
# Unless required by applicable law or agreed to in writing, software
# distributed under the License is distributed on an "AS IS" BASIS,
# WITHOUT WARRANTIES OR CONDITIONS OF ANY KIND, either express or implied.
# See the License for the specific language governing permissions and
# limitations under the License.

name: Build Core Unit Test

on:
  pull_request:
    paths-ignore:
      - "docs/**"
      - "example_config/**"
      - "docker/**"
      - "k8s_template/**"
      - "changes/**"
      - "licenses/**"
      - "CHANGELOG.md"
  push:
    branches:
      - main
      - 1.*

jobs:
  CI:
    runs-on: ${{ matrix.runner }}
    timeout-minutes: 90
    strategy:
      matrix:
        go-version: [1.19]
        # https://docs.github.com/en/actions/learn-github-actions/workflow-syntax-for-github-actions#jobsjob_idruns-on
        runner: [arc-runner-set-ilogtail]
      fail-fast: true
    steps:
      - name: prepare ubuntu environment
        run: sudo apt-get clean && sudo apt-get update && sudo apt-get install -y libsystemd-dev build-essential git curl bc
      # Clean up space to prevent action from running out of disk space.
      - name: Free disk space
        run: |
          sudo rm -rf /usr/share/dotnet
          sudo rm -rf /opt/ghc
          sudo rm -rf "/usr/local/share/boost"
          sudo rm -rf "$AGENT_TOOLSDIRECTORY"
          sudo -E apt-get -qq autoremove --purge
          sudo -E apt-get -qq clean

      - name: Check disk space
        run: |
          df -hT $PWD

      - name: Set up Go ${{ matrix.go-version }}
        uses: actions/setup-go@v4
        with:
          go-version: ${{ matrix.go-version }}

      - name: Check out code
        uses: actions/checkout@v4
        with:
          submodules: true
          fetch-depth: 2

      - name: Build Unit Test
        env:
          BUILD_LOGTAIL: OFF
          BUILD_LOGTAIL_UT: ON
          ENABLE_COMPATIBLE_MODE: OFF
          ENABLE_STATIC_LINK_CRT: ON
          WITHOUTGDB: ON
          MAKE_JOBS: 16
<<<<<<< HEAD
          BUILD_TYPE: Debug
=======
          WITHSPL: ON
          # BUILD_TYPE: Debug # TODO: Uncomment when memory management is refined
>>>>>>> f5399074
        run: CURRENT_DIR=$(pwd) && sed -i "s|/src|$CURRENT_DIR|g" docker/Dockerfile_build && make core PATH_IN_DOCKER=$(pwd)

      - name: Unit Test
        run: make unittest_core

      - name: Unit Test Coverage
        run: docker build -t unittest_coverage -f ./docker/Dockerfile_coverage . && docker run -v $(pwd):$(pwd) unittest_coverage bash -c "cd $(pwd)/core && gcovr --gcov-ignore-errors=no_working_dir_found --root . --json coverage.json --json-summary-pretty --json-summary summary.json -e \".*\.pb\.cc\" -e \".*\.pb\.h\" -e \".*unittest.*\" -e \".*sdk.*\" -e \".*logger.*\" -e \".*config_server.*\" -e \".*go_pipeline.*\" -e \".*application.*\" -e \".*runner.*\""

      - name: Setup Python3.10
        uses: actions/setup-python@v5
        with:
          python-version: "3.10"

      - name: Report code coverage
        run: python3 tools/coverage-diff/main.py --path core/coverage.json --summary core/summary.json

  result:
    runs-on: arc-runner-set-ilogtail
    timeout-minutes: 90
    needs: [CI]
    steps:
      - name: Build Result
        run: echo "Just to make the GitHub merge button green"<|MERGE_RESOLUTION|>--- conflicted
+++ resolved
@@ -75,12 +75,8 @@
           ENABLE_STATIC_LINK_CRT: ON
           WITHOUTGDB: ON
           MAKE_JOBS: 16
-<<<<<<< HEAD
+          WITHSPL: ON
           BUILD_TYPE: Debug
-=======
-          WITHSPL: ON
-          # BUILD_TYPE: Debug # TODO: Uncomment when memory management is refined
->>>>>>> f5399074
         run: CURRENT_DIR=$(pwd) && sed -i "s|/src|$CURRENT_DIR|g" docker/Dockerfile_build && make core PATH_IN_DOCKER=$(pwd)
 
       - name: Unit Test
