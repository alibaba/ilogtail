# Copyright 2021 iLogtail Authors
#
# Licensed under the Apache License, Version 2.0 (the "License");
# you may not use this file except in compliance with the License.
# You may obtain a copy of the License at
#
#      http://www.apache.org/licenses/LICENSE-2.0
#
# Unless required by applicable law or agreed to in writing, software
# distributed under the License is distributed on an "AS IS" BASIS,
# WITHOUT WARRANTIES OR CONDITIONS OF ANY KIND, either express or implied.
# See the License for the specific language governing permissions and
# limitations under the License.

name: E2E Test

on:
  pull_request:
    paths-ignore:
      - 'docs/**'
      - 'example_config/**'
      - 'docker/**'
      - 'k8s_template/**'
      - 'changes/**'
      - 'licenses/**'
      - 'CHANGELOG.md'
  push:
    branches:
      - main
      - 1.*
jobs:
  CI:
    runs-on: ${{ matrix.runner }}
    timeout-minutes: 60
    strategy:
      matrix:
        go-version: [ 1.19.10 ]
        runner: [ ubuntu-latest ]
      fail-fast: true
    steps:
      # Clean up space to prevent action from running out of disk space.
      - name: clean
        if: matrix.runner == 'ubuntu-latest'
        run: |
          sudo rm -rf /usr/share/dotnet
          sudo rm -rf /opt/ghc
          sudo rm -rf "/usr/local/share/boost"
          sudo rm -rf "$AGENT_TOOLSDIRECTORY"
          sudo -E apt-get -qq autoremove --purge
          sudo -E apt-get -qq clean

      - name: Check disk space
        run: |
          df -hT $PWD

      - name: Set up Go ${{ matrix.go-version }}
        uses: actions/setup-go@v2
        with:
          go-version: ${{ matrix.go-version }}

      - name: Check out code
        uses: actions/checkout@v2
        with:
          submodules: true

      - name: Update Docker-compose to v2
        run: |
          sudo curl -SL https://github.com/docker/compose/releases/download/v2.7.0/docker-compose-linux-x86_64 -o /usr/local/bin/docker-compose
          sudo chmod +x /usr/local/bin/docker-compose

      - name: System environment
        run: |
          uname -r
          docker --version
          go version

      - name: E2E Behavior Test
        env:
          BUILD_LOGTAIL_UT: OFF
          WITHOUTGDB: ON
        run: make e2e

<<<<<<< HEAD
      - name: UnitTest E2e Engine
        if: matrix.runner == 'ubuntu-latest'
        run: |
          go version
          make unittest_e2e_engine

=======
>>>>>>> 6ba9dce5
  result:
    runs-on: ubuntu-latest
    timeout-minutes: 60
    needs: [ CI ]
    steps:
      - name: Build Result
        run: echo "Just to make the GitHub merge button green"<|MERGE_RESOLUTION|>--- conflicted
+++ resolved
@@ -80,15 +80,6 @@
           WITHOUTGDB: ON
         run: make e2e
 
-<<<<<<< HEAD
-      - name: UnitTest E2e Engine
-        if: matrix.runner == 'ubuntu-latest'
-        run: |
-          go version
-          make unittest_e2e_engine
-
-=======
->>>>>>> 6ba9dce5
   result:
     runs-on: ubuntu-latest
     timeout-minutes: 60
