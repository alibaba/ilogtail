--- conflicted
+++ resolved
@@ -32,13 +32,8 @@
   CI:
     env:
       RUNNER_ALLOW_RUNASROOT: 1
-<<<<<<< HEAD
     runs-on: ${{ matrix.runner }}
-    timeout-minutes: 30
-=======
-    runs-on: ${{ matrix.runner }}-latest
     timeout-minutes: 60
->>>>>>> 84625321
     strategy:
       matrix:
         go-version: [ 1.19 ]
@@ -96,13 +91,8 @@
 
 
   result:
-<<<<<<< HEAD
     runs-on: self-hosted
-    timeout-minutes: 30
-=======
-    runs-on: ubuntu-latest
     timeout-minutes: 60
->>>>>>> 84625321
     needs: [ CI ]
     steps:
       - name: Build Result
