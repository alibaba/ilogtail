--- conflicted
+++ resolved
@@ -268,12 +268,7 @@
 	google.golang.org/appengine v1.6.7 // indirect
 	google.golang.org/genproto v0.0.0-20230306155012-7f2fa6fef1f4 // indirect
 	gopkg.in/inf.v0 v0.9.1 // indirect
-<<<<<<< HEAD
-	gopkg.in/ini.v1 v1.56.0 // indirect
-	gopkg.in/natefinch/lumberjack.v2 v2.0.0 // indirect
-=======
 	gopkg.in/natefinch/lumberjack.v2 v2.2.1 // indirect
->>>>>>> 67bd2d58
 	gopkg.in/square/go-jose.v2 v2.5.1 // indirect
 	k8s.io/apiserver v0.22.5 // indirect
 	k8s.io/component-base v0.22.5 // indirect
