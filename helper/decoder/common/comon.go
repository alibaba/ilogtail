// Copyright 2021 iLogtail Authors
//
// Licensed under the Apache License, Version 2.0 (the "License");
// you may not use this file except in compliance with the License.
// You may obtain a copy of the License at
//
//      http://www.apache.org/licenses/LICENSE-2.0
//
// Unless required by applicable law or agreed to in writing, software
// distributed under the License is distributed on an "AS IS" BASIS,
// WITHOUT WARRANTIES OR CONDITIONS OF ANY KIND, either express or implied.
// See the License for the specific language governing permissions and
// limitations under the License.

package common

import (
	"compress/gzip"
	"errors"
	"fmt"
	"io"
	"io/ioutil"
	"net/http"
	"strconv"

	"github.com/golang/snappy"
	"github.com/pierrec/lz4"
)

const (
	ProtocolSLS        = "sls"
	ProtocolPrometheus = "prometheus"
	ProtocolInflux     = "influx"
	ProtocolInfluxdb   = "influxdb"
	ProtocolStatsd     = "statsd"
	ProtocolOTLPLogV1  = "otlp_logv1"
<<<<<<< HEAD
	ProtocolPyroscope  = "pyroscope"
=======
	ProtocolRaw        = "raw"
>>>>>>> 92180b06
)

func CollectBody(res http.ResponseWriter, req *http.Request, maxBodySize int64) ([]byte, int, error) {
	body := req.Body

	// Handle gzip request bodies
	if req.Header.Get("Content-Encoding") == "gzip" {
		var err error
		body, err = gzip.NewReader(req.Body)
		if err != nil {
			return nil, http.StatusBadRequest, err
		}
		defer body.Close()
	}

	body = http.MaxBytesReader(res, body, maxBodySize)
	bytes, err := ioutil.ReadAll(body)
	if err != nil {
		return nil, http.StatusRequestEntityTooLarge, err
	}

	if req.Header.Get("Content-Encoding") == "snappy" {
		bytes, err = snappy.Decode(nil, bytes)
		if err != nil {
			return nil, http.StatusBadRequest, err
		}
	}

	if req.Header.Get("x-log-compresstype") == "lz4" {
		rawBodySize, err := strconv.Atoi(req.Header.Get("x-log-bodyrawsize"))
		if err != nil || rawBodySize <= 0 {
			return nil, http.StatusBadRequest, errors.New("invalid x-log-compresstype header " + req.Header.Get("x-log-bodyrawsize"))
		}
		data := make([]byte, rawBodySize)
		if readSize, err := lz4.UncompressBlock(bytes, data); readSize != rawBodySize || (err != nil && err != io.EOF) {
			return nil, http.StatusBadRequest, fmt.Errorf("uncompress lz4 error, expect : %d, real : %d, error : %v ", readSize, rawBodySize, err)
		}
		return data, http.StatusOK, nil
	}

	return bytes, http.StatusOK, nil
}

func CollectRawBody(res http.ResponseWriter, req *http.Request, maxBodySize int64) ([]byte, int, error) {
	body := req.Body
	body = http.MaxBytesReader(res, body, maxBodySize)
	bytes, err := ioutil.ReadAll(body)
	if err != nil {
		return nil, http.StatusRequestEntityTooLarge, err
	}
	return bytes, http.StatusOK, nil
}<|MERGE_RESOLUTION|>--- conflicted
+++ resolved
@@ -34,11 +34,8 @@
 	ProtocolInfluxdb   = "influxdb"
 	ProtocolStatsd     = "statsd"
 	ProtocolOTLPLogV1  = "otlp_logv1"
-<<<<<<< HEAD
+	ProtocolRaw        = "raw"
 	ProtocolPyroscope  = "pyroscope"
-=======
-	ProtocolRaw        = "raw"
->>>>>>> 92180b06
 )
 
 func CollectBody(res http.ResponseWriter, req *http.Request, maxBodySize int64) ([]byte, int, error) {
