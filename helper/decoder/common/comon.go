// Copyright 2021 iLogtail Authors
//
// Licensed under the Apache License, Version 2.0 (the "License");
// you may not use this file except in compliance with the License.
// You may obtain a copy of the License at
//
//      http://www.apache.org/licenses/LICENSE-2.0
//
// Unless required by applicable law or agreed to in writing, software
// distributed under the License is distributed on an "AS IS" BASIS,
// WITHOUT WARRANTIES OR CONDITIONS OF ANY KIND, either express or implied.
// See the License for the specific language governing permissions and
// limitations under the License.

package common

import (
	"compress/gzip"
	"errors"
	"fmt"
	"io"
	"io/ioutil"
	"net/http"
	"strconv"

	"github.com/golang/snappy"
	"github.com/pierrec/lz4"
)

const (
<<<<<<< HEAD
	ProtocolSLS        = "sls"
	ProtocolPrometheus = "prometheus"
	ProtocolInflux     = "influx"
	ProtocolInfluxdb   = "influxdb"
	ProtocolStatsd     = "statsd"
	ProtocolOTLPLogV1  = "otlp_logv1"
	ProtocolRaw        = "raw"
	ProtocolPyroscope  = "pyroscope"
=======
	ProtocolSLS          = "sls"
	ProtocolPrometheus   = "prometheus"
	ProtocolInflux       = "influx"
	ProtocolInfluxdb     = "influxdb"
	ProtocolStatsd       = "statsd"
	ProtocolOTLPLogV1    = "otlp_logv1"
	ProtocolOTLPMetricV1 = "otlp_metricv1"
	ProtocolOTLPTraceV1  = "otlp_tracev1"
	ProtocolRaw          = "raw"
>>>>>>> b78911da
)

func CollectBody(res http.ResponseWriter, req *http.Request, maxBodySize int64) ([]byte, int, error) {
	body := req.Body

	// Handle gzip request bodies
	if req.Header.Get("Content-Encoding") == "gzip" {
		var err error
		body, err = gzip.NewReader(req.Body)
		if err != nil {
			return nil, http.StatusBadRequest, err
		}
		defer body.Close()
	}

	body = http.MaxBytesReader(res, body, maxBodySize)
	bytes, err := ioutil.ReadAll(body)
	if err != nil {
		return nil, http.StatusRequestEntityTooLarge, err
	}

	if req.Header.Get("Content-Encoding") == "snappy" {
		bytes, err = snappy.Decode(nil, bytes)
		if err != nil {
			return nil, http.StatusBadRequest, err
		}
	}

	if req.Header.Get("x-log-compresstype") == "lz4" {
		rawBodySize, err := strconv.Atoi(req.Header.Get("x-log-bodyrawsize"))
		if err != nil || rawBodySize <= 0 {
			return nil, http.StatusBadRequest, errors.New("invalid x-log-compresstype header " + req.Header.Get("x-log-bodyrawsize"))
		}
		data := make([]byte, rawBodySize)
		if readSize, err := lz4.UncompressBlock(bytes, data); readSize != rawBodySize || (err != nil && err != io.EOF) {
			return nil, http.StatusBadRequest, fmt.Errorf("uncompress lz4 error, expect : %d, real : %d, error : %v ", readSize, rawBodySize, err)
		}
		return data, http.StatusOK, nil
	}

	return bytes, http.StatusOK, nil
}

func CollectRawBody(res http.ResponseWriter, req *http.Request, maxBodySize int64) ([]byte, int, error) {
	body := req.Body
	body = http.MaxBytesReader(res, body, maxBodySize)
	bytes, err := ioutil.ReadAll(body)
	if err != nil {
		return nil, http.StatusRequestEntityTooLarge, err
	}
	return bytes, http.StatusOK, nil
}<|MERGE_RESOLUTION|>--- conflicted
+++ resolved
@@ -28,16 +28,6 @@
 )
 
 const (
-<<<<<<< HEAD
-	ProtocolSLS        = "sls"
-	ProtocolPrometheus = "prometheus"
-	ProtocolInflux     = "influx"
-	ProtocolInfluxdb   = "influxdb"
-	ProtocolStatsd     = "statsd"
-	ProtocolOTLPLogV1  = "otlp_logv1"
-	ProtocolRaw        = "raw"
-	ProtocolPyroscope  = "pyroscope"
-=======
 	ProtocolSLS          = "sls"
 	ProtocolPrometheus   = "prometheus"
 	ProtocolInflux       = "influx"
@@ -47,7 +37,7 @@
 	ProtocolOTLPMetricV1 = "otlp_metricv1"
 	ProtocolOTLPTraceV1  = "otlp_tracev1"
 	ProtocolRaw          = "raw"
->>>>>>> b78911da
+	ProtocolPyroscope  = "pyroscope"
 )
 
 func CollectBody(res http.ResponseWriter, req *http.Request, maxBodySize int64) ([]byte, int, error) {
