package jfr

import (
	"context"
	"encoding/json"
	"fmt"
	"io"
	"regexp"
	"strconv"
	"strings"

	"github.com/cespare/xxhash"
	"github.com/gofrs/uuid"
	"github.com/pyroscope-io/jfr-parser/parser"
	"github.com/pyroscope-io/pyroscope/pkg/storage/metadata"
	"github.com/pyroscope-io/pyroscope/pkg/storage/segment"
	"github.com/pyroscope-io/pyroscope/pkg/storage/tree"

	"github.com/alibaba/ilogtail/helper/profile"
	"github.com/alibaba/ilogtail/pkg/logger"
	"github.com/alibaba/ilogtail/pkg/protocol"
)

const (
	_ = iota
	sampleTypeCPU
	sampleTypeWall
	sampleTypeInTLABObjects
	sampleTypeInTLABBytes
	sampleTypeOutTLABObjects
	sampleTypeOutTLABBytes
	sampleTypeLockSamples
	sampleTypeLockDuration
)

func ParseJFR(ctx context.Context, meta *profile.Meta, body io.Reader, jfrLabels *LabelsSnapshot) (logs []*protocol.Log, err error) {
	chunks, err := parser.ParseWithOptions(body, &parser.ChunkParseOptions{
		CPoolProcessor: processSymbols,
	})
	if err != nil {
		return nil, fmt.Errorf("unable to parse JFR format: %w", err)
	}
	for _, c := range chunks {
		oneChunkLogs, pErr := parse(ctx, meta, c, jfrLabels)
		if pErr != nil {
			//err = multierror.Append(err, pErr)
			return nil, err
		}
		logs = append(logs, oneChunkLogs...)
	}
	return logs, nil
}

// revive:disable-next-line:cognitive-complexity necessary complexity
func parse(ctx context.Context, meta *profile.Meta, c parser.Chunk, jfrLabels *LabelsSnapshot) (logs []*protocol.Log, err error) {
	stackMap := make(map[uint64]string)
	valMap := make(map[uint64][]uint64)
	labelMap := make(map[uint64]map[string]string)
	typeMap := make(map[uint64][]string)
	unitMap := make(map[uint64][]string)
	aggtypeMap := make(map[uint64][]string)

	var event string
	for _, e := range c.Events {
		if as, ok := e.(*parser.ActiveSetting); ok {
			if as.Name == "event" {
				event = as.Value
			}
		}
	}
	cache := make(tree.LabelsCache)
	for contextID, events := range groupEventsByContextID(c.Events) {
		labels := getContextLabels(contextID, jfrLabels)
		lh := labels.Hash()
		for _, e := range events {
			switch e.(type) {
			case *parser.ExecutionSample:
				es := e.(*parser.ExecutionSample)
				if fs := frames(es.StackTrace); fs != nil {
					if es.State.Name == "STATE_RUNNABLE" {
						cache.GetOrCreateTreeByHash(sampleTypeCPU, labels, lh).InsertStackString(fs, 1)
					}
					cache.GetOrCreateTreeByHash(sampleTypeWall, labels, lh).InsertStackString(fs, 1)
				}
			case *parser.ObjectAllocationInNewTLAB:
				oa := e.(*parser.ObjectAllocationInNewTLAB)
				if fs := frames(oa.StackTrace); fs != nil {
					cache.GetOrCreateTreeByHash(sampleTypeInTLABObjects, labels, lh).InsertStackString(fs, 1)
					cache.GetOrCreateTreeByHash(sampleTypeInTLABBytes, labels, lh).InsertStackString(fs, uint64(oa.TLABSize))
				}
			case *parser.ObjectAllocationOutsideTLAB:
				oa := e.(*parser.ObjectAllocationOutsideTLAB)
				if fs := frames(oa.StackTrace); fs != nil {
					cache.GetOrCreateTreeByHash(sampleTypeOutTLABObjects, labels, lh).InsertStackString(fs, 1)
					cache.GetOrCreateTreeByHash(sampleTypeOutTLABBytes, labels, lh).InsertStackString(fs, uint64(oa.AllocationSize))
				}
			case *parser.JavaMonitorEnter:
				jme := e.(*parser.JavaMonitorEnter)
				if fs := frames(jme.StackTrace); fs != nil {
					cache.GetOrCreateTreeByHash(sampleTypeLockSamples, labels, lh).InsertStackString(fs, 1)
					cache.GetOrCreateTreeByHash(sampleTypeLockDuration, labels, lh).InsertStackString(fs, uint64(jme.Duration))
				}
			case *parser.ThreadPark:
				tp := e.(*parser.ThreadPark)
				if fs := frames(tp.StackTrace); fs != nil {
					cache.GetOrCreateTreeByHash(sampleTypeLockSamples, labels, lh).InsertStackString(fs, 1)
					cache.GetOrCreateTreeByHash(sampleTypeLockDuration, labels, lh).InsertStackString(fs, uint64(tp.Duration))
				}
			}
		}
	}
	for sampleType, entries := range cache {
		for _, e := range entries {
			if i := labelIndex(jfrLabels, e.Labels, segment.ProfileIDLabelName); i != -1 {
				cutLabels := tree.CutLabel(e.Labels, i)
				cache.GetOrCreateTree(sampleType, cutLabels).Merge(e.Tree)
			}
		}
	}
	cb := func(n string, labels tree.Labels, t *tree.Tree, u metadata.Units) {
		key := buildKey(n, meta.Key.Labels(), labels, jfrLabels)

		labelsMap := make(map[string]string)
		for lk, lv := range key.Labels() {
			labelsMap[lk] = lv
		}

		if name := key.AppName(); name != "" {
			labelsMap["_app_name_"] = name
		}
		if meta.SampleRate > 0 {
			labelsMap["_sample_rate_"] = strconv.FormatUint(uint64(meta.SampleRate), 10)
		}

		t.IterateStacks(func(name string, self uint64, stack []string) {
			fs := name + splitor + strings.Join(stack[1:], "\n")
			id := xxhash.Sum64String(fs)
			stackMap[id] = fs
			aggtypeMap[id] = append(aggtypeMap[id], string(meta.AggregationType))
			typeMap[id] = append(typeMap[id], n)
			unitMap[id] = append(unitMap[id], u.String())
			valMap[id] = append(valMap[id], self)
			labelMap[id] = labelsMap
		})
	}
	for sampleType, entries := range cache {
		if sampleType == sampleTypeWall && event != "wall" {
			continue
		}
		n := getName(sampleType, event)
		units := getUnits(sampleType)
		for _, e := range entries {
			cb(n, e.Labels, e.Tree, units)
		}
	}

	var profileIDStr string
	if meta.Key.HasProfileID() {
		profileIDStr, _ = meta.Key.ProfileID()
	} else {
		profileID, _ := uuid.NewV4()
		profileIDStr = profileID.String()
	}

	for id, fs := range stackMap {
		if len(valMap[id]) == 0 || len(typeMap[id]) == 0 || len(unitMap[id]) == 0 || len(labelMap[id]) == 0 {
			logger.Warning(ctx, "PPROF_PROFILE_ALARM", "stack don't have enough meta or values", fs)
			continue
		}
		var content []*protocol.Log_Content
		idx := strings.Index(fs, splitor)
		b, _ := json.Marshal(labelMap[id])

		content = append(content,
			&protocol.Log_Content{
				Key:   "name",
				Value: fs[:idx],
			},
			&protocol.Log_Content{
				Key:   "stack",
				Value: fs[idx+3:],
			},
			&protocol.Log_Content{
				Key:   "stackID",
				Value: strconv.FormatUint(id, 10),
			},
			&protocol.Log_Content{
				Key:   "language",
				Value: meta.SpyName,
			},
			&protocol.Log_Content{
				Key:   "type",
<<<<<<< HEAD
				Value: profile.Units(unitMap[id][0]).DetectProfileType(),
=======
				Value: profile.DetectProfileType(typeMap[id][0]),
>>>>>>> 2a744e2d
			},
			&protocol.Log_Content{
				Key:   "units",
				Value: strings.Join(unitMap[id], ","),
			},
			&protocol.Log_Content{
				Key:   "valueTypes",
				Value: strings.Join(typeMap[id], ","),
			},
			&protocol.Log_Content{
				Key:   "aggTypes",
				Value: strings.Join(aggtypeMap[id], ","),
			},
			&protocol.Log_Content{
				Key:   "dataType",
				Value: "CallStack",
			},
			&protocol.Log_Content{
				Key:   "durationNs",
				Value: strconv.FormatInt(meta.EndTime.Sub(meta.StartTime).Nanoseconds(), 10),
			},

			&protocol.Log_Content{
				Key:   "profileID",
				Value: profileIDStr,
			},
			&protocol.Log_Content{
				Key:   "labels",
				Value: string(b),
			},
		)
		for i, v := range valMap[id] {
			content = append(content, &protocol.Log_Content{
				Key:   fmt.Sprintf("value_%d", i),
				Value: strconv.FormatUint(v, 10),
			})
		}
		log := &protocol.Log{
			Time:     uint32(meta.StartTime.Unix()),
			Contents: content,
		}
		logs = append(logs, log)
	}

	return logs, err
}

func getName(sampleType int64, event string) string {
	switch sampleType {
	case sampleTypeCPU:
		if event == "cpu" || event == "itimer" || event == "wall" {
			profile := event
			if event == "wall" {
				profile = "cpu"
			}
			return profile
		}
	case sampleTypeWall:
		return "wall"
	case sampleTypeInTLABObjects:
		return "alloc_in_new_tlab_objects"
	case sampleTypeInTLABBytes:
		return "alloc_in_new_tlab_bytes"
	case sampleTypeOutTLABObjects:
		return "alloc_outside_tlab_objects"
	case sampleTypeOutTLABBytes:
		return "alloc_outside_tlab_bytes"
	case sampleTypeLockSamples:
		return "lock_count"
	case sampleTypeLockDuration:
		return "lock_duration"
	}
	return "unknown"
}

func getUnits(sampleType int64) metadata.Units {
	switch sampleType {
	case sampleTypeCPU:
		return metadata.SamplesUnits
	case sampleTypeWall:
		return metadata.SamplesUnits
	case sampleTypeInTLABObjects:
		return metadata.ObjectsUnits
	case sampleTypeInTLABBytes:
		return metadata.BytesUnits
	case sampleTypeOutTLABObjects:
		return metadata.ObjectsUnits
	case sampleTypeOutTLABBytes:
		return metadata.BytesUnits
	case sampleTypeLockSamples:
		return metadata.LockSamplesUnits
	case sampleTypeLockDuration:
		return metadata.LockNanosecondsUnits
	}
	return metadata.SamplesUnits
}

func buildKey(n string, appLabels map[string]string, labels tree.Labels, snapshot *LabelsSnapshot) *segment.Key {
	finalLabels := map[string]string{}
	for k, v := range appLabels {
		finalLabels[k] = v
	}
	for _, v := range labels {
		ks, ok := snapshot.Strings[v.Key]
		if !ok {
			continue
		}
		vs, ok := snapshot.Strings[v.Str]
		finalLabels[ks] = vs
	}
	// finalLabels["__name__"] += "." + n
	return segment.NewKey(finalLabels)
}

func getContextLabels(contextID int64, labels *LabelsSnapshot) tree.Labels {
	if contextID == 0 {
		return nil
	}
	var ctx *Context
	var ok bool
	if ctx, ok = labels.Contexts[contextID]; !ok {
		return nil
	}
	res := make(tree.Labels, 0, len(ctx.Labels))
	for k, v := range ctx.Labels {
		res = append(res, &tree.Label{Key: k, Str: v})
	}
	return res
}
func labelIndex(s *LabelsSnapshot, labels tree.Labels, key string) int {
	for i, label := range labels {
		if n, ok := s.Strings[label.Key]; ok {
			if n == key {
				return i
			}
		}
	}
	return -1
}

func groupEventsByContextID(events []parser.Parseable) map[int64][]parser.Parseable {
	res := make(map[int64][]parser.Parseable)
	for _, e := range events {
		switch e.(type) {
		case *parser.ExecutionSample:
			es := e.(*parser.ExecutionSample)
			res[es.ContextId] = append(res[es.ContextId], e)
		case *parser.ObjectAllocationInNewTLAB:
			oa := e.(*parser.ObjectAllocationInNewTLAB)
			res[oa.ContextId] = append(res[oa.ContextId], e)
		case *parser.ObjectAllocationOutsideTLAB:
			oa := e.(*parser.ObjectAllocationOutsideTLAB)
			res[oa.ContextId] = append(res[oa.ContextId], e)
		case *parser.JavaMonitorEnter:
			jme := e.(*parser.JavaMonitorEnter)
			res[jme.ContextId] = append(res[jme.ContextId], e)
		case *parser.ThreadPark:
			tp := e.(*parser.ThreadPark)
			res[tp.ContextId] = append(res[tp.ContextId], e)
		}
	}
	return res
}

func frames(st *parser.StackTrace) []string {
	if st == nil {
		return nil
	}
	frames := make([]string, 0, len(st.Frames))
	for i := len(st.Frames) - 1; i >= 0; i-- {
		f := st.Frames[i]
		// TODO(abeaumont): Add support for line numbers.
		if f.Method != nil && f.Method.Type != nil && f.Method.Type.Name != nil && f.Method.Name != nil {
			frames = append(frames, f.Method.Type.Name.String+"."+f.Method.Name.String)
		}
	}
	return frames
}

// jdk/internal/reflect/GeneratedMethodAccessor31
var generatedMethodAccessor = regexp.MustCompile("^(jdk/internal/reflect/GeneratedMethodAccessor)(\\d+)$")

// org/example/rideshare/OrderService$$Lambda$669.0x0000000800fd7318.run
var lambdaGeneratedEnclosingClass = regexp.MustCompile("^(.+\\$\\$Lambda\\$)\\d+[./](0x[\\da-f]+|\\d+)$")

// libzstd-jni-1.5.1-16931311898282279136.so.Java_com_github_luben_zstd_ZstdInputStreamNoFinalizer_decompressStream
var zstdJniSoLibName = regexp.MustCompile("^(\\.?/tmp/)?(libzstd-jni-\\d+\\.\\d+\\.\\d+-)(\\d+)(\\.so)( \\(deleted\\))?$")

// ./tmp/libamazonCorrettoCryptoProvider109b39cf33c563eb.so
var amazonCorrettoCryptoProvider = regexp.MustCompile("^(\\.?/tmp/)?(libamazonCorrettoCryptoProvider)([0-9a-f]{16})(\\.so)( \\(deleted\\))?$")

// libasyncProfiler-linux-arm64-17b9a1d8156277a98ccc871afa9a8f69215f92.so
var pyroscopeAsyncProfiler = regexp.MustCompile(
	"^(\\.?/tmp/)?(libasyncProfiler)-(linux-arm64|linux-musl-x64|linux-x64|macos)-(17b9a1d8156277a98ccc871afa9a8f69215f92)(\\.so)( \\(deleted\\))?$")

func mergeJVMGeneratedClasses(frame string) string {
	frame = generatedMethodAccessor.ReplaceAllString(frame, "${1}_")
	frame = lambdaGeneratedEnclosingClass.ReplaceAllString(frame, "${1}_")
	frame = zstdJniSoLibName.ReplaceAllString(frame, "libzstd-jni-_.so")
	frame = amazonCorrettoCryptoProvider.ReplaceAllString(frame, "libamazonCorrettoCryptoProvider_.so")
	frame = pyroscopeAsyncProfiler.ReplaceAllString(frame, "libasyncProfiler-_.so")
	return frame
}

func processSymbols(meta parser.ClassMetadata, cpool *parser.CPool) {
	if meta.Name == "jdk.types.Symbol" {
		for _, v := range cpool.Pool {
			sym := v.(*parser.Symbol)
			sym.String = mergeJVMGeneratedClasses(sym.String)
		}
	}
}<|MERGE_RESOLUTION|>--- conflicted
+++ resolved
@@ -12,7 +12,6 @@
 	"github.com/cespare/xxhash"
 	"github.com/gofrs/uuid"
 	"github.com/pyroscope-io/jfr-parser/parser"
-	"github.com/pyroscope-io/pyroscope/pkg/storage/metadata"
 	"github.com/pyroscope-io/pyroscope/pkg/storage/segment"
 	"github.com/pyroscope-io/pyroscope/pkg/storage/tree"
 
@@ -117,7 +116,7 @@
 			}
 		}
 	}
-	cb := func(n string, labels tree.Labels, t *tree.Tree, u metadata.Units) {
+	cb := func(n string, labels tree.Labels, t *tree.Tree, u profile.Units) {
 		key := buildKey(n, meta.Key.Labels(), labels, jfrLabels)
 
 		labelsMap := make(map[string]string)
@@ -138,7 +137,7 @@
 			stackMap[id] = fs
 			aggtypeMap[id] = append(aggtypeMap[id], string(meta.AggregationType))
 			typeMap[id] = append(typeMap[id], n)
-			unitMap[id] = append(unitMap[id], u.String())
+			unitMap[id] = append(unitMap[id], string(u))
 			valMap[id] = append(valMap[id], self)
 			labelMap[id] = labelsMap
 		})
@@ -190,11 +189,7 @@
 			},
 			&protocol.Log_Content{
 				Key:   "type",
-<<<<<<< HEAD
-				Value: profile.Units(unitMap[id][0]).DetectProfileType(),
-=======
 				Value: profile.DetectProfileType(typeMap[id][0]),
->>>>>>> 2a744e2d
 			},
 			&protocol.Log_Content{
 				Key:   "units",
@@ -270,26 +265,26 @@
 	return "unknown"
 }
 
-func getUnits(sampleType int64) metadata.Units {
+func getUnits(sampleType int64) profile.Units {
 	switch sampleType {
 	case sampleTypeCPU:
-		return metadata.SamplesUnits
+		return profile.SamplesUnits
 	case sampleTypeWall:
-		return metadata.SamplesUnits
+		return profile.SamplesUnits
 	case sampleTypeInTLABObjects:
-		return metadata.ObjectsUnits
+		return profile.ObjectsUnit
 	case sampleTypeInTLABBytes:
-		return metadata.BytesUnits
+		return profile.BytesUnit
 	case sampleTypeOutTLABObjects:
-		return metadata.ObjectsUnits
+		return profile.ObjectsUnit
 	case sampleTypeOutTLABBytes:
-		return metadata.BytesUnits
+		return profile.BytesUnit
 	case sampleTypeLockSamples:
-		return metadata.LockSamplesUnits
+		return profile.LockSamplesUnits
 	case sampleTypeLockDuration:
-		return metadata.LockNanosecondsUnits
-	}
-	return metadata.SamplesUnits
+		return profile.LockNanosecondsUnits
+	}
+	return profile.SamplesUnits
 }
 
 func buildKey(n string, appLabels map[string]string, labels tree.Labels, snapshot *LabelsSnapshot) *segment.Key {
