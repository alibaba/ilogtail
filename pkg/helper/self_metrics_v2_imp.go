// Licensed under the Apache License, Version 2.0 (the "License");
// you may not use this file except in compliance with the License.
// You may obtain a copy of the License at
//
//	http://www.apache.org/licenses/LICENSE-2.0
//
// Unless required by applicable law or agreed to in writing, software
// distributed under the License is distributed on an "AS IS" BASIS,
// WITHOUT WARRANTIES OR CONDITIONS OF ANY KIND, either express or implied.
// See the License for the specific language governing permissions and
// limitations under the License.

package helper

import (
	"context"
	"errors"
	"strconv"
	"sync"
	"sync/atomic"
	"time"

	"github.com/alibaba/ilogtail/pkg/logger"
	"github.com/alibaba/ilogtail/pkg/pipeline"
	"github.com/alibaba/ilogtail/pkg/protocol"
)

var (
	_ pipeline.CounterMetric = (*cumulativeCounterImp)(nil)
	_ pipeline.CounterMetric = (*counterImp)(nil)
	_ pipeline.CounterMetric = (*averageImp)(nil)
	_ pipeline.GaugeMetric   = (*gaugeImp)(nil)
	_ pipeline.LatencyMetric = (*latencyImp)(nil)
	_ pipeline.StringMetric  = (*strMetricImp)(nil)

	_ pipeline.CounterMetric = (*errorNumericMetric)(nil)
	_ pipeline.GaugeMetric   = (*errorNumericMetric)(nil)
	_ pipeline.LatencyMetric = (*errorNumericMetric)(nil)
	_ pipeline.StringMetric  = (*errorStrMetric)(nil)
)

func newMetric(metricType pipeline.SelfMetricType, metricSet pipeline.MetricSet, index []string) pipeline.Metric {
	switch metricType {
	case pipeline.CumulativeCounterType:
		return newCumulativeCounter(metricSet, index)
	case pipeline.AverageType:
		return newAverage(metricSet, index)
	case pipeline.CounterType:
		return newDeltaCounter(metricSet, index)
	case pipeline.GaugeType:
		return newGauge(metricSet, index)
	case pipeline.StringType:
		return newStringMetric(metricSet, index)
	case pipeline.LatencyType:
		return newLatency(metricSet, index)
	}
	return newErrorMetric(metricType, errors.New("invalid metric type"))
}

// ErrorMetrics always return error.
func newErrorMetric(metricType pipeline.SelfMetricType, err error) pipeline.Metric {
	switch metricType {
	case pipeline.StringType:
		return newErrorStringMetric(err)
	default:
		return newErrorNumericMetric(err)
	}
}

// Deprecated: Use deltaImp instead.
// cumulativeCounterImp is a counter metric that can be incremented or decremented.
// It gets the cumulative value of the counter.
type cumulativeCounterImp struct {
	value int64
	Series
}

func newCumulativeCounter(ms pipeline.MetricSet, index []string) pipeline.CounterMetric {
	c := &cumulativeCounterImp{
		Series: newSeries(ms, index),
	}
	return c
}

func (c *cumulativeCounterImp) Add(delta int64) {
	atomic.AddInt64(&c.value, delta)
}

func (c *cumulativeCounterImp) Get() pipeline.MetricValue[float64] {
	value := atomic.LoadInt64(&c.value)
	return pipeline.MetricValue[float64]{Name: c.Name(), Value: float64(value)}
}

func (c *cumulativeCounterImp) Clear() {
	atomic.StoreInt64(&c.value, 0)
}

func (c *cumulativeCounterImp) Serialize(log *protocol.Log) {
	metricValue := c.Get()
	c.Series.SerializeWithStr(log, metricValue.Name, strconv.FormatFloat(metricValue.Value, 'f', 4, 64))
}

func (c *cumulativeCounterImp) Export() map[string]string {
	metricValue := c.Get()
	return c.Series.Export(metricValue.Name, strconv.FormatFloat(metricValue.Value, 'f', 4, 64))
}

// delta is a counter metric that can be incremented or decremented.
// It gets the increased value in the last window.
type counterImp struct {
	value int64
	Series
}

func newDeltaCounter(ms pipeline.MetricSet, index []string) pipeline.CounterMetric {
	c := &counterImp{
		Series: newSeries(ms, index),
	}
	return c
}

func (c *counterImp) Add(delta int64) {
	atomic.AddInt64(&c.value, delta)
}

func (c *counterImp) Get() pipeline.MetricValue[float64] {
	value := atomic.SwapInt64(&c.value, 0)
	return pipeline.MetricValue[float64]{Name: c.Name(), Value: float64(value)}
}

func (c *counterImp) Clear() {
	atomic.StoreInt64(&c.value, 0)
}

func (c *counterImp) Serialize(log *protocol.Log) {
	metricValue := c.Get()
	c.Series.SerializeWithStr(log, metricValue.Name, strconv.FormatFloat(metricValue.Value, 'f', 4, 64))
}

func (c *counterImp) Export() map[string]string {
	metricValue := c.Get()
	return c.Series.Export(metricValue.Name, strconv.FormatFloat(metricValue.Value, 'f', 4, 64))
}

// gauge is a metric that represents a single numerical value that can arbitrarily go up and down.
type gaugeImp struct {
	value float64
	Series
}

func newGauge(ms pipeline.MetricSet, index []string) pipeline.GaugeMetric {
	g := &gaugeImp{
		Series: newSeries(ms, index),
	}
	return g
}

func (g *gaugeImp) Set(f float64) {
	AtomicStoreFloat64(&g.value, f)
}

func (g *gaugeImp) Get() pipeline.MetricValue[float64] {
	return pipeline.MetricValue[float64]{Name: g.Name(), Value: AtomicLoadFloat64(&g.value)}
}

func (g *gaugeImp) Clear() {
	AtomicStoreFloat64(&g.value, 0)
}

func (g *gaugeImp) Serialize(log *protocol.Log) {
	metricValue := g.Get()
	g.Series.SerializeWithStr(log, metricValue.Name, strconv.FormatFloat(metricValue.Value, 'f', 4, 64))
}

<<<<<<< HEAD
func (c *gaugeImp) Export() map[string]string {
	metricValue := c.Get()
	return c.Series.Export(metricValue.Name, strconv.FormatFloat(metricValue.Value, 'f', 4, 64))
=======
func (g *gaugeImp) Export() map[string]string {
	metricValue := g.Get()
	return g.Series.Export(metricValue.Name, strconv.FormatFloat(metricValue.Value, 'f', 4, 64))
>>>>>>> c296068b
}

// averageImp is a metric to compute the average value of a series of values in the last window.
// if there is no value added in the last window, the previous average value will be returned.
type averageImp struct {
	sync.RWMutex
	value   int64
	count   int64
	prevAvg float64
	Series
}

func newAverage(ms pipeline.MetricSet, index []string) pipeline.CounterMetric {
	a := &averageImp{
		Series: newSeries(ms, index),
	}
	return a
}

func (a *averageImp) Add(f int64) {
	a.Lock()
	defer a.Unlock()
	a.value += f
	a.count++
}

func (a *averageImp) Get() pipeline.MetricValue[float64] {
	a.RLock()
	defer a.RUnlock()
	if a.count == 0 {
		return pipeline.MetricValue[float64]{Name: a.Name(), Value: a.prevAvg}
	}
	avg := float64(a.value) / float64(a.count)
	a.prevAvg, a.value, a.count = avg, 0, 0
	return pipeline.MetricValue[float64]{Name: a.Name(), Value: avg}
}

func (a *averageImp) Clear() {
	a.Lock()
	a.value = 0
	a.count = 0
	a.prevAvg = 0
	a.Unlock()
}

func (a *averageImp) Serialize(log *protocol.Log) {
	metricValue := a.Get()
	a.Series.SerializeWithStr(log, metricValue.Name, strconv.FormatFloat(metricValue.Value, 'f', 4, 64))
}

func (a *averageImp) Export() map[string]string {
	metricValue := a.Get()
	return a.Series.Export(metricValue.Name, strconv.FormatFloat(metricValue.Value, 'f', 4, 64))
}

// latencyImp is a metric to compute the average latency of a series of values in the last window.
type latencyImp struct {
	sync.Mutex
	count      int64
	latencySum float64
	Series
}

func newLatency(ms pipeline.MetricSet, index []string) pipeline.LatencyMetric {
	l := &latencyImp{
		Series: newSeries(ms, index),
	}
	return l
}

func (l *latencyImp) Observe(f float64) {
	l.Lock()
	defer l.Unlock()
	l.count++
	l.latencySum += f
}

func (l *latencyImp) Record(d time.Duration) {
	l.Observe(float64(d))
}

func (l *latencyImp) Get() pipeline.MetricValue[float64] {
	l.Lock()
	defer l.Unlock()
	if l.count == 0 {
		return pipeline.MetricValue[float64]{Name: l.Name(), Value: 0}
	}
	avg := l.latencySum / float64(l.count)
	l.count, l.latencySum = 0, 0
	return pipeline.MetricValue[float64]{Name: l.Name(), Value: avg}
}

func (l *latencyImp) Clear() {
	l.Lock()
	defer l.Unlock()
	l.count = 0
	l.latencySum = 0
}

func (l *latencyImp) Serialize(log *protocol.Log) {
	metricValue := l.Get()
	l.Series.SerializeWithStr(log, metricValue.Name, strconv.FormatFloat(metricValue.Value/1000, 'f', 4, 64)) // ns to us
}

func (l *latencyImp) Export() map[string]string {
	metricValue := l.Get()
	return l.Series.Export(metricValue.Name, strconv.FormatFloat(metricValue.Value/1000, 'f', 4, 64)) // ns to us
}

// strMetricImp is a metric that represents a single string value.
type strMetricImp struct {
	sync.RWMutex
	value string
	Series
}

func newStringMetric(ms pipeline.MetricSet, index []string) pipeline.StringMetric {
	s := &strMetricImp{
		Series: newSeries(ms, index),
	}
	return s
}

func (s *strMetricImp) Set(str string) {
	s.Lock()
	defer s.Unlock()
	s.value = str
}

func (s *strMetricImp) Get() pipeline.MetricValue[string] {
	s.RLock()
	defer s.RUnlock()
	return pipeline.MetricValue[string]{Name: s.Name(), Value: s.value}
}

func (s *strMetricImp) Clear() {
	s.Lock()
	s.value = ""
	s.Unlock()
}

func (s *strMetricImp) Serialize(log *protocol.Log) {
	metricValue := s.Get()
	s.Series.SerializeWithStr(log, metricValue.Name, metricValue.Value)
}

func (s *strMetricImp) Export() map[string]string {
	metricValue := s.Get()
	return s.Series.Export(metricValue.Name, metricValue.Value)
}

type Series struct {
	pipeline.MetricSet
	index []string
}

func newSeries(ms pipeline.MetricSet, index []string) Series {
	var indexToStore []string
	if index != nil {
		indexToStore = make([]string, len(index))
		copy(indexToStore, index)
	}

	return Series{
		MetricSet: ms,
		index:     indexToStore,
	}
}

func (s Series) SerializeWithStr(log *protocol.Log, metricName, metricValueStr string) {
	log.Contents = append(log.Contents,
		&protocol.Log_Content{Key: metricName, Value: metricValueStr},
		&protocol.Log_Content{Key: SelfMetricNameKey, Value: metricName})

	for _, v := range s.ConstLabels() {
		log.Contents = append(log.Contents, &protocol.Log_Content{Key: v.Key, Value: v.Value})
	}

	labelNames := s.LabelKeys()
	for i, v := range s.index {
		log.Contents = append(log.Contents, &protocol.Log_Content{Key: labelNames[i], Value: v})
	}
}

func (s Series) Export(metricName, metricValue string) map[string]string {
	ret := make(map[string]string, len(s.ConstLabels())+len(s.index)+2)
	ret[metricName] = metricValue
	ret[SelfMetricNameKey] = metricName

	for _, v := range s.ConstLabels() {
		ret[v.Key] = v.Value
	}

	for i, v := range s.index {
		ret[s.LabelKeys()[i]] = v
	}

	return ret
}

/*
Following are the metrics returned when WithLabel encountered an error.
*/
type errorNumericMetric struct {
	err error
}

func (e *errorNumericMetric) Add(f int64) {
	logger.Warning(context.Background(), "METRIC_WITH_LABEL_ALARM", "add", e.err)
}

func (e *errorNumericMetric) Set(f float64) {
	logger.Warning(context.Background(), "METRIC_WITH_LABEL_ALARM", "set", e.err)
}

func (e *errorNumericMetric) Observe(f float64) {
	logger.Warning(context.Background(), "METRIC_WITH_LABEL_ALARM", "observe", e.err)
}

func (e *errorNumericMetric) Serialize(log *protocol.Log) {}

func (e *errorNumericMetric) Export() map[string]string {
	return nil
}

func (e *errorNumericMetric) Get() pipeline.MetricValue[float64] {
	return pipeline.MetricValue[float64]{Name: "", Value: 0}
}
func (e *errorNumericMetric) Clear() {}

func newErrorNumericMetric(err error) *errorNumericMetric {
	return &errorNumericMetric{err: err}
}

type errorStrMetric struct {
	errorNumericMetric
}

func (e errorStrMetric) Set(s string) {
	logger.Warning(context.Background(), "METRIC_WITH_LABEL_ALARM", "set", e.err)
}

func (e errorStrMetric) Get() pipeline.MetricValue[string] {
	return pipeline.MetricValue[string]{Name: "", Value: ""}
}

func newErrorStringMetric(err error) pipeline.StringMetric {
	return &errorStrMetric{errorNumericMetric: errorNumericMetric{err: err}}
}<|MERGE_RESOLUTION|>--- conflicted
+++ resolved
@@ -172,15 +172,9 @@
 	g.Series.SerializeWithStr(log, metricValue.Name, strconv.FormatFloat(metricValue.Value, 'f', 4, 64))
 }
 
-<<<<<<< HEAD
-func (c *gaugeImp) Export() map[string]string {
-	metricValue := c.Get()
-	return c.Series.Export(metricValue.Name, strconv.FormatFloat(metricValue.Value, 'f', 4, 64))
-=======
 func (g *gaugeImp) Export() map[string]string {
 	metricValue := g.Get()
 	return g.Series.Export(metricValue.Name, strconv.FormatFloat(metricValue.Value, 'f', 4, 64))
->>>>>>> c296068b
 }
 
 // averageImp is a metric to compute the average value of a series of values in the last window.
