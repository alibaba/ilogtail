# Changelog

All notable changes to this project will be documented in this file.

The format is based on [Keep a Changelog](https://keepachangelog.com/en/1.0.0/), but make some changes.

## Release tags

- `public` for changes that will be published in release notes.
- `inner` for other changes.

## Platform tags

This project will generate binaries for at least two platforms (Linux/Windows.noarch), so please add platform tag for
your changes, such as:

- `both` for all platforms.
- `win` for Windows.
- `linux` for Linux on amd64 or arm64 arch.
- `linux.arm` for Linux on arm64 arch.
- ....

## Type of changes

- `added` for new features.
- `updated` for changes in existing functionality.
- `deprecated` for soon-to-be removed features.
- `removed` for now removed features.
- `fixed` for any bug fixes.
- `security` in case of vulnerabilities.
- `doc` for doc changes.
- `test` for tests.

## Example

- [public] [both] [updated] add a new feature

## [Unreleased]

- [public] [both] [updated] elasticsearch flusher new features: send batch request by bulk api and format index
- [public] [both] [fixed] elasticsearch flusher panic
- [public] [both] [doc] elasticsearch flusher config examples
- [public] [both] [added] add new plugin: input_command
- [public] [both] [added] add new plugin: processor_log_to_sls_metric
- [public] [both] [fixed] fix service_go_profile nil panic
<<<<<<< HEAD
- [public] [both] [fixed] service_prometheus support scale in kubernetes
- [public] [both] [fixed] logtail containers monitor refine code
=======
- [public] [both] [fixed] fix broken container log path link
- [public] [both] [fixed] service_prometheus support scale in kubernetes
>>>>>>> 42ad9d58
<|MERGE_RESOLUTION|>--- conflicted
+++ resolved
@@ -43,10 +43,7 @@
 - [public] [both] [added] add new plugin: input_command
 - [public] [both] [added] add new plugin: processor_log_to_sls_metric
 - [public] [both] [fixed] fix service_go_profile nil panic
-<<<<<<< HEAD
 - [public] [both] [fixed] service_prometheus support scale in kubernetes
 - [public] [both] [fixed] logtail containers monitor refine code
-=======
 - [public] [both] [fixed] fix broken container log path link
-- [public] [both] [fixed] service_prometheus support scale in kubernetes
->>>>>>> 42ad9d58
+- [public] [both] [fixed] service_prometheus support scale in kubernetes