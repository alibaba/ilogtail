# Changelog

All notable changes to this project will be documented in this file.

The format is based on [Keep a Changelog](https://keepachangelog.com/en/1.0.0/), but make some changes.

## Release tags

- `public` for changes that will be published in release notes.
- `inner` for other changes.

## Platform tags

This project will generate binaries for at least two platforms (Linux/Windows.noarch), so please add platform tag for
your changes, such as:

- `both` for all platforms.
- `win` for Windows.
- `linux` for Linux on amd64 or arm64 arch.
- `linux.arm` for Linux on arm64 arch.
- ....

## Type of changes

- `added` for new features.
- `updated` for changes in existing functionality.
- `deprecated` for soon-to-be removed features.
- `removed` for now removed features.
- `fixed` for any bug fixes.
- `security` in case of vulnerabilities.
- `doc` for doc changes.

## Example

- [public] [both] [updated] add a new feature

## [Unreleased]
<<<<<<< HEAD
- [public] [both] [added] add jmxfetch plugin to auto collect JMX beans metrics
=======

- [public] [both] [added] Add support for PostgreSQL input
- [public] [both] [added] Add support for SqlServer input
- [public] [both] [added] Add k8s event when control sls resource
- [public] [both] [updated] Remov chmod and use  inherited file permissions on target platform
>>>>>>> 1c68fef0
<|MERGE_RESOLUTION|>--- conflicted
+++ resolved
@@ -35,12 +35,8 @@
 - [public] [both] [updated] add a new feature
 
 ## [Unreleased]
-<<<<<<< HEAD
-- [public] [both] [added] add jmxfetch plugin to auto collect JMX beans metrics
-=======
-
 - [public] [both] [added] Add support for PostgreSQL input
 - [public] [both] [added] Add support for SqlServer input
 - [public] [both] [added] Add k8s event when control sls resource
 - [public] [both] [updated] Remov chmod and use  inherited file permissions on target platform
->>>>>>> 1c68fef0
+- [public] [both] [added] add jmxfetch plugin to auto collect JMX beans metrics