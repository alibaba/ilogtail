--- conflicted
+++ resolved
@@ -34,11 +34,7 @@
 
 - [public] [both] [updated] add a new feature
 ## [Unreleased]
-<<<<<<< HEAD
-- [public] [both] [added] add cpp core source code
-- [public] [fixed] netping plugin fix httping for dns resolve
-=======
 - [public] [both] [updated] change CGO ProcessLogs API to ProcessLog
 - [public] [both] [fixed] fixed GetContainerMeta data race problem
 - [public] [both] [added] add cpp core source code
->>>>>>> cfe75b59
+- [public] [fixed] netping plugin fix httping for dns resolve