# Changelog

All notable changes to this project will be documented in this file.

The format is based on [Keep a Changelog](https://keepachangelog.com/en/1.0.0/), but make some changes.

## Release tags

- `public` for changes that will be published in release notes.
- `inner` for other changes.

## Platform tags

This project will generate binaries for at least two platforms (Linux/Windows.noarch), so please add platform tag for
your changes, such as:

- `both` for all platforms.
- `win` for Windows.
- `linux` for Linux on amd64 or arm64 arch.
- `linux.arm` for Linux on arm64 arch.
- ....

## Type of changes

- `added` for new features.
- `updated` for changes in existing functionality.
- `deprecated` for soon-to-be removed features.
- `removed` for now removed features.
- `fixed` for any bug fixes.
- `security` in case of vulnerabilities.
- `doc` for doc changes.

## Example

- [public] [both] [updated] add a new feature

## [Unreleased]

<<<<<<< HEAD
- [public] [both] [updated] improve logs related to file discovery
- [public] [both] [fixed] fix collection duplication problem caused by checkpoint overwritten
- [public] [both] [fixed] ignore timezone adjustment when system time is used
- [public] [both] [fixed] ignore timezone adjustment when log parse fails
=======
- [public] [both] [fixed] ignore time zone adjustment in config when using system time as log time

- [public] [both] [updated] flusher kafka v2 support TLS and Kerberos authentication.
>>>>>>> 59079d6f
<|MERGE_RESOLUTION|>--- conflicted
+++ resolved
@@ -36,13 +36,8 @@
 
 ## [Unreleased]
 
-<<<<<<< HEAD
+- [public] [both] [updated] flusher kafka v2 support TLS and Kerberos authentication.
 - [public] [both] [updated] improve logs related to file discovery
 - [public] [both] [fixed] fix collection duplication problem caused by checkpoint overwritten
 - [public] [both] [fixed] ignore timezone adjustment when system time is used
-- [public] [both] [fixed] ignore timezone adjustment when log parse fails
-=======
-- [public] [both] [fixed] ignore time zone adjustment in config when using system time as log time
-
-- [public] [both] [updated] flusher kafka v2 support TLS and Kerberos authentication.
->>>>>>> 59079d6f
+- [public] [both] [fixed] ignore timezone adjustment when log parse fails