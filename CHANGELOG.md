# Changelog

All notable changes to this project will be documented in this file.

The format is based on [Keep a Changelog](https://keepachangelog.com/en/1.0.0/), but make some changes.

## Release tags

- `public` for changes that will be published in release notes.
- `inner` for other changes.

## Platform tags

This project will generate binaries for at least two platforms (Linux/Windows.noarch), so please add platform tag for
your changes, such as:

- `both` for all platforms.
- `win` for Windows.
- `linux` for Linux on amd64 or arm64 arch.
- `linux.arm` for Linux on arm64 arch.
- ....

## Type of changes

- `added` for new features.
- `updated` for changes in existing functionality.
- `deprecated` for soon-to-be removed features.
- `removed` for now removed features.
- `fixed` for any bug fixes.
- `security` in case of vulnerabilities.
- `doc` for doc changes.

## Example

- [public] [both] [updated] add a new feature

## [Unreleased]

<<<<<<< HEAD
- [public] [both] [updated] Enable enable_env_ref_in_config configuration to support system variable binding
- [public] [both] [fixed] When using the TagFieldsRename configuration in flusher_kafka_v2/flusher_pulsar, some fields in tags cannot be renamed
=======
- [public] [both] [added] add new plugin type: extension
- [public] [both] [updated] http flusher support custom authenticator, filter and request circuit-breaker via the extension plugin mechanism
>>>>>>> f36d92f3
<|MERGE_RESOLUTION|>--- conflicted
+++ resolved
@@ -36,10 +36,7 @@
 
 ## [Unreleased]
 
-<<<<<<< HEAD
 - [public] [both] [updated] Enable enable_env_ref_in_config configuration to support system variable binding
 - [public] [both] [fixed] When using the TagFieldsRename configuration in flusher_kafka_v2/flusher_pulsar, some fields in tags cannot be renamed
-=======
 - [public] [both] [added] add new plugin type: extension
-- [public] [both] [updated] http flusher support custom authenticator, filter and request circuit-breaker via the extension plugin mechanism
->>>>>>> f36d92f3
+- [public] [both] [updated] http flusher support custom authenticator, filter and request circuit-breaker via the extension plugin mechanism