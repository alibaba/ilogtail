# Changelog

All notable changes to this project will be documented in this file.

The format is based on [Keep a Changelog](https://keepachangelog.com/en/1.0.0/), but make some changes.

## Release tags

- `public` for changes that will be published in release notes.
- `inner` for other changes.

## Platform tags

This project will generate binaries for at least two platforms (Linux/Windows.noarch), so please add platform tag for
your changes, such as:

- `both` for all platforms.
- `win` for Windows.
- `linux` for Linux on amd64 or arm64 arch.
- `linux.arm` for Linux on arm64 arch.
- ....

## Type of changes

- `added` for new features.
- `updated` for changes in existing functionality.
- `deprecated` for soon-to-be removed features.
- `removed` for now removed features.
- `fixed` for any bug fixes.
- `security` in case of vulnerabilities.
- `doc` for doc changes.
- `test` for tests.

## Example

- [public] [both] [updated] add a new feature

<<<<<<< HEAD
## [Unreleased]

- [public] [both] [updated] elasticsearch flusher new features: send batch request by bulk api and format index
- [public] [both] [fixed] elasticsearch flusher panic
- [public] [both] [doc] elasticsearch flusher config examples
- [public] [both] [added] add new plugin: input_command
- [public] [both] [added] add new plugin: processor_log_to_sls_metric
- [public] [both] [fixed] fix service_go_profile nil panic
- [public] [both] [fixed] service_prometheus support scale in kubernetes
- [public] [both] [updated] support multiple regex patterns to split multiline log
=======
## [Unreleased]
>>>>>>> 134431c6
<|MERGE_RESOLUTION|>--- conflicted
+++ resolved
@@ -35,17 +35,5 @@
 
 - [public] [both] [updated] add a new feature
 
-<<<<<<< HEAD
 ## [Unreleased]
-
-- [public] [both] [updated] elasticsearch flusher new features: send batch request by bulk api and format index
-- [public] [both] [fixed] elasticsearch flusher panic
-- [public] [both] [doc] elasticsearch flusher config examples
-- [public] [both] [added] add new plugin: input_command
-- [public] [both] [added] add new plugin: processor_log_to_sls_metric
-- [public] [both] [fixed] fix service_go_profile nil panic
-- [public] [both] [fixed] service_prometheus support scale in kubernetes
-- [public] [both] [updated] support multiple regex patterns to split multiline log
-=======
-## [Unreleased]
->>>>>>> 134431c6
+- [public] [both] [updated] support continue/end regex patterns to split multiline log
