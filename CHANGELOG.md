--- conflicted
+++ resolved
@@ -34,9 +34,6 @@
 
 - [public] [both] [updated] add a new feature
 ## [Unreleased]
-<<<<<<< HEAD
 - [public] [both] [updated] change CGO ProcessLogs API to ProcessLog
 - [public] [both] [fixed] fixed GetContainerMeta data race problem
-=======
-- [public] [both] [added] add cpp core source code
->>>>>>> 4d2058b3
+- [public] [both] [added] add cpp core source code