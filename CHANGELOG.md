# Changelog

All notable changes to this project will be documented in this file.

The format is based on [Keep a Changelog](https://keepachangelog.com/en/1.0.0/), but make some changes.

## Release tags

- `public` for changes that will be published in release notes.
- `inner` for other changes.

## Platform tags

This project will generate binaries for at least two platforms (Linux/Windows.noarch), so please add platform tag for
your changes, such as:

- `both` for all platforms.
- `win` for Windows.
- `linux` for Linux on amd64 or arm64 arch.
- `linux.arm` for Linux on arm64 arch.
- ....

## Type of changes

- `added` for new features.
- `updated` for changes in existing functionality.
- `deprecated` for soon-to-be removed features.
- `removed` for now removed features.
- `fixed` for any bug fixes.
- `security` in case of vulnerabilities.
- `doc` for doc changes.
- `test` for tests.

## Example

- [public] [both] [updated] add a new feature

## [Unreleased]
<<<<<<< HEAD
- [public] [both] [fixed] fix prometheus send wrong sls logs when reuse string memory
=======

- [public] [both] [added] add UsingOldContentTag. When UsingOldContentTag is set to false, the Tag is now placed in the Meta instead of Logs during cgo.
- [public] [both] [fixed] fix send local buffer failed when upgrade iLogtail from version earlier than 1.3.
- [public] [both] [updated] Updated strptime_ns to parse %c format from "%x %X" to "%a %b %d %H:%M:%S %Y" for consistent behavior with striptime.
- [public] [both] [fixed] fix topic key does not support underscore.
- [public] [both] [fixed] fix jmxfetch status error when exist multi jmxfetch config in the same machine.
- [public] [both] [fixed] fix user container wss increase problem.
- [public] [both] [fixed] fix cannot log blacklist config error
>>>>>>> ae939ffa
<|MERGE_RESOLUTION|>--- conflicted
+++ resolved
@@ -36,15 +36,11 @@
 - [public] [both] [updated] add a new feature
 
 ## [Unreleased]
-<<<<<<< HEAD
 - [public] [both] [fixed] fix prometheus send wrong sls logs when reuse string memory
-=======
-
 - [public] [both] [added] add UsingOldContentTag. When UsingOldContentTag is set to false, the Tag is now placed in the Meta instead of Logs during cgo.
 - [public] [both] [fixed] fix send local buffer failed when upgrade iLogtail from version earlier than 1.3.
 - [public] [both] [updated] Updated strptime_ns to parse %c format from "%x %X" to "%a %b %d %H:%M:%S %Y" for consistent behavior with striptime.
 - [public] [both] [fixed] fix topic key does not support underscore.
 - [public] [both] [fixed] fix jmxfetch status error when exist multi jmxfetch config in the same machine.
 - [public] [both] [fixed] fix user container wss increase problem.
-- [public] [both] [fixed] fix cannot log blacklist config error
->>>>>>> ae939ffa
+- [public] [both] [fixed] fix cannot log blacklist config error