# Changelog

All notable changes to this project will be documented in this file.

The format is based on [Keep a Changelog](https://keepachangelog.com/en/1.0.0/), but make some changes.

## Release tags

- `public` for changes that will be published in release notes.
- `inner` for other changes.

## Platform tags

This project will generate binaries for at least two platforms (Linux/Windows.noarch), so please add platform tag for
your changes, such as:

- `both` for all platforms.
- `win` for Windows.
- `linux` for Linux on amd64 or arm64 arch.
- `linux.arm` for Linux on arm64 arch.
- ....

## Type of changes

- `added` for new features.
- `updated` for changes in existing functionality.
- `deprecated` for soon-to-be removed features.
- `removed` for now removed features.
- `fixed` for any bug fixes.
- `security` in case of vulnerabilities.
- `doc` for doc changes.

## Example

- [public] [both] [updated] add a new feature

<<<<<<< HEAD
## [Unreleased]

- [public] [both] [added] Add support for PostgreSQL input
- [public] [both] [added] Add support for SqlServer input
- [public] [both] [added] Add k8s event when control sls resource
- [public] [both] [updated] Remove chmod and use inherited file permissions on target platform
- [public] [both] [fixed] fix timezone process for microtime in Apsara mode
- [public] [both] [fixed] fix log context lost in plugin system bug
- [public] [both] [fixed] restore "__topic__" field in plugin system
- [public] [both] [added] Add support for Grok processor
- [public] [both] [added] add support for log protocol conversion
- [public] [both] [added] add jmxfetch plugin to auto collect JMX beans metrics
- [public] [both] [added] Add Config Server
=======
## [Unreleased]
>>>>>>> 190a92f2
<|MERGE_RESOLUTION|>--- conflicted
+++ resolved
@@ -34,20 +34,6 @@
 
 - [public] [both] [updated] add a new feature
 
-<<<<<<< HEAD
 ## [Unreleased]
 
-- [public] [both] [added] Add support for PostgreSQL input
-- [public] [both] [added] Add support for SqlServer input
-- [public] [both] [added] Add k8s event when control sls resource
-- [public] [both] [updated] Remove chmod and use inherited file permissions on target platform
-- [public] [both] [fixed] fix timezone process for microtime in Apsara mode
-- [public] [both] [fixed] fix log context lost in plugin system bug
-- [public] [both] [fixed] restore "__topic__" field in plugin system
-- [public] [both] [added] Add support for Grok processor
-- [public] [both] [added] add support for log protocol conversion
-- [public] [both] [added] add jmxfetch plugin to auto collect JMX beans metrics
-- [public] [both] [added] Add Config Server
-=======
-## [Unreleased]
->>>>>>> 190a92f2
+- [public] [both] [added] Add Config Server