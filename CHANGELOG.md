# Changelog

All notable changes to this project will be documented in this file.

The format is based on [Keep a Changelog](https://keepachangelog.com/en/1.0.0/), but make some changes.

## Release tags

- `public` for changes that will be published in release notes.
- `inner` for other changes.

## Platform tags

This project will generate binaries for at least two platforms (Linux/Windows.noarch), so please add platform tag for
your changes, such as:

- `both` for all platforms.
- `win` for Windows.
- `linux` for Linux on amd64 or arm64 arch.
- `linux.arm` for Linux on arm64 arch.
- ....

## Type of changes

- `added` for new features.
- `updated` for changes in existing functionality.
- `deprecated` for soon-to-be removed features.
- `removed` for now removed features.
- `fixed` for any bug fixes.
- `security` in case of vulnerabilities.
- `doc` for doc changes.

## Example

- [public] [both] [updated] add a new feature

## [Unreleased]

- [public] [both] [added] service_http_server support OTLP log input.
- [public] [both] [added] add a new flusher_otlp_log plugin.
- [public] [both] [added] add a new flusher_kafka_v2 plugin.
- [public] [linux] [fixed] strip binaries to reduce dist size.
<<<<<<< HEAD
- [public] [both] [added] add zstd compress type support to sls_flusher.
=======
- [public] [linux] [updated] polish ebpf data structure
>>>>>>> 5b0fe4e6
<|MERGE_RESOLUTION|>--- conflicted
+++ resolved
@@ -40,8 +40,5 @@
 - [public] [both] [added] add a new flusher_otlp_log plugin.
 - [public] [both] [added] add a new flusher_kafka_v2 plugin.
 - [public] [linux] [fixed] strip binaries to reduce dist size.
-<<<<<<< HEAD
 - [public] [both] [added] add zstd compress type support to sls_flusher.
-=======
 - [public] [linux] [updated] polish ebpf data structure
->>>>>>> 5b0fe4e6
