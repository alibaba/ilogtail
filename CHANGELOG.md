--- conflicted
+++ resolved
@@ -34,8 +34,6 @@
 
 - [public] [both] [updated] add a new feature
 ## [Unreleased]
-<<<<<<< HEAD
+
 - [public] [both] [added] Collect the Telegraf log when the service_telegraf plugin works.
-=======
-[updated] update netping support dns resolve time and add hostname to labels , reduce min interval
->>>>>>> ed27ddb4
+- [public] [both] [updated] update netping support dns resolve time and add hostname to labels , reduce min interval
