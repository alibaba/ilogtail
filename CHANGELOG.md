# Changelog

All notable changes to this project will be documented in this file.

The format is based on [Keep a Changelog](https://keepachangelog.com/en/1.0.0/), but make some changes.

## Release tags

- `public` for changes that will be published in release notes.
- `inner` for other changes.

## Platform tags

This project will generate binaries for at least two platforms (Linux/Windows.noarch), so please add platform tag for
your changes, such as:

- `both` for all platforms.
- `win` for Windows.
- `linux` for Linux on amd64 or arm64 arch.
- `linux.arm` for Linux on arm64 arch.
- ....

## Type of changes

- `added` for new features.
- `updated` for changes in existing functionality.
- `deprecated` for soon-to-be removed features.
- `removed` for now removed features.
- `fixed` for any bug fixes.
- `security` in case of vulnerabilities.
- `doc` for doc changes.
- `test` for tests.

## Example

- [public] [both] [updated] add a new feature

## [Unreleased]

<<<<<<< HEAD
- [public] [both] [updated] elasticsearch flusher new features: send batch request by bulk api and format index
- [public] [both] [fixed] elasticsearch flusher panic
- [public] [both] [doc] elasticsearch flusher config examples
- [public] [both] [added] add new plugin: input_command
- [public] [both] [added] add new plugin: processor_log_to_sls_metric
- [public] [both] [fixed] fix service_go_profile nil panic
- [public] [both] [added] add new logtail metric module
=======
- [public] [both] [updated] Elasticsearch flusher new features: send batch request by bulk api and format index
- [public] [both] [added] Add new plugin: input_command
- [public] [both] [added] Add new plugin: processor_log_to_sls_metric
- [public] [both] [updated] Service_http_server support raw type on v1
- [public] [both] [updated] Add v2 interface to processor_json
- [public] [both] [updated] Json processor support parsing array
- [public] [both] [updated] Service_prometheus support scale in kubernetes
- [public] [both] [updated] Support to export logtail listening ports
- [public] [both] [updated] Add containerd custom rootpath support
- [public] [both] [updated] Upgrade go version to 1.19
- [public] [both] [updated] Refactory LogBuffer structure
- [inner] [both] [updated] Logtail containers monitor refine code

- [public] [both] [fixed] Fix service_go_profile nil panic
- [public] [both] [fixed] Fix broken container stdout log path link
- [public] [both] [fixed] Fix zstd batch send error
- [public] [both] [fixed] Fix go pb has TimeNs when not set
- [public] [both] [fixed] Fix elasticsearch flusher panic
- [public] [both] [fixed] Fix the abnormal shutdown issue of service_otlp
- [public] [both] [fixed] Fix inconsistence of ttl when param invalid
- [public] [both] [fixed] Fix proxy env key error
- [public] [both] [fixed] Update map time after mark container removed
- [public] [both] [fixed] Fix multi-bytes character cut off
- [public] [both] [fixed] Add timeout func when collect disk metrics
- [public] [both] [fixed] Fix too long log split alarm
- [public] [both] [fixed] Fix updating agent config's check_status in heartbeat in config server
- [inner] [both] [fixed] Fix file name of shennong profile data in container

- [public] [both] [doc] Elasticsearch flusher config examples
- [public] [both] [doc] Fix document of flusher kafka v2
>>>>>>> bc3f6189
<|MERGE_RESOLUTION|>--- conflicted
+++ resolved
@@ -37,43 +37,4 @@
 
 ## [Unreleased]
 
-<<<<<<< HEAD
-- [public] [both] [updated] elasticsearch flusher new features: send batch request by bulk api and format index
-- [public] [both] [fixed] elasticsearch flusher panic
-- [public] [both] [doc] elasticsearch flusher config examples
-- [public] [both] [added] add new plugin: input_command
-- [public] [both] [added] add new plugin: processor_log_to_sls_metric
-- [public] [both] [fixed] fix service_go_profile nil panic
-- [public] [both] [added] add new logtail metric module
-=======
-- [public] [both] [updated] Elasticsearch flusher new features: send batch request by bulk api and format index
-- [public] [both] [added] Add new plugin: input_command
-- [public] [both] [added] Add new plugin: processor_log_to_sls_metric
-- [public] [both] [updated] Service_http_server support raw type on v1
-- [public] [both] [updated] Add v2 interface to processor_json
-- [public] [both] [updated] Json processor support parsing array
-- [public] [both] [updated] Service_prometheus support scale in kubernetes
-- [public] [both] [updated] Support to export logtail listening ports
-- [public] [both] [updated] Add containerd custom rootpath support
-- [public] [both] [updated] Upgrade go version to 1.19
-- [public] [both] [updated] Refactory LogBuffer structure
-- [inner] [both] [updated] Logtail containers monitor refine code
-
-- [public] [both] [fixed] Fix service_go_profile nil panic
-- [public] [both] [fixed] Fix broken container stdout log path link
-- [public] [both] [fixed] Fix zstd batch send error
-- [public] [both] [fixed] Fix go pb has TimeNs when not set
-- [public] [both] [fixed] Fix elasticsearch flusher panic
-- [public] [both] [fixed] Fix the abnormal shutdown issue of service_otlp
-- [public] [both] [fixed] Fix inconsistence of ttl when param invalid
-- [public] [both] [fixed] Fix proxy env key error
-- [public] [both] [fixed] Update map time after mark container removed
-- [public] [both] [fixed] Fix multi-bytes character cut off
-- [public] [both] [fixed] Add timeout func when collect disk metrics
-- [public] [both] [fixed] Fix too long log split alarm
-- [public] [both] [fixed] Fix updating agent config's check_status in heartbeat in config server
-- [inner] [both] [fixed] Fix file name of shennong profile data in container
-
-- [public] [both] [doc] Elasticsearch flusher config examples
-- [public] [both] [doc] Fix document of flusher kafka v2
->>>>>>> bc3f6189
+- [public] [both] [added] add new logtail metric module