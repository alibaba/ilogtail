# Changelog

All notable changes to this project will be documented in this file.

The format is based on [Keep a Changelog](https://keepachangelog.com/en/1.0.0/), but make some changes.

## Release tags

- `public` for changes that will be published in release notes.
- `inner` for other changes.

## Platform tags

This project will generate binaries for at least two platforms (Linux/Windows.noarch), so please add platform tag for
your changes, such as:

- `both` for all platforms.
- `win` for Windows.
- `linux` for Linux on amd64 or arm64 arch.
- `linux.arm` for Linux on arm64 arch.
- ....

## Type of changes

- `added` for new features.
- `updated` for changes in existing functionality.
- `deprecated` for soon-to-be removed features.
- `removed` for now removed features.
- `fixed` for any bug fixes.
- `security` in case of vulnerabilities.
- `doc` for doc changes.

## Example

- [public] [both] [updated] add a new feature

## [Unreleased]

- [public] [both] [updated] flusher_otlp flushes metrics/traces to backend.
- [public] [both] [updated] rename flusher_otlp_log to flusher_otlp.
- [public] [both] [added] add a new service_otlp plugin.
- [public] [both] [updated] service_http_server supports otlp metrics/traces requests.
- [public] [both] [added] add a new flusher_pulsar plugin.
- [public] [both] [fixed] ignore time zone adjustment in config when using system time as log time
- [public] [both] [updated] flusher kafka v2 support TLS and Kerberos authentication.
- [public] [both] [updated] improve logs related to file discovery
- [public] [both] [fixed] fix collection duplication problem caused by checkpoint overwritten
- [public] [both] [fixed] ignore timezone adjustment when system time is used
- [public] [both] [fixed] ignore timezone adjustment when log parse fails
- [public] [both] [fixed] fix blocking problem caused by alwaysonline config update
- [public] [both] [added] config management by community config server
- [public] [both] [added] add a new flusher\_clickhouse plugin.
- [public] [both] [updated] grok processor reports unmatched errors by default
- [public] [both] [fixed] grok processor gets stuck with Chinese
- [public] [both] [fixed] fix plugin version in logs
- [public] [both] [updated] flusher http support variable config in request header
<<<<<<< HEAD
- [public] [both] [fixed] fix memory leak in container list maintainance introduced in v1.2.1
- [public] [both] [added] support pyroscope input datasource
=======
- [public] [both] [fixed] fix memory leak in container list maintainance introduced in v1.2.1 
- [public] [both] [added] support config plugins to included in build, plugins.yml for builtin plugins, external_plugins.yml for external plugins
>>>>>>> cd6ec5bc
<|MERGE_RESOLUTION|>--- conflicted
+++ resolved
@@ -54,10 +54,6 @@
 - [public] [both] [fixed] grok processor gets stuck with Chinese
 - [public] [both] [fixed] fix plugin version in logs
 - [public] [both] [updated] flusher http support variable config in request header
-<<<<<<< HEAD
 - [public] [both] [fixed] fix memory leak in container list maintainance introduced in v1.2.1
 - [public] [both] [added] support pyroscope input datasource
-=======
-- [public] [both] [fixed] fix memory leak in container list maintainance introduced in v1.2.1 
-- [public] [both] [added] support config plugins to included in build, plugins.yml for builtin plugins, external_plugins.yml for external plugins
->>>>>>> cd6ec5bc
+- [public] [both] [added] support config plugins to included in build, plugins.yml for builtin plugins, external_plugins.yml for external plugins