# Changelog

All notable changes to this project will be documented in this file.

The format is based on [Keep a Changelog](https://keepachangelog.com/en/1.0.0/), but make some changes.

## Release tags

- `public` for changes that will be published in release notes.
- `inner` for other changes.

## Platform tags

This project will generate binaries for at least two platforms (Linux/Windows.noarch), so please add platform tag for
your changes, such as:

- `both` for all platforms.
- `win` for Windows.
- `linux` for Linux on amd64 or arm64 arch.
- `linux.arm` for Linux on arm64 arch.
- ....

## Type of changes

- `added` for new features.
- `updated` for changes in existing functionality.
- `deprecated` for soon-to-be removed features.
- `removed` for now removed features.
- `fixed` for any bug fixes.
- `security` in case of vulnerabilities.
- `doc` for doc changes.

## Example

- [public] [both] [updated] add a new feature

## [Unreleased]

- [public] [both] [added] service_http_server support OTLP log input.
- [public] [both] [added] add a new flusher_otlp_log plugin.
- [public] [both] [added] add a new flusher_kafka_v2 plugin.
- [public] [linux] [fixed] strip binaries to reduce dist size.
<<<<<<< HEAD
- [public] [both] [fixed] fix docker fd leak and event lost by using official docker Go library
=======
- [public] [linux] [updated] polish ebpf data structure
>>>>>>> 22d4315f
<|MERGE_RESOLUTION|>--- conflicted
+++ resolved
@@ -36,12 +36,10 @@
 
 ## [Unreleased]
 
-- [public] [both] [added] service_http_server support OTLP log input.
-- [public] [both] [added] add a new flusher_otlp_log plugin.
-- [public] [both] [added] add a new flusher_kafka_v2 plugin.
+- [public] [both] [added] service\_http\_server support OTLP log input.
+- [public] [both] [added] add a new flusher\_otlp\_log plugin.
+- [public] [both] [added] add a new flusher\_kafka\_v2 plugin.
 - [public] [linux] [fixed] strip binaries to reduce dist size.
-<<<<<<< HEAD
 - [public] [both] [fixed] fix docker fd leak and event lost by using official docker Go library
-=======
 - [public] [linux] [updated] polish ebpf data structure
->>>>>>> 22d4315f
+- [public] [both] [added] add processor\_desensitize processor
