# Changelog

All notable changes to this project will be documented in this file.

The format is based on [Keep a Changelog](https://keepachangelog.com/en/1.0.0/), but make some changes.

## Release tags

- `public` for changes that will be published in release notes.
- `inner` for other changes.

## Platform tags

This project will generate binaries for at least two platforms (Linux/Windows.noarch), so please add platform tag for
your changes, such as:

- `both` for all platforms.
- `win` for Windows.
- `linux` for Linux on amd64 or arm64 arch.
- `linux.arm` for Linux on arm64 arch.
- ....

## Type of changes

- `added` for new features.
- `updated` for changes in existing functionality.
- `deprecated` for soon-to-be removed features.
- `removed` for now removed features.
- `fixed` for any bug fixes.
- `security` in case of vulnerabilities.
- `doc` for doc changes.

## Example

- [public] [both] [updated] add a new feature

## [Unreleased]

- [public] [both] [updated] Decoder support Opentelemetry metric to SLS Log Protocol, service_otlp supports v1 pipeline, service_http_server v1 pipeline supports otlp metric
- [public] [both] [fixed] Resolved issue of double counting disk total metrics in the disk partition condition of metric_system_v2
- [public] [both] [fixed] do not read env config from exited containers
- [public] [both] [updated] Optimize flusher pulsar to improve performance in static topic scenarios
<<<<<<< HEAD
- [public] [both] [fix] json converter marshal without HTML escaped
=======
- [public] [both] [fix] json converter marshal not escapeHTML
>>>>>>> 081a5165
<|MERGE_RESOLUTION|>--- conflicted
+++ resolved
@@ -40,8 +40,4 @@
 - [public] [both] [fixed] Resolved issue of double counting disk total metrics in the disk partition condition of metric_system_v2
 - [public] [both] [fixed] do not read env config from exited containers
 - [public] [both] [updated] Optimize flusher pulsar to improve performance in static topic scenarios
-<<<<<<< HEAD
-- [public] [both] [fix] json converter marshal without HTML escaped
-=======
-- [public] [both] [fix] json converter marshal not escapeHTML
->>>>>>> 081a5165
+- [public] [both] [fix] json converter marshal without HTML escaped